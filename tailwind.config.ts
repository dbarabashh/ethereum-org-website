import type { Config } from "tailwindcss"
import plugin from "tailwindcss/plugin"

import { screens } from "./tailwind/screens"

const config = {
  // TODO: Move to "class" strategy after removing Chakra
  darkMode: ["selector", '[data-theme="dark"]'],
  content: [
    "./src/**/*.{ts,tsx}",
    // TODO: remove after migration
    "./tailwind/**/*.tsx",
  ],
  prefix: "",
  theme: {
    extend: {
      screens,
      fontFamily: {
        heading: "var(--font-inter)",
        body: "var(--font-inter)",
        monospace: "var(--font-mono)",
      },
      fontSize: {
        "7xl": ["4rem", "1.1"], // [7xl, 6xs]
        "6xl": ["3.75rem", "1.2"], // [6xl, 4xs]
        "5xl": ["3rem", "1.2"], // [5xl, 4xs]
        "4xl": ["2.25rem", "1.2"], // [4xl, 4xs]
        "3xl": ["1.875rem", "1.3"], // [3xl, 2xs]
        "2xl": ["1.5rem", "1.3"], // [2xl, 2xs]
        xl: ["1.25rem", "1.4"], // [xl, xs]
        lg: ["1.125rem", "1.6"], // [lg, base]
        md: ["1rem", "1.6"], // [md, base]
        sm: ["0.875rem", "1.6"], // [sm, base]
        xs: ["0.75rem", "1.6"], // [xs, base]
        "2xs": ["0.625rem", "1.6"], // [2xs, base]
      },
      lineHeight: {
        "6xs": "1.1",
        "5xs": "1.15",
        "4xs": "1.2",
        "3xs": "1.25",
        "2xs": "1.3",
        xs: "1.4",
        sm: "1.5",
        base: "1.6",
      },
      zIndex: {
        hide: "-1",
        auto: "auto",
        base: "0",
        docked: "10",
        dropdown: "1000",
        sticky: "1100",
        banner: "1200",
        overlay: "1300",
        modal: "1400",
        popover: "1500",
        skipLink: "1600",
        toast: "1700",
        tooltip: "1800",
      },
      colors: {
        gray: {
          100: "hsla(var(--gray-100))",
          150: "hsla(var(--gray-150))",
          200: "hsla(var(--gray-200))",
          300: "hsla(var(--gray-300))",
          400: "hsla(var(--gray-400))",
          500: "hsla(var(--gray-500))",
          600: "hsla(var(--gray-600))",
          700: "hsla(var(--gray-700))",
          800: "hsla(var(--gray-800))",
          900: "hsla(var(--gray-900))",
        },

        purple: {
          50: "hsla(var(--purple-50))",
          100: "hsla(var(--purple-100))",
          200: "hsla(var(--purple-200))",
          300: "hsla(var(--purple-300))",
          400: "hsla(var(--purple-400))",
          500: "hsla(var(--purple-500))",
          600: "hsla(var(--purple-600))",
          700: "hsla(var(--purple-700))",
          800: "hsla(var(--purple-800))",
          900: "hsla(var(--purple-900))",
        },

        blue: {
          50: "hsla(var(--blue-50))",
          100: "hsla(var(--blue-100))",
          200: "hsla(var(--blue-200))",
          300: "hsla(var(--blue-300))",
          400: "hsla(var(--blue-400))",
          500: "hsla(var(--blue-500))",
          600: "hsla(var(--blue-600))",
          700: "hsla(var(--blue-700))",
          800: "hsla(var(--blue-800))",
          900: "hsla(var(--blue-900))",
        },

        pink: {
          50: "hsla(var(--pink-50))",
          100: "hsla(var(--pink-100))",
          200: "hsla(var(--pink-200))",
          300: "hsla(var(--pink-300))",
          400: "hsla(var(--pink-400))",
          500: "hsla(var(--pink-500))",
          600: "hsla(var(--pink-600))",
          700: "hsla(var(--pink-700))",
          800: "hsla(var(--pink-800))",
          900: "hsla(var(--pink-900))",
        },

        teal: {
          50: "hsla(var(--teal-50))",
          100: "hsla(var(--teal-100))",
          200: "hsla(var(--teal-200))",
          300: "hsla(var(--teal-300))",
          400: "hsla(var(--teal-400))",
          500: "hsla(var(--teal-500))",
          600: "hsla(var(--teal-600))",
          700: "hsla(var(--teal-700))",
          800: "hsla(var(--teal-800))",
          900: "hsla(var(--teal-900))",
        },

        orange: {
          100: "hsla(var(--orange-100))",
          800: "hsla(var(--orange-800))",
          900: "hsla(var(--orange-900))",
        },

        body: {
          DEFAULT: "hsla(var(--body))",
          medium: "hsla(var(--body-medium))",
          light: "hsla(var(--body-light))",
          inverse: "hsla(var(--body-inverse))",
        },

        disabled: "hsla(var(--disabled))",

        background: {
          DEFAULT: "hsla(var(--background))",
          highlight: "hsla(var(--background-highlight))",
        },

        // TODO: Add border color tokens to match DS

        primary: {
          DEFAULT: "hsla(var(--primary))",
          "high-contrast": "hsla(var(--primary-high-contrast))",
          "low-contrast": "hsla(var(--primary-low-contrast))",
          hover: "hsla(var(--primary-hover))",
          visited: "hsla(var(--primary-visited))",
          action: "hsla(var(--primary-action))",
          "action-hover": "hsla(var(--primary-action-hover))",
          /** @deprecated */
          light: "hsla(var(--primary-light))",
          /** @deprecated */
          dark: "hsla(var(--primary-dark))",
        },

        accent: {
          a: {
            DEFAULT: "hsla(var(--accent-a))",
            hover: "hsla(var(--accent-a-hover))",
          },
          b: {
            DEFAULT: "hsla(var(--accent-b))",
            hover: "hsla(var(--accent-b-hover))",
          },
          c: {
            DEFAULT: "hsla(var(--accent-c))",
            hover: "hsla(var(--accent-c-hover))",
          },
        },

        success: {
          DEFAULT: "hsla(var(--success))",
          light: "hsla(var(--success-light))",
        },

        error: {
          DEFAULT: "hsla(var(--error))",
          light: "hsla(var(--error-light))",
        },

        warning: {
          DEFAULT: "hsla(var(--warning))",
          light: "hsla(var(--warning-light))",
        },

        menu: {
          DEFAULT: "hsla(var(--menu))",
          hover: "hsla(var(--menu-hover))",
          active: "hsla(var(--menu-active))",
          "active-background": "hsla(var(--menu-active-background))",
          1: {
            subtext: "hsla(var(--menu-1-subtext))",
            background: "hsla(var(--menu-1-background))",
            "active-background": "hsla(var(--menu-1-active-background))",
          },
          2: {
            subtext: "hsla(var(--menu-2-subtext))",
            background: "hsla(var(--menu-2-background))",
            "active-background": "hsla(var(--menu-2-active-background))",
          },
          3: {
            subtext: "hsla(var(--menu-3-subtext))",
            background: "hsla(var(--menu-3-background))",
            "active-background": "hsla(var(--menu-3-active-background))",
          },
          4: {
            subtext: "hsla(var(--menu-4-subtext))",
            background: "hsla(var(--menu-4-background))",
            "active-background": "hsla(var(--menu-4-active-background))",
          },
        },
      },

      /** @deprecated */
      "switch-background": "hsla(var(--switch-background))", // TODO: Migrate
      "tooltip-shadow": "var(--tooltip-shadow)",
      "hub-hero-content-bg": "var(--hub-hero-content-bg)",
      "search-background": "var(--search-background)",

      backgroundImage: {
        "gradient-main": "var(--gradient-main)",
        "gradient-banner": "var(--gradient-banner)",
        "main-gradient": "var(--gradient-main)", // TODO: Duplicate; remove one
        "feedback-gradient": "var(--feedback-gradient)",
        "banner-grid-gradient": "var(--banner-grid-gradient)",
        "radial-a": "var(--radial-a)",
<<<<<<< HEAD
        "radial-gradient": "var(--radial-gradient)",
=======
        "linear-bug-bounty-title": "var(--linear-bug-bounty-title)",
>>>>>>> 2e64e479
      },
      boxShadow: {
        "table-box": "var(--table-box-shadow)",
        table: `
          0 14px 66px rgba(0,0,0,.07),
          0 10px 17px rgba(0,0,0,.03),
          0 4px 7px rgba(0,0,0,.05)`,
        drop: "0 4px 17px 0 rgba(0,0,0,0.08)",
        "table-box-hover": "0px 8px 17px rgba(0, 0, 0, 0.15)",
        "table-item-box": "var(--table-item-box-shadow)",
        "table-item-box-hover": "0 0 1px hsla(var(--primary))",
        "grid-yellow-box-shadow": "8px 8px 0px 0px #ffe78e",
        "grid-blue-box-shadow": "8px 8px 0px 0px #a7d0f4",
        // Part of new DS
        "menu-accordion": `
          0px 2px 2px 0px rgba(0, 0, 0, 0.12) inset,
          0px -3px 2px 0px rgba(0, 0, 0, 0.14) inset`,
        tooltip: "0 0 16px var(--tooltip-shadow)",
        "svg-button-link": `
          var(--shadow-svg-button-link-1), var(--shadow-svg-button-link-2),
          var(--shadow-svg-button-link-3), var(--shadow-svg-button-link-4)`,
        "svg-button-link-hover": `
          var(--shadow-svg-button-link-1-hover),
          var(--shadow-svg-button-link-2-hover),
          var(--shadow-svg-button-link-3-hover),
          var(--shadow-svg-button-link-4-hover)`,
        "card-hover": "var(--shadow-body-md), var(--shadow-body-lg)",
        "window-box": `
          var(--shadow-window-box-1), var(--shadow-window-box-2),
          var(--shadow-window-box-3), var(--shadow-window-box-4),
          var(--shadow-window-box-5)`,
      },
      spacing: {
        7.5: "1.875rem",
        10.5: "2.625rem",
        19: "4.75rem", // Nav height
        31: "7.75rem", // FeedbackWidget conditional bottom offset
        128: "32rem",
      },
      keyframes: {
        "accordion-down": {
          from: { height: "0" },
          to: { height: "var(--radix-accordion-content-height)" },
        },
        "accordion-up": {
          from: { height: "var(--radix-accordion-content-height)" },
          to: { height: "0" },
        },
      },
      animation: {
        "accordion-down": "accordion-down 0.2s ease-out",
        "accordion-up": "accordion-up 0.2s ease-out",
      },
      // Add custom border-radius tailwinds extension for "4xl" as "2rem"
      borderRadius: {
        "4xl": "2rem" /* 32px */,
      },
      gridTemplateColumns: {
        bento: "2rem repeat(10, 1fr) 2rem",
      },
      textUnderlineOffset: {
        3: "3px",
      },
    },
  },
  plugins: [
    require("tailwindcss-animate"),
    plugin(function ({ matchVariant }) {
      // The :not() pseudo-class. `i.e. not-[:checked]`
      matchVariant(
        "not",
        (value) => {
          return `&:not(${value})`
        },
        {
          values: {
            // not-disabled => ":not(:disabled)"
            disabled: ":disabled",
          },
        }
      )
    }),
  ],
} satisfies Config

export default config<|MERGE_RESOLUTION|>--- conflicted
+++ resolved
@@ -232,11 +232,8 @@
         "feedback-gradient": "var(--feedback-gradient)",
         "banner-grid-gradient": "var(--banner-grid-gradient)",
         "radial-a": "var(--radial-a)",
-<<<<<<< HEAD
+        "linear-bug-bounty-title": "var(--linear-bug-bounty-title)",
         "radial-gradient": "var(--radial-gradient)",
-=======
-        "linear-bug-bounty-title": "var(--linear-bug-bounty-title)",
->>>>>>> 2e64e479
       },
       boxShadow: {
         "table-box": "var(--table-box-shadow)",
