import type { Config } from "tailwindcss"
import plugin from "tailwindcss/plugin"

import { screens } from "./src/lib/utils/screen"

const config = {
  // TODO: Move to "class" strategy after removing Chakra
  darkMode: ["selector", '[data-theme="dark"]'],
  content: [
    "./src/**/*.{ts,tsx}",
    // TODO: remove after migration
    "./tailwind/**/*.tsx",
  ],
  prefix: "",
  theme: {
    extend: {
      screens,
      fontFamily: {
        heading: "var(--font-inter)",
        body: "var(--font-inter)",
        monospace: "var(--font-mono)",
      },
      fontSize: {
        "7xl": ["4rem", "1.1"], // [7xl, 6xs]
        "6xl": ["3.75rem", "1.2"], // [6xl, 4xs]
        "5xl": ["3rem", "1.2"], // [5xl, 4xs]
        "4xl": ["2.25rem", "1.2"], // [4xl, 4xs]
        "3xl": ["1.875rem", "1.3"], // [3xl, 2xs]
        "2xl": ["1.5rem", "1.3"], // [2xl, 2xs]
        xl: ["1.25rem", "1.4"], // [xl, xs]
        lg: ["1.125rem", "1.6"], // [lg, base]
        md: ["1rem", "1.6"], // [md, base]
        sm: ["0.875rem", "1.6"], // [sm, base]
        xs: ["0.75rem", "1.6"], // [xs, base]
        "2xs": ["0.625rem", "1.6"], // [2xs, base]
      },
      lineHeight: {
        "6xs": "1.1",
        "5xs": "1.15",
        "4xs": "1.2",
        "3xs": "1.25",
        "2xs": "1.3",
        xs: "1.4",
        sm: "1.5",
        base: "1.6",
      },
      zIndex: {
        hide: "-1",
        auto: "auto",
        base: "0",
        docked: "10",
        dropdown: "1000",
        sticky: "1100",
        banner: "1200",
        overlay: "1300",
        modal: "1400",
        popover: "1500",
        skipLink: "1600",
        toast: "1700",
        tooltip: "1800",
      },
      colors: {
        gray: {
          100: "hsla(var(--gray-100))",
          150: "hsla(var(--gray-150))",
          200: "hsla(var(--gray-200))",
          300: "hsla(var(--gray-300))",
          400: "hsla(var(--gray-400))",
          500: "hsla(var(--gray-500))",
          600: "hsla(var(--gray-600))",
          700: "hsla(var(--gray-700))",
          800: "hsla(var(--gray-800))",
          900: "hsla(var(--gray-900))",
        },

        purple: {
          50: "hsla(var(--purple-50))",
          100: "hsla(var(--purple-100))",
          200: "hsla(var(--purple-200))",
          300: "hsla(var(--purple-300))",
          400: "hsla(var(--purple-400))",
          500: "hsla(var(--purple-500))",
          600: "hsla(var(--purple-600))",
          700: "hsla(var(--purple-700))",
          800: "hsla(var(--purple-800))",
          900: "hsla(var(--purple-900))",
        },

        blue: {
          50: "hsla(var(--blue-50))",
          100: "hsla(var(--blue-100))",
          200: "hsla(var(--blue-200))",
          300: "hsla(var(--blue-300))",
          400: "hsla(var(--blue-400))",
          500: "hsla(var(--blue-500))",
          600: "hsla(var(--blue-600))",
          700: "hsla(var(--blue-700))",
          800: "hsla(var(--blue-800))",
          900: "hsla(var(--blue-900))",
        },

        pink: {
          50: "hsla(var(--pink-50))",
          100: "hsla(var(--pink-100))",
          200: "hsla(var(--pink-200))",
          300: "hsla(var(--pink-300))",
          400: "hsla(var(--pink-400))",
          500: "hsla(var(--pink-500))",
          600: "hsla(var(--pink-600))",
          700: "hsla(var(--pink-700))",
          800: "hsla(var(--pink-800))",
          900: "hsla(var(--pink-900))",
        },

        teal: {
          50: "hsla(var(--teal-50))",
          100: "hsla(var(--teal-100))",
          200: "hsla(var(--teal-200))",
          300: "hsla(var(--teal-300))",
          400: "hsla(var(--teal-400))",
          500: "hsla(var(--teal-500))",
          600: "hsla(var(--teal-600))",
          700: "hsla(var(--teal-700))",
          800: "hsla(var(--teal-800))",
          900: "hsla(var(--teal-900))",
        },

        orange: {
          100: "hsla(var(--orange-100))",
          800: "hsla(var(--orange-800))",
          900: "hsla(var(--orange-900))",
        },

        body: {
          DEFAULT: "hsla(var(--body))",
          medium: "hsla(var(--body-medium))",
          light: "hsla(var(--body-light))",
          inverse: "hsla(var(--body-inverse))",
          menu: {
            DEFAULT: "hsla(var(--body-menu))",
            low: "hsla(var(--body-menu-low))",
            medium: "hsla(var(--body-menu-medium))",
            high: "hsla(var(--body-menu-high))",
          },
        },

        disabled: "hsla(var(--disabled))",

        background: {
          DEFAULT: "hsla(var(--background))",
          highlight: "hsla(var(--background-highlight))",
          low: "hsla(var(--background-low))",
          medium: "hsla(var(--background-medium))",
          high: "hsla(var(--background-high))",
        },

<<<<<<< HEAD
        // TODO: Add border color tokens to match DS
        border: {
          // To be reviewed
          light: "var(--light-border)",
=======
        border: {
          DEFAULT: "hsla(var(--border))",
          "high-contrast": "hsla(var(--border-high-contrast))",
          "low-contrast": "hsla(var(--border-low-contrast))",
          hover: "hsla(var(--border-hover))",
>>>>>>> f2ab0477
        },

        primary: {
          DEFAULT: "hsla(var(--primary))",
          "high-contrast": "hsla(var(--primary-high-contrast))",
          "low-contrast": "hsla(var(--primary-low-contrast))",
          hover: "hsla(var(--primary-hover))",
          visited: "hsla(var(--primary-visited))",
          action: "hsla(var(--primary-action))",
          "action-hover": "hsla(var(--primary-action-hover))",
        },

        accent: {
          a: {
            DEFAULT: "hsla(var(--accent-a))",
            hover: "hsla(var(--accent-a-hover))",
          },
          b: {
            DEFAULT: "hsla(var(--accent-b))",
            hover: "hsla(var(--accent-b-hover))",
          },
          c: {
            DEFAULT: "hsla(var(--accent-c))",
            hover: "hsla(var(--accent-c-hover))",
          },
        },

        success: {
          DEFAULT: "hsla(var(--success))",
          light: "hsla(var(--success-light))",
          dark: "hsla(var(--success-dark))",
          border: "hsla(var(--success-border))",
        },

        error: {
          DEFAULT: "hsla(var(--error))",
          light: "hsla(var(--error-light))",
          dark: "hsla(var(--error-dark))",
          border: "hsla(var(--error-border))",
        },

        warning: {
          DEFAULT: "hsla(var(--warning))",
          light: "hsla(var(--warning-light))",
          dark: "hsla(var(--warning-dark))",
          border: "hsla(var(--warning-border))",
        },

        /** @deprecated */
        "switch-background": "hsla(var(--switch-background))", // TODO: Migrate
        "tooltip-shadow": "var(--tooltip-shadow)",
        "hub-hero-content": "var(--hub-hero-content)",
        "search-background": "var(--search-background)",
      },

      backgroundImage: {
        "gradient-main": "var(--gradient-main)",
        "gradient-banner": "var(--gradient-banner)",
        "main-gradient": "var(--gradient-main)", // TODO: Duplicate; remove one
        "feedback-gradient": "var(--feedback-gradient)",
        "banner-grid-gradient": "var(--banner-grid-gradient)",
        "radial-a": "var(--radial-a)",
        "linear-bug-bounty-title": "var(--linear-bug-bounty-title)",
      },
      boxShadow: {
        "table-box": "var(--table-box-shadow)",
        table: `
          0 14px 66px rgba(0,0,0,.07),
          0 10px 17px rgba(0,0,0,.03),
          0 4px 7px rgba(0,0,0,.05)`,
        drop: "0 4px 17px 0 rgba(0,0,0,0.08)",
        "table-box-hover": "0px 8px 17px rgba(0, 0, 0, 0.15)",
        "table-item-box": "var(--table-item-box-shadow)",
        "table-item-box-hover": "0 0 1px hsla(var(--primary))",
        "grid-yellow-box-shadow": "8px 8px 0px 0px #ffe78e",
        "grid-blue-box-shadow": "8px 8px 0px 0px #a7d0f4",
        // Part of new DS
        "menu-accordion": `
          0px 2px 2px 0px rgba(0, 0, 0, 0.12) inset,
          0px -3px 2px 0px rgba(0, 0, 0, 0.14) inset`,
        tooltip: "0 0 16px var(--tooltip-shadow)",
        "svg-button-link": `
          var(--shadow-svg-button-link-1), var(--shadow-svg-button-link-2),
          var(--shadow-svg-button-link-3), var(--shadow-svg-button-link-4)`,
        "svg-button-link-hover": `
          var(--shadow-svg-button-link-1-hover),
          var(--shadow-svg-button-link-2-hover),
          var(--shadow-svg-button-link-3-hover),
          var(--shadow-svg-button-link-4-hover)`,
        "card-hover": "var(--shadow-body-md), var(--shadow-body-lg)",
        "window-box": `
          var(--shadow-window-box-1), var(--shadow-window-box-2),
          var(--shadow-window-box-3), var(--shadow-window-box-4),
          var(--shadow-window-box-5)`,
      },
      spacing: {
        7.5: "1.875rem",
        10.5: "2.625rem",
        19: "4.75rem", // Nav height
        31: "7.75rem", // FeedbackWidget conditional bottom offset
        128: "32rem",
      },
      keyframes: {
        "accordion-down": {
          from: { height: "0" },
          to: { height: "var(--radix-accordion-content-height)" },
        },
        "accordion-up": {
          from: { height: "var(--radix-accordion-content-height)" },
          to: { height: "0" },
        },

        "scroll-left": {
          "0%": { transform: "translateX(0%)" },
          "100%": { transform: "translateX(-100%)" },
        },
        "scroll-right": {
          "0%": { transform: "translateX(-100%)" },
          "100%": { transform: "translateX(0%)" },
        },
      },
      animation: {
        "accordion-down": "accordion-down 0.2s ease-out",
        "accordion-up": "accordion-up 0.2s ease-out",
        "scroll-left": "scroll-left 30s linear infinite",
        "scroll-right": "scroll-right 30s linear infinite",
      },
      // Add custom border-radius tailwinds extension for "4xl" as "2rem"
      borderRadius: {
        "4xl": "2rem" /* 32px */,
      },
      gridTemplateColumns: {
        bento: "2rem repeat(10, 1fr) 2rem",
      },
      textUnderlineOffset: {
        3: "3px",
      },
    },
  },
  plugins: [
    require("tailwindcss-animate"),
    plugin(function ({ matchVariant }) {
      // The :not() pseudo-class. `i.e. not-[:checked]`
      matchVariant(
        "not",
        (value) => {
          return `&:not(${value})`
        },
        {
          values: {
            // not-disabled => ":not(:disabled)"
            disabled: ":disabled",
          },
        }
      )
    }),
  ],
} satisfies Config

export default config<|MERGE_RESOLUTION|>--- conflicted
+++ resolved
@@ -154,18 +154,11 @@
           high: "hsla(var(--background-high))",
         },
 
-<<<<<<< HEAD
-        // TODO: Add border color tokens to match DS
-        border: {
-          // To be reviewed
-          light: "var(--light-border)",
-=======
         border: {
           DEFAULT: "hsla(var(--border))",
           "high-contrast": "hsla(var(--border-high-contrast))",
           "low-contrast": "hsla(var(--border-low-contrast))",
           hover: "hsla(var(--border-hover))",
->>>>>>> f2ab0477
         },
 
         primary: {
