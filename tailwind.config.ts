import type { Config } from "tailwindcss"
import plugin from "tailwindcss/plugin"

const config = {
<<<<<<< HEAD
  darkMode: ["selector", '[data-mode="dark"]'],
=======
  // TODO: Move to "class" strategy after removing Chakra
  darkMode: ["selector", '[data-theme="dark"]'],
>>>>>>> b68b738c
  content: [
    "./src/**/*.{ts,tsx}",
    // TODO: remove after migration
    "./tailwind/**/*.tsx",
  ],
  prefix: "",
  theme: {
    extend: {
      screens: {
        sm: "480px",
        md: "768px",
        lg: "992px",
        xl: "1280px",
        "2xl": "1536px",
      },
      fontFamily: {
        heading: "var(--font-inter)",
        body: "var(--font-inter)",
        monospace: "var(--font-mono)",
      },
      fontSize: {
        "7xl": ["4rem", "1.1"], // [7xl, 6xs]
        "6xl": ["3.75rem", "1.2"], // [6xl, 4xs]
        "5xl": ["3rem", "1.2"], // [5xl, 4xs]
        "4xl": ["2.25rem", "1.2"], // [4xl, 4xs]
        "3xl": ["1.875rem", "1.3"], // [3xl, 2xs]
        "2xl": ["1.5rem", "1.3"], // [2xl, 2xs]
        xl: ["1.25rem", "1.4"], // [xl, xs]
        lg: ["1.125rem", "1.6"], // [lg, base]
        md: ["1rem", "1.6"], // [md, base]
        sm: ["0.875rem", "1.6"], // [sm, base]
        xs: ["0.75rem", "1.6"], // [xs, base]
        "2xs": ["0.625rem", "1.6"], // [2xs, base]
      },
      lineHeight: {
        "6xs": "1.1",
        "5xs": "1.15",
        "4xs": "1.2",
        "3xs": "1.25",
        "2xs": "1.3",
        xs: "1.4",
        sm: "1.5",
        base: "1.6",
      },
      zIndex: {
        hide: "-1",
        auto: "auto",
        base: "0",
        docked: "10",
        dropdown: "1000",
        sticky: "1100",
        banner: "1200",
        overlay: "1300",
        modal: "1400",
        popover: "1500",
        skipLink: "1600",
        toast: "1700",
        tooltip: "1800",
      },
      colors: {
        gray: {
          100: "hsla(var(--gray-100))",
          150: "hsla(var(--gray-150))",
          200: "hsla(var(--gray-200))",
          300: "hsla(var(--gray-300))",
          400: "hsla(var(--gray-400))",
          500: "hsla(var(--gray-500))",
          600: "hsla(var(--gray-600))",
          700: "hsla(var(--gray-700))",
          800: "hsla(var(--gray-800))",
          900: "hsla(var(--gray-900))",
        },

        purple: {
          50: "hsla(var(--purple-50))",
          100: "hsla(var(--purple-100))",
          200: "hsla(var(--purple-200))",
          300: "hsla(var(--purple-300))",
          400: "hsla(var(--purple-400))",
          500: "hsla(var(--purple-500))",
          600: "hsla(var(--purple-600))",
          700: "hsla(var(--purple-700))",
          800: "hsla(var(--purple-800))",
          900: "hsla(var(--purple-900))",
        },

        blue: {
          50: "hsla(var(--blue-50))",
          100: "hsla(var(--blue-100))",
          200: "hsla(var(--blue-200))",
          300: "hsla(var(--blue-300))",
          400: "hsla(var(--blue-400))",
          500: "hsla(var(--blue-500))",
          600: "hsla(var(--blue-600))",
          700: "hsla(var(--blue-700))",
          800: "hsla(var(--blue-800))",
          900: "hsla(var(--blue-900))",
        },

        orange: {
          50: "hsla(var(--orange-50))",
          100: "hsla(var(--orange-100))",
          200: "hsla(var(--orange-200))",
          300: "hsla(var(--orange-300))",
          400: "hsla(var(--orange-400))",
          500: "hsla(var(--orange-500))",
          550: "hsla(var(--orange-550))",
          600: "hsla(var(--orange-600))",
          700: "hsla(var(--orange-700))",
          800: "hsla(var(--orange-800))",
          900: "hsla(var(--orange-900))",
        },
        primary: {
          DEFAULT: "hsla(var(--primary))",
          "high-contrast": "hsla(var(--primary-high-contrast))",
          "low-contrast": "hsla(var(--primary-low-contrast))",
          hover: "hsla(var(--primary-hover))",
          visited: "hsla(var(--primary-visited))",
          action: "hsla(var(--primary-action))",
          "action-hover": "hsla(var(--primary-action-hover))",
          light: "hsla(var(--primary-light))" /* TODO: Migrate/deprecate */,
          dark: "hsla(var(--primary-dark))" /* TODO: Migrate/deprecate */,
        },
        accent: {
          a: {
            DEFAULT: "hsla(var(--accent-a))",
            hover: "hsla(var(--accent-a-hover))",
          },
          b: {
            DEFAULT: "hsla(var(--accent-b))",
            hover: "hsla(var(--accent-b-hover))",
          },
          c: {
            DEFAULT: "hsla(var(--accent-c))",
            hover: "hsla(var(--accent-c-hover))",
          },
        },
        body: {
          DEFAULT: "hsla(var(--body))",
          medium: "hsla(var(--body-medium))",
          light: "hsla(var(--body-light))",
        },
        background: {
          DEFAULT: "hsla(var(--background))",
          highlight: "hsla(var(--background-highlight))",
        },
        /** @deprecated */
        neutral: "hsla(var(--neutral))", // TODO: Migrate
        /** @deprecated */
        "switch-background": "hsla(var(--switch-background))", // TODO: Migrate
        disabled: "hsla(var(--disabled))",
        "tooltip-shadow": "var(--tooltip-shadow)",
        "hub-hero-content-bg": "var(--hub-hero-content-bg)",
        "search-background": "var(--search-background)",
        attention: {
          DEFAULT: "hsla(var(--attention))",
          light: "hsla(var(--attention-light))",
          outline: "hsla(var(--attention-outline))",
        },
        error: {
          DEFAULT: "hsla(var(--error))",
          light: "hsla(var(--error-light))",
          outline: "hsla(var(--error-outline))",
          neutral: "hsla(var(--error-neutral))",
        },
        success: {
          DEFAULT: "hsla(var(--success))",
          light: "hsla(var(--success-light))",
          outline: "hsla(var(--success-outline))",
          neutral: "hsla(var(--success-neutral))",
        },
      },
      backgroundImage: {
        "gradient-main": "var(--gradient-main)",
        "gradient-banner": "var(--gradient-banner)",
        "main-gradient": "var(--gradient-main)", // TODO: Duplicate; remove one
        "feedback-gradient": "var(--feedback-gradient)",
        "banner-grid-gradient": "var(--banner-grid-gradient)",
<<<<<<< HEAD
        "radial-gradient": "var(--radial-gradient)",
=======
        "radial-a": "var(--radial-a)",
>>>>>>> b68b738c
      },
      boxShadow: {
        "table-box": "var(--table-box-shadow)",
        table: `
          0 14px 66px rgba(0,0,0,.07),
          0 10px 17px rgba(0,0,0,.03),
          0 4px 7px rgba(0,0,0,.05)`,
        drop: "0 4px 17px 0 rgba(0,0,0,0.08)",
        "table-box-hover": "0px 8px 17px rgba(0, 0, 0, 0.15)",
        "table-item-box": "var(--table-item-box-shadow)",
        "table-item-box-hover": "0 0 1px hsla(var(--primary))",
        "grid-yellow-box-shadow": "8px 8px 0px 0px #ffe78e",
        "grid-blue-box-shadow": "8px 8px 0px 0px #a7d0f4",
        // Part of new DS
        "menu-accordion": `
          0px 2px 2px 0px rgba(0, 0, 0, 0.12) inset,
          0px -3px 2px 0px rgba(0, 0, 0, 0.14) inset`,
        // TODO: From current theme. Deprecate for 'button-hover'
        primary: "4px 4px 0px 0px hsla(var(--primary))",
        "button-hover": "4px 4px 0 0 hsla(var(--primary-low-contrast))",
        tooltip: "0 0 16px var(--tooltip-shadow)",
        "svg-button-link": `
          var(--shadow-svg-button-link-1), var(--shadow-svg-button-link-2),
          var(--shadow-svg-button-link-3), var(--shadow-svg-button-link-4)`,
        "svg-button-link-hover": `
          var(--shadow-svg-button-link-1-hover),
          var(--shadow-svg-button-link-2-hover),
          var(--shadow-svg-button-link-3-hover),
          var(--shadow-svg-button-link-4-hover)`,
        "card-hover": "var(--shadow-body-md), var(--shadow-body-lg)",
        "window-box": `
          var(--shadow-window-box-1), var(--shadow-window-box-2),
          var(--shadow-window-box-3), var(--shadow-window-box-4),
          var(--shadow-window-box-5)`,
      },
      spacing: {
        7.5: "1.875rem",
        10.5: "2.625rem",
        19: "4.75rem", // Nav height
        31: "7.75rem", // FeedbackWidget conditional bottom offset
        128: "32rem",
      },
      keyframes: {
        "accordion-down": {
          from: { height: "0" },
          to: { height: "var(--radix-accordion-content-height)" },
        },
        "accordion-up": {
          from: { height: "var(--radix-accordion-content-height)" },
          to: { height: "0" },
        },
      },
      animation: {
        "accordion-down": "accordion-down 0.2s ease-out",
        "accordion-up": "accordion-up 0.2s ease-out",
      },
      // Add custom border-radius tailwinds extension for "4xl" as "2rem"
      borderRadius: {
        "4xl": "2rem" /* 32px */,
      },
      gridTemplateColumns: {
        bento: "2rem repeat(10, 1fr) 2rem",
      },
      textUnderlineOffset: {
        3: "3px",
      },
    },
  },
  plugins: [
    require("tailwindcss-animate"),
    plugin(function ({ matchVariant }) {
      // The :not() pseudo-class. `i.e. not-[:checked]`
      matchVariant(
        "not",
        (value) => {
          return `&:not(${value})`
        },
        {
          values: {
            // not-disabled => ":not(:disabled)"
            disabled: ":disabled",
          },
        }
      )
    }),
  ],
} satisfies Config

export default config<|MERGE_RESOLUTION|>--- conflicted
+++ resolved
@@ -2,12 +2,8 @@
 import plugin from "tailwindcss/plugin"
 
 const config = {
-<<<<<<< HEAD
-  darkMode: ["selector", '[data-mode="dark"]'],
-=======
   // TODO: Move to "class" strategy after removing Chakra
   darkMode: ["selector", '[data-theme="dark"]'],
->>>>>>> b68b738c
   content: [
     "./src/**/*.{ts,tsx}",
     // TODO: remove after migration
@@ -186,11 +182,8 @@
         "main-gradient": "var(--gradient-main)", // TODO: Duplicate; remove one
         "feedback-gradient": "var(--feedback-gradient)",
         "banner-grid-gradient": "var(--banner-grid-gradient)",
-<<<<<<< HEAD
+        "radial-a": "var(--radial-a)",
         "radial-gradient": "var(--radial-gradient)",
-=======
-        "radial-a": "var(--radial-a)",
->>>>>>> b68b738c
       },
       boxShadow: {
         "table-box": "var(--table-box-shadow)",
