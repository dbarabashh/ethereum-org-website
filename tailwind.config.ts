--- conflicted
+++ resolved
@@ -63,9 +63,6 @@
         toast: "1700",
         tooltip: "1800",
       },
-      gridTemplateColumns: {
-        presetFilters: "200px",
-      },
       colors: {
         gray: {
           100: "hsla(var(--gray-100))",
@@ -148,24 +145,17 @@
           DEFAULT: "hsla(var(--body))",
           medium: "hsla(var(--body-medium))",
           light: "hsla(var(--body-light))",
+          inverse: "hsla(var(--body-inverse))",
         },
         background: {
           DEFAULT: "hsla(var(--background))",
           highlight: "hsla(var(--background-highlight))",
         },
-<<<<<<< HEAD
-        border: {
-          accordion: "var(--border-accordion)",
-        },
-        disabled: "var(--disabled)",
-        neutral: "var(--neutral)",
-=======
         /** @deprecated */
         neutral: "hsla(var(--neutral))", // TODO: Migrate
         /** @deprecated */
         "switch-background": "hsla(var(--switch-background))", // TODO: Migrate
         disabled: "hsla(var(--disabled))",
->>>>>>> 065a0558
         "tooltip-shadow": "var(--tooltip-shadow)",
         "hub-hero-content-bg": "var(--hub-hero-content-bg)",
         "search-background": "var(--search-background)",
