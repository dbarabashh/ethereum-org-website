--- conflicted
+++ resolved
@@ -189,12 +189,9 @@
         success: {
           DEFAULT: "hsla(var(--success))",
           light: "hsla(var(--success-light))",
-<<<<<<< HEAD
           neutral: "hsla(var(--success-neutral))",
-=======
           dark: "hsla(var(--success-dark))",
           border: "hsla(var(--success-border))",
->>>>>>> f2ab0477
         },
 
         error: {
@@ -202,6 +199,7 @@
           light: "hsla(var(--error-light))",
           dark: "hsla(var(--error-dark))",
           border: "hsla(var(--error-border))",
+          neutral: "hsla(var(--error-neutral))",
         },
 
         warning: {
