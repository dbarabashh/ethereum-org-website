--- conflicted
+++ resolved
@@ -154,7 +154,6 @@
         },
       },
       backgroundImage: {
-<<<<<<< HEAD
         "gradient-main": "var(--gradient-main)",
         "primary-highlight-gradient": "var(--primary-highlight-gradient)",
         "accent-gradient-a": "var(--accent-gradient-a)",
@@ -165,10 +164,8 @@
         "gradient-accent-b": "var(--gradient-accent-b)",
         "gradient-accent-c": "var(--gradient-accent-c)",
         "gradient-primary-hero": "var(--gradient-primary-hero)",
-=======
-        "main-gradient": "var(--main-gradient)",
+        "main-gradient": "var(--gradient-main)", // TODO: Duplicate; remove one
         "feedback-gradient": "var(--feedback-gradient)",
->>>>>>> 25903dee
       },
       boxShadow: {
         "table-box": "var(--table-box-shadow)",
@@ -209,17 +206,15 @@
         "accordion-down": "accordion-down 0.2s ease-out",
         "accordion-up": "accordion-up 0.2s ease-out",
       },
-<<<<<<< HEAD
       // Add custom border-radius tailwinds extension for "4xl" as "2rem"
       borderRadius: {
         "4xl": "2rem" /* 32px */,
       },
       gridTemplateColumns: {
         bento: "2rem repeat(10, 1fr) 2rem",
-=======
+      },
       textUnderlineOffset: {
         3: "3px",
->>>>>>> 25903dee
       },
     },
   },
