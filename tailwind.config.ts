import type { Config } from "tailwindcss"
import plugin from "tailwindcss/plugin"

const config = {
<<<<<<< HEAD
  darkMode: ["selector", "[data-theme=dark]"],
=======
  // TODO: Move to "class" strategy after removing Chakra
  darkMode: ["selector", '[data-theme="dark"]'],
>>>>>>> 91abfc09
  content: [
    "./src/**/*.{ts,tsx}",
    // TODO: remove after migration
    "./tailwind/**/*.tsx",
  ],
  prefix: "",
  theme: {
    extend: {
      screens: {
        sm: "480px",
        md: "768px",
        lg: "992px",
        xl: "1280px",
        "2xl": "1536px",
      },
      fontFamily: {
        heading: "var(--font-inter)",
        body: "var(--font-inter)",
        monospace: "var(--font-mono)",
      },
      fontSize: {
        "6xl": ["3.75rem", "1.2"], // [6xl, 4xs]
        "5xl": ["3rem", "1.2"], // [5xl, 4xs]
        "4xl": ["2.25rem", "1.2"], // [4xl, 4xs]
        "3xl": ["1.875rem", "1.3"], // [3xl, 2xs]
        "2xl": ["1.5rem", "1.3"], // [2xl, 2xs]
        xl: ["1.25rem", "1.4"], // [xl, xs]
        lg: ["1.125rem", "1.6"], // [lg, base]
        md: ["1rem", "1.6"], // [md, base]
        sm: ["0.875rem", "1.6"], // [sm, base]
        xs: ["0.75rem", "1.6"], // [xs, base]
        "2xs": ["0.625rem", "1.6"], // [2xs, base]
      },
      lineHeight: {
        "6xs": "1.1",
        "5xs": "1.15",
        "4xs": "1.2",
        "3xs": "1.25",
        "2xs": "1.3",
        xs: "1.4",
        sm: "1.5",
        base: "1.6",
      },
      zIndex: {
        hide: "-1",
        auto: "auto",
        base: "0",
        docked: "10",
        dropdown: "1000",
        sticky: "1100",
        banner: "1200",
        overlay: "1300",
        modal: "1400",
        popover: "1500",
        skipLink: "1600",
        toast: "1700",
        tooltip: "1800",
      },
      colors: {
        gray: {
          100: "var(--gray-100)",
          150: "var(--gray-150)",
          200: "var(--gray-200)",
          300: "var(--gray-300)",
          400: "var(--gray-400)",
          500: "var(--gray-500)",
          600: "var(--gray-600)",
          700: "var(--gray-700)",
          800: "var(--gray-800)",
          900: "var(--gray-900)",
        },

        blue: {
          50: "var(--blue-50)",
          100: "var(--blue-100)",
          200: "var(--blue-200)",
          300: "var(--blue-300)",
          400: "var(--blue-400)",
          500: "var(--blue-500)",
          600: "var(--blue-600)",
          700: "var(--blue-700)",
          800: "var(--blue-800)",
          900: "var(--blue-900)",
        },

        orange: {
          50: "var(--orange-50)",
          100: "var(--orange-100)",
          200: "var(--orange-200)",
          300: "var(--orange-300)",
          400: "var(--orange-400)",
          500: "var(--orange-500)",
          550: "var(--orange-550)",
          600: "var(--orange-600)",
          700: "var(--orange-700)",
          800: "var(--orange-800)",
          900: "var(--orange-900)",
        },

        primary: {
          DEFAULT: "var(--primary)",
          "high-contrast": "var(--primary-high-contrast)",
          "low-contrast": "var(--primary-low-contrast)",
          hover: "var(--primary-hover)",
          visited: "var(--primary-visited)",
          light: "var(--primary-light)",
          dark: "var(--primary-dark)",
          pressed: "var(--primary-pressed)",
        },
        body: {
          DEFAULT: "var(--body)",
          medium: "var(--body-medium)",
          light: "var(--body-light)",
          inverted: "var(--body-inverted)",
        },
        background: {
          DEFAULT: "var(--background)",
          highlight: "var(--background-highlight)",
        },
        disabled: "var(--disabled)",
        neutral: "var(--neutral)",
        "tooltip-shadow": "var(--tooltip-shadow)",
        "switch-background": "var(--switch-background)",
        "hub-hero-content-bg": "var(--hub-hero-content-bg)",
        "search-background": "var(--search-background)",
        attention: {
          DEFAULT: "var(--attention)",
          light: "var(--attention-light)",
          outline: "var(--attention-outline)",
        },
        error: {
          DEFAULT: "var(--error)",
          light: "var(--error-light)",
          outline: "var(--error-outline)",
          neutral: "var(--error-neutral)",
        },
        success: {
          DEFAULT: "var(--success)",
          light: "var(--success-light)",
          outline: "var(--success-outline)",
          neutral: "var(--success-neutral)",
        },
      },
      backgroundImage: {
        "main-gradient": "var(--main-gradient)",
        "feedback-gradient": "var(--feedback-gradient)",
        "banner-grid-gradient": "var(--banner-grid-gradient)",
      },
      boxShadow: {
        "table-box": "var(--table-box-shadow)",
        table:
          "0 14px 66px rgba(0,0,0,.07), 0 10px 17px rgba(0,0,0,.03), 0 4px 7px rgba(0,0,0,.05)",
        drop: "0 4px 17px 0 rgba(0,0,0,0.08)",
        "table-box-hover": "0px 8px 17px rgba(0, 0, 0, 0.15)",
        "table-item-box": "var(--table-item-box-shadow)",
        "table-item-box-hover": "0 0 1px var(--primary)",
        "grid-yellow-box-shadow": "8px 8px 0px 0px #ffe78e",
        "grid-blue-box-shadow": "8px 8px 0px 0px #a7d0f4",
        // Part of new DS
        "menu-accordion":
          "0px 2px 2px 0px rgba(0, 0, 0, 0.12) inset, 0px -3px 2px 0px rgba(0, 0, 0, 0.14) inset",
        // TODO: From current theme. Deprecate for 'button-hover'
        primary: "4px 4px 0px 0px var(--primary)",
        "button-hover": "4px 4px 0 0 var(--primary-low-contrast)",
        tooltip: "0 0 16px var(--tooltip-shadow)",
      },
      spacing: {
        7.5: "1.875rem",
        10.5: "2.625rem",
        19: "4.75rem", // Nav height
        31: "7.75rem", // FeedbackWidget conditional bottom offset
      },
      keyframes: {
        "accordion-down": {
          from: { height: "0" },
          to: { height: "var(--radix-accordion-content-height)" },
        },
        "accordion-up": {
          from: { height: "var(--radix-accordion-content-height)" },
          to: { height: "0" },
        },
      },
      animation: {
        "accordion-down": "accordion-down 0.2s ease-out",
        "accordion-up": "accordion-up 0.2s ease-out",
      },
      textUnderlineOffset: {
        3: "3px",
      },
    },
  },
  plugins: [
    require("tailwindcss-animate"),
    plugin(function ({ matchVariant }) {
      // The :not() pseudo-class. `i.e. not-[:checked]`
      matchVariant(
        "not",
        (value) => {
          return `&:not(${value})`
        },
        {
          values: {
            // not-disabled => ":not(:disabled)"
            disabled: ":disabled",
          },
        }
      )
    }),
  ],
} satisfies Config

export default config<|MERGE_RESOLUTION|>--- conflicted
+++ resolved
@@ -2,12 +2,8 @@
 import plugin from "tailwindcss/plugin"
 
 const config = {
-<<<<<<< HEAD
-  darkMode: ["selector", "[data-theme=dark]"],
-=======
   // TODO: Move to "class" strategy after removing Chakra
   darkMode: ["selector", '[data-theme="dark"]'],
->>>>>>> 91abfc09
   content: [
     "./src/**/*.{ts,tsx}",
     // TODO: remove after migration
