--- conflicted
+++ resolved
@@ -314,12 +314,7 @@
     throw new Error("Required `title` property missing for use-cases template")
 
   const isRightToLeft = isLangRightToLeft(mdx.frontmatter.lang as Lang)
-<<<<<<< HEAD
   const tocItems = mdx.tableOfContents?.items
-=======
-  const showMergeBanner = !!mdx.frontmatter.preMergeBanner
-  const tocItems = mdx.tableOfContents?.items as Array<ItemTableOfContents>
->>>>>>> 40e82b27
   const summaryPoints = getSummaryPoints(mdx.frontmatter)
 
   const { editContentUrl } = siteData.siteMetadata || {}
