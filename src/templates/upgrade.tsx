import React, { ComponentProps, ComponentPropsWithRef } from "react"
import { graphql, PageProps } from "gatsby"
import { useI18next, useTranslation } from "gatsby-plugin-react-i18next"
import { MDXProvider } from "@mdx-js/react"
import { MDXRenderer } from "gatsby-plugin-mdx"
import { GatsbyImage } from "gatsby-plugin-image"
import {
  Badge,
  Box,
  BoxProps,
  calc,
  chakra,
  Divider as ChakraDivider,
  Flex,
  FlexProps,
  Heading,
  HeadingProps,
  List,
  ListItem,
  Show,
  Text,
  TextProps,
  useToken,
  Icon,
} from "@chakra-ui/react"
import { MdExpandMore } from "react-icons/md"

import ButtonLink from "../components/ButtonLink"
import Breadcrumbs from "../components/Breadcrumbs"
import Card from "../components/Card"
import Contributors from "../components/Contributors"
import InfoBanner from "../components/InfoBanner"
import UpgradeStatus from "../components/UpgradeStatus"
import Link from "../components/Link"
import MarkdownTable from "../components/MarkdownTable"
import BeaconChainActions from "../components/BeaconChainActions"
import ShardChainsList from "../components/ShardChainsList"
import MergeArticleList from "../components/MergeArticleList"
import Logo from "../components/Logo"
import MeetupList from "../components/MeetupList"
import PageMetadata from "../components/PageMetadata"
import RandomAppList from "../components/RandomAppList"
import UpgradeTableOfContents from "../components/UpgradeTableOfContents"
import { type Item as ItemTableOfContents } from "../components/TableOfContents"
import Translation from "../components/Translation"
import SectionNav from "../components/SectionNav"
import ExpandableCard from "../components/ExpandableCard"
import Emoji from "../components/Emoji"
import YouTube from "../components/YouTube"
import MergeInfographic from "../components/MergeInfographic"
import FeedbackCard from "../components/FeedbackCard"
import QuizWidget from "../components/Quiz/QuizWidget"
import {
  MobileButton,
  MobileButtonDropdown,
  StyledButtonDropdown,
} from "./use-cases"

import { getLocaleTimestamp } from "../utils/time"
import { isLangRightToLeft } from "../utils/translations"
import { getSummaryPoints } from "../utils/getSummaryPoints"
import { Lang } from "../utils/languages"
import { getImage } from "../utils/image"

import type { List as ButtonDropdownList } from "../components/ButtonDropdown"
import type { ChildOnlyProp, Context } from "../types"

const Page = (props: ChildOnlyProp & Pick<FlexProps, "dir">) => (
  <Flex
    direction={{ base: "column", lg: "row" }}
    justify="space-between"
    mx="auto"
    mb={16}
    pt={{ lg: 16 }}
    w="full"
    {...props}
  />
)

const Divider = () => (
  <ChakraDivider
    my={16}
    w="10%"
    borderBottomWidth="0.25rem"
    borderColor="homeDivider"
  />
)

const InfoColumn = (props: ChildOnlyProp) => (
  <Flex
    direction="column"
    flex="0 1 400px"
    ml={8}
    mr={16}
    position="sticky"
    top="6.25rem"
    h={calc("100vh").subtract("80px").toString()}
    {...props}
  />
)

<<<<<<< HEAD
=======
const MobileButton = (props: ChildOnlyProp) => {
  const borderColor = useToken("colors", "border")

  return (
    <Box
      bg="background.base"
      boxShadow={`0 -1px 0 ${borderColor}`}
      position="sticky"
      bottom={0}
      zIndex={99}
      p={8}
      w="full"
      {...props}
    />
  )
}

>>>>>>> dae389ff
// Apply styles for classes within markdown here
const ContentContainer = (props: BoxProps) => (
  <Box
    as="article"
    flex="1 1 1024px"
    position="relative"
    p={8}
    pt={0}
    {...props}
    sx={{
      ".featured": {
        pl: 4,
        ml: -4,
        borderLeft: "1px dotted",
        borderColor: "primary.base",
      },
      ".citation p": {
        color: "text200",
      },
    }}
  />
)

const LastUpdated = (props: ChildOnlyProp) => (
  <Text
    color="text200"
    fontStyle="italic"
    pt={4}
    mb={0}
    borderTop="1px"
    borderColor="border"
    {...props}
  />
)

const Pre = chakra("pre", {
  baseStyle: {
    maxW: "full",
    overflowX: "scroll",
    backgroundColor: "preBackground",
    borderRadius: 1,
    p: 4,
    border: "1px",
    borderColor: "preBorder",
    whiteSpace: "pre-wrap",
  },
})

const H1 = (props: ChildOnlyProp) => (
  <Heading
    as="h1"
    fontSize={{ base: "2.5rem", lg: "5xl" }}
    fontWeight="bold"
    lineHeight={1.4}
    textAlign={{ base: "left", lg: "right" }}
    mt={0}
    {...props}
  />
)

const MDXH1 = (props: HeadingProps) => (
  <Heading
    as="h1"
    fontWeight="bold"
    lineHeight={1.4}
    fontSize="2.5rem"
    {...props}
  />
)

const H2 = (props: HeadingProps) => (
  <Heading
    fontSize="2rem"
    fontWeight="bold"
    lineHeight={1.4}
    mt={16}
    {...props}
  />
)

const H3 = (props: HeadingProps) => (
  <Heading
    as="h3"
    fontWeight="bold"
    lineHeight={1.4}
    fontSize="2xl"
    {...props}
  />
)

const H4 = (props: HeadingProps) => (
  <Heading
    as="h4"
    fontSize="xl"
    lineHeight={1.4}
    fontWeight="semibold"
    {...props}
  />
)

const P = (props: TextProps) => (
  <Text mt={8} mb={4} color="text300" {...props} />
)

// Note: you must pass components to MDXProvider in order to render them in markdown files
// https://www.gatsbyjs.com/plugins/gatsby-plugin-mdx/#mdxprovider

const components = {
  a: Link,
  h1: MDXH1,
  h2: H2,
  h3: H3,
  h4: H4,
  p: P,
  pre: Pre,
  table: MarkdownTable,
  MeetupList,
  RandomAppList,
  Logo,
  ButtonLink,
  Contributors,
  InfoBanner,
  Card,
  Divider,
  SectionNav,
  Badge,
  Emoji,
  UpgradeStatus,
  BeaconChainActions,
  ShardChainsList,
  MergeArticleList,
  YouTube,
  ExpandableCard,
  MergeInfographic,
  QuizWidget,
}

const Title = (props: ChildOnlyProp) => (
  <Heading
    as="h1"
    fontSize="2.5rem"
    fontWeight="bold"
    lineHeight={1.4}
    mt={0}
    {...props}
  />
)

const SummaryPoint = (props: ChildOnlyProp) => (
  <ListItem color="text300" mb={0} {...props} />
)

const Container = (props: ChildOnlyProp) => (
  <Box position="relative" {...props} />
)

const HeroContainer = (props: ChildOnlyProp) => (
  <Flex
    justify="flex-end"
    direction={{ base: "column-reverse", lg: "row" }}
    bg="cardGradient"
    boxShadow="inset 0px -1px 0px rgba(0, 0, 0, 0.1)"
    minH="608px"
    maxH={{ base: "full", lg: "608px" }}
    w="full"
    {...props}
  />
)

const Image = chakra(GatsbyImage, {
  baseStyle: {
    flex: "1 1 100%",
    maxW: "816px",
    backgroundSize: "cover",
    backgroundRepeat: "no-repeat",
    alignSelf: "flex-end",
    ml: 8,
    right: 0,
    bottom: 0,
    w: "full",
    h: "full",
    overflow: "initial",
  },
})

const MoreContent = (props: ChildOnlyProp & { to: string }) => (
  <Flex
    as={Link}
    bg="ednBackground"
    justify="center"
    p={4}
    w="full"
    _hover={{
      bg: "background.base",
    }}
    {...props}
  />
)

const TitleCard = (props: ChildOnlyProp) => {
  const cardBoxShadow = useToken("colors", "cardBoxShadow")

  return (
    <Flex
      direction="column"
      justify="flex-start"
      position={{ base: "relative", lg: "absolute" }}
      bg={{ base: "ednBackground", lg: "background.base" }}
      border="1px"
      borderColor="border"
      borderRadius="sm"
      boxShadow={{ lg: cardBoxShadow }}
      maxW={{ base: "full", lg: "640px" }}
      p={8}
      top={{ lg: 24 }}
      left={{ lg: 24 }}
      zIndex={10}
      {...props}
    />
  )
}

const UpgradePage = ({
  data: { mdx },
  pageContext: { slug },
}: PageProps<Queries.UpgradePageQuery, Context>) => {
  const { t } = useTranslation()
  const { language } = useI18next()

  if (!mdx?.frontmatter || !mdx.parent)
    throw new Error(
      "Upgrade page template query does not return expected values"
    )
  if (!mdx?.frontmatter?.title)
    throw new Error("Required `title` property missing for upgrade template")

  const isRightToLeft = isLangRightToLeft(mdx.frontmatter.lang as Lang)
  const tocItems = mdx.tableOfContents?.items as ItemTableOfContents[]

  // FIXME: remove this any, currently not sure how to fix the ts error
  const parent: any = mdx.parent
  // TODO some `gitLogLatestDate` are `null` - why?
  const lastUpdatedDate = parent.fields
    ? parent.fields.gitLogLatestDate
    : parent.mtime

  const summaryPoints = getSummaryPoints(mdx.frontmatter)

  const dropdownLinks: ButtonDropdownList = {
    text: t("page-upgrades-upgrades-guide"),
    ariaLabel: t("page-upgrades-upgrades-aria-label"),
    items: [
      {
        text: t("page-upgrades-upgrades-beacon-chain"),
        to: "/roadmap/beacon-chain/",
        matomo: {
          eventCategory: "upgrade menu",
          eventAction: "click",
          eventName: "/roadmap/beacon-chain/",
        },
      },
      {
        text: t("page-upgrades-upgrades-docking"),
        to: "/roadmap/merge/",
        matomo: {
          eventCategory: "upgrade menu",
          eventAction: "click",
          eventName: "/roadmap/merge/",
        },
      },
    ],
  }

  const lgBreakpoint = useToken("breakpoints", "lg")

  return (
    <Container>
      <HeroContainer>
        <TitleCard>
          <Breadcrumbs slug={slug} startDepth={1} mt={2} />
          <Title>{mdx.frontmatter.title}</Title>
          <Box>
            <List listStyleType="disc">
              {summaryPoints.map((point, idx) => (
                <SummaryPoint key={idx}>{point}</SummaryPoint>
              ))}
            </List>
          </Box>
          <LastUpdated>
            <Translation id="page-last-updated" />:{" "}
            {getLocaleTimestamp(language as Lang, lastUpdatedDate)}
          </LastUpdated>
        </TitleCard>
        <Image image={getImage(mdx.frontmatter.image)!} alt="" />
      </HeroContainer>
      <Show above={lgBreakpoint}>
        <MoreContent to="#content">
          <Icon as={MdExpandMore} fontSize="2xl" color="secondary" />
        </MoreContent>
      </Show>
      <Page dir={isRightToLeft ? "rtl" : "ltr"}>
        <PageMetadata
          title={mdx.frontmatter.title}
          description={mdx.frontmatter.description}
        />
        <Show above={lgBreakpoint}>
          <InfoColumn>
            <StyledButtonDropdown list={dropdownLinks} />
            <Show above={lgBreakpoint}>
              <H1>{mdx.frontmatter.title}</H1>
            </Show>

            {tocItems && (
              <UpgradeTableOfContents
                items={tocItems}
                maxDepth={mdx.frontmatter.sidebarDepth!}
              />
            )}
          </InfoColumn>
        </Show>
        <ContentContainer id="content">
          {/* <DesktopBreadcrumbs slug={mdx.fields.slug} startDepth={1} /> */}
          <MDXProvider components={components}>
            <MDXRenderer>{mdx.body}</MDXRenderer>
          </MDXProvider>
          <FeedbackCard />
        </ContentContainer>
        <Show below={lgBreakpoint}>
          <MobileButton>
            <MobileButtonDropdown list={dropdownLinks} />
          </MobileButton>
        </Show>
      </Page>
    </Container>
  )
}

export const upgradePageQuery = graphql`
  query UpgradePage($languagesToFetch: [String!]!, $relativePath: String) {
    locales: allLocale(
      filter: {
        language: { in: $languagesToFetch }
        ns: {
          in: [
            "page-upgrades"
            "page-upgrades-index"
            "learn-quizzes"
            "common"
          ]
        }
      }
    ) {
      edges {
        node {
          ns
          data
          language
        }
      }
    }
    mdx(fields: { relativePath: { eq: $relativePath } }) {
      fields {
        slug
      }
      frontmatter {
        title
        description
        lang
        sidebarDepth
        summaryPoint1
        summaryPoint2
        summaryPoint3
        summaryPoint4
        image {
          childImageSharp {
            gatsbyImageData(
              layout: FULL_WIDTH
              placeholder: BLURRED
              quality: 100
            )
          }
        }
        isOutdated
      }
      body
      tableOfContents
      parent {
        ... on File {
          mtime
          fields {
            gitLogLatestDate
          }
        }
      }
    }
  }
`

export default UpgradePage<|MERGE_RESOLUTION|>--- conflicted
+++ resolved
@@ -99,26 +99,6 @@
   />
 )
 
-<<<<<<< HEAD
-=======
-const MobileButton = (props: ChildOnlyProp) => {
-  const borderColor = useToken("colors", "border")
-
-  return (
-    <Box
-      bg="background.base"
-      boxShadow={`0 -1px 0 ${borderColor}`}
-      position="sticky"
-      bottom={0}
-      zIndex={99}
-      p={8}
-      w="full"
-      {...props}
-    />
-  )
-}
-
->>>>>>> dae389ff
 // Apply styles for classes within markdown here
 const ContentContainer = (props: BoxProps) => (
   <Box
