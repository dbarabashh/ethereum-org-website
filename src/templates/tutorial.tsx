--- conflicted
+++ resolved
@@ -246,12 +246,8 @@
         sidebarDepth
         address
         isOutdated
-<<<<<<< HEAD
-        preMergeBanner
+        postMergeBannerTranslation
         hideEditButton
-=======
-        postMergeBannerTranslation
->>>>>>> 53d5e528
       }
       body
       tableOfContents
