import React from "react"
import { graphql } from "gatsby"
import { useIntl } from "gatsby-plugin-intl"
import { MDXProvider } from "@mdx-js/react"
import { MDXRenderer } from "gatsby-plugin-mdx"
import styled from "styled-components"
import Img from "gatsby-image"
import ButtonLink from "../components/ButtonLink"
import ButtonDropdown from "../components/ButtonDropdown"
import Breadcrumbs from "../components/Breadcrumbs"
import Card from "../components/Card"
import Contributors from "../components/Contributors"
import DismissibleCard from "../components/DismissibleCard"
import InfoBanner from "../components/InfoBanner"
import UpgradeStatus from "../components/UpgradeStatus"
import Link from "../components/Link"
import MarkdownTable from "../components/MarkdownTable"
import Eth2BeaconChainActions from "../components/Eth2BeaconChainActions"
import Eth2ShardChainsList from "../components/Eth2ShardChainsList"
import Eth2DockingList from "../components/Eth2DockingList"
import Logo from "../components/Logo"
import MeetupList from "../components/MeetupList"
import PageMetadata from "../components/PageMetadata"
import Pill from "../components/Pill"
import RandomAppList from "../components/RandomAppList"
import Roadmap from "../components/Roadmap"
import Eth2TableOfContents from "../components/Eth2TableOfContents"
import Translation from "../components/Translation"
import TranslationsInProgress from "../components/TranslationsInProgress"
import SectionNav from "../components/SectionNav"
import { getLocaleTimestamp } from "../utils/time"
import { isLangRightToLeft } from "../utils/translations"
import {
  Divider,
  Paragraph,
  Header1,
  Header4,
  H5,
} from "../components/SharedStyledComponents"
import Emoji from "../components/Emoji"

const Page = styled.div`
  display: flex;
  justify-content: space-between;
  width: 100%;
  margin: 0 auto 4rem;
  padding: 2rem;

  @media (min-width: ${(props) => props.theme.breakpoints.l}) {
    padding-top: 4rem;
  }
  @media (max-width: ${(props) => props.theme.breakpoints.l}) {
    flex-direction: column;
  }
`

const InfoColumn = styled.aside`
  display: flex;
  flex-direction: column;
  position: sticky;
  top: 6.25rem; /* account for navbar */
  height: calc(100vh - 80px);
  flex: 0 1 400px;
  margin-right: 4rem;
  @media (max-width: ${(props) => props.theme.breakpoints.l}) {
    position: relative;
    top: 0;
    height: auto;
    margin-right: 0rem;
    flex-direction: column-reverse;
  }
`

// Apply styles for classes within markdown here
const ContentContainer = styled.article`
  flex: 1 1 ${(props) => props.theme.breakpoints.l};

  .featured {
    padding-left: 1rem;
    margin-left: -1rem;
    border-left: 1px dotted ${(props) => props.theme.colors.primary};
  }

  .citation {
    p {
      color: ${(props) => props.theme.colors.text200};
    }
  }
`

const LastUpdated = styled.p`
  color: ${(props) => props.theme.colors.text200};
  margin-top: 2rem;
  padding-top: 2rem;
  border-top: 1px solid ${(props) => props.theme.colors.border};
`

const Pre = styled.pre`
  max-width: 100%;
  overflow-x: scroll;
  background-color: ${(props) => props.theme.colors.preBackground};
  border-radius: 0.25rem;
  padding: 1rem;
  border: 1px solid ${(props) => props.theme.colors.preBorder};
  white-space: pre-wrap;
`

const H1 = styled.h1`
  font-size: 48px;
  font-weight: 700;
  text-align: right;
  margin-top: 0rem;
  @media (max-width: ${(props) => props.theme.breakpoints.l}) {
    text-align: left;
    font-size: 40px;
  }
`

const H2 = styled.h2`
  font-size: 32px;
  font-weight: 700;
  margin-top: 4rem;
  a {
    display: none;
  }

  /* Anchor tag styles */
  a {
    position: relative;
    display: none;
    margin-left: -1.5em;
    padding-right: 0.5rem;
    font-size: 1rem;
    vertical-align: middle;
    &:hover {
      display: initial;
      fill: ${(props) => props.theme.colors.primary};
    }
  }

  &:hover {
    a {
      display: initial;
      fill: ${(props) => props.theme.colors.primary};
    }
  }
`

const H3 = styled.h3`
  font-size: 24px;
  font-weight: 700;
  a {
    display: none;
  }

  /* Anchor tag styles */
  a {
    position: relative;
    display: none;
    margin-left: -1.5em;
    padding-right: 0.5rem;
    font-size: 1rem;
    vertical-align: middle;
    &:hover {
      display: initial;
      fill: ${(props) => props.theme.colors.primary};
    }
  }

  &:hover {
    a {
      display: initial;
      fill: ${(props) => props.theme.colors.primary};
    }
  }
`

// Passing components to MDXProvider allows use across all .md/.mdx files
// https://www.gatsbyjs.com/plugins/gatsby-plugin-mdx/#mdxprovider
const components = {
  a: Link,
  h1: Header1,
  h2: H2,
  h3: H3,
  h4: Header4,
  h5: H5,
  p: Paragraph,
  pre: Pre,
  table: MarkdownTable,
  MeetupList,
  RandomAppList,
  Roadmap,
  Logo,
  ButtonLink,
  Contributors,
  InfoBanner,
  Card,
  Divider,
  SectionNav,
  Pill,
  TranslationsInProgress,
  Emoji,
  UpgradeStatus,
  Eth2BeaconChainActions,
  Eth2ShardChainsList,
  Eth2DockingList,
}

const Label = styled.h2`
  text-transform: uppercase;
  font-size: 14px;
  margin-bottom: 1.5rem;
  font-weight: 400;
`

const SummaryPoint = styled.li`
  font-size: 20px;
  color: ${(props) => props.theme.colors.text300};
  margin-bottom: 0rem;
  line-height: 140%;
`

const SummaryBox = styled.div`
  border: 1px solid ${(props) => props.theme.colors.border};
  padding: 1.5rem;
  padding-bottom: 0rem;
  border-radius: 4px;
`

const DesktopBreadcrumbs = styled(Breadcrumbs)`
  margin-top: 0.5rem;
  @media (max-width: ${(props) => props.theme.breakpoints.l}) {
    display: none;
  }
`
const MobileBreadcrumbs = styled(Breadcrumbs)`
  margin-top: 0.5rem;
  @media (min-width: ${(props) => props.theme.breakpoints.l}) {
    display: none;
  }
`

const StyledButtonDropdown = styled(ButtonDropdown)`
  margin-bottom: 2rem;
  display: flex;
  justify-content: flex-end;
  text-align: center;
  @media (min-width: ${(props) => props.theme.breakpoints.s}) {
    align-self: flex-end;
  }
`

const ImageWrapper = styled.div`
  width: 100%;
  background: ${(props) => props.theme.colors.cardGradient};
  box-shadow: inset 0px -1px 0px rgba(0, 0, 0, 0.1);
  display: flex;
  align-items: flex-end;
  justify-content: center;
  min-height: 320px;
`

const Image = styled(Img)`
  width: 100%;
  height: 100%;
`

const Container = styled.div``

const dropdownLinks = {
  text: "page-eth2-upgrades-guide",
  ariaLabel: "page-eth2-upgrades-aria-label",
  items: [
    {
      text: "page-eth2-upgrades-beacon-chain",
      to: "/eth2/beacon-chain/",
    },
    {
      text: "page-eth2-upgrades-shard-chains",
      to: "/eth2/shard-chains/",
    },
    {
      text: "page-eth2-upgrades-docking",
      to: "/eth2/docking/",
    },
  ],
}

const Eth2Page = ({ data, data: { mdx } }) => {
  const intl = useIntl()
  const isRightToLeft = isLangRightToLeft(intl.locale)
  const tocItems = mdx.tableOfContents.items

  // TODO some `gitLogLatestDate` are `null` - why?
  const lastUpdatedDate = mdx.parent.fields
    ? mdx.parent.fields.gitLogLatestDate
    : mdx.parent.mtime

  return (
    <Container>
      <ImageWrapper>
<<<<<<< HEAD
        <Image fixed={data.beaconchain.childImageSharp.fixed} />
=======
        <Image fluid={mdx.frontmatter.image.childImageSharp.fluid} />
>>>>>>> 4e2f048f
      </ImageWrapper>
      <Page dir={isRightToLeft ? "rtl" : "ltr"}>
        <PageMetadata
          title={mdx.frontmatter.title}
          description={mdx.frontmatter.description}
        />
        <InfoColumn>
          <div>
            <StyledButtonDropdown list={dropdownLinks} />
            <MobileBreadcrumbs slug={mdx.fields.slug} startDepth={1} />
            <H1>{mdx.frontmatter.title}</H1>
          </div>
          {mdx.frontmatter.sidebar && tocItems && (
            <Eth2TableOfContents
              items={tocItems}
              maxDepth={mdx.frontmatter.sidebarDepth}
            />
          )}
          <DismissibleCard storageKey="dismissed-eth2-psa">
            <Emoji text=":cheering_megaphone:" size={5} />
            <h2>
              <Translation id="eth2-service-announcement" />
            </h2>
            <p>
              <Translation id="eth2-no-action-needed" />
            </p>
          </DismissibleCard>
        </InfoColumn>
        <ContentContainer>
          <DesktopBreadcrumbs slug={mdx.fields.slug} startDepth={1} />
          <SummaryBox>
            <Label>
              <Translation id="summary" />
            </Label>
            <ul>
              {mdx.frontmatter.summaryPoints.map((point, idx) => (
                <SummaryPoint key={idx}>{point}</SummaryPoint>
              ))}
            </ul>
          </SummaryBox>
          <MDXProvider components={components}>
            <MDXRenderer>{mdx.body}</MDXRenderer>
          </MDXProvider>
          <LastUpdated>
            <Translation id="page-last-updated" />:{" "}
            {getLocaleTimestamp(intl.locale, lastUpdatedDate)}
          </LastUpdated>
        </ContentContainer>
      </Page>
    </Container>
  )
}

export const eth2PageQuery = graphql`
  query Eth2PageQuery($relativePath: String) {
    mdx(fields: { relativePath: { eq: $relativePath } }) {
      fields {
        slug
      }
      frontmatter {
        title
        description
        sidebar
        sidebarDepth
        summaryPoints
        image {
          childImageSharp {
            fluid(maxHeight: 400) {
              ...GatsbyImageSharpFluid
            }
          }
        }
      }
      body
      tableOfContents
      parent {
        ... on File {
          mtime
          fields {
            gitLogLatestDate
          }
        }
      }
    }
    beaconchain: file(relativePath: { eq: "eth2/core.png" }) {
      childImageSharp {
        fixed(width: 420) {
          ...GatsbyImageSharpFixed
        }
      }
    }
    shards: file(relativePath: { eq: "eth2/newrings.png" }) {
      childImageSharp {
        fixed(width: 420) {
          ...GatsbyImageSharpFixed
        }
      }
    }
    thedocking: file(relativePath: { eq: "eth2/docking.png" }) {
      childImageSharp {
        fixed(width: 420) {
          ...GatsbyImageSharpFixed
        }
      }
    }
  }
`

export default Eth2Page<|MERGE_RESOLUTION|>--- conflicted
+++ resolved
@@ -299,11 +299,7 @@
   return (
     <Container>
       <ImageWrapper>
-<<<<<<< HEAD
-        <Image fixed={data.beaconchain.childImageSharp.fixed} />
-=======
         <Image fluid={mdx.frontmatter.image.childImageSharp.fluid} />
->>>>>>> 4e2f048f
       </ImageWrapper>
       <Page dir={isRightToLeft ? "rtl" : "ltr"}>
         <PageMetadata
