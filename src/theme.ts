--- conflicted
+++ resolved
@@ -147,16 +147,6 @@
 // TODO replace random variables w/ baseColor variables
 const lightColors = {
   buttonColor: white,
-<<<<<<< HEAD
-  /** @deprecated */
-  runNodeGradient2:
-    "linear-gradient(135deg, rgba(79, 113, 235, 0.2) 9.8%, rgba(232, 79, 235, 0.2) 92.84%);",
-=======
-  upgradesGradient:
-    "linear-gradient(285.24deg, #F7CBC0 0%, #F4B1AB 29.8%, #8476D9 49.78%, #85ACF9 54.14%, #1C1CE1 61.77%, #000000 69.77%)",
-  runNodeGradient:
-    "linear-gradient(0deg, rgba(153, 157, 244, 0.1) 0%, rgba(153, 157, 244, 0) 100%), linear-gradient(270.72deg, #FDF0FF 0.62%, rgba(236, 195, 195, 0.557292) 32.61%, rgba(207, 189, 230, 0.296875) 49.67%, rgba(196, 196, 196, 0) 72.88%);",
->>>>>>> 816648c2
   ghostCardBackground: white,
   ghostCardGhost: white600,
   secondaryButtonBackgroundActive: white700,
@@ -263,16 +253,6 @@
 // TODO replace random variables w/ baseColor variables
 const darkColors = {
   buttonColor: black300,
-<<<<<<< HEAD
-  /** @deprecated */
-  runNodeGradient2:
-    "linear-gradient(135deg, rgba(79, 113, 235, 0.2) 9.8%, rgba(232, 79, 235, 0.2) 92.84%);",
-=======
-  upgradesGradient:
-    "linear-gradient(285.24deg, #f7cbc0 0%, #fbeae3 17.81%, #f4b1ab 29.8%, #8476d9 49.78%, #8db4ff 69.77%);",
-  runNodeGradient:
-    "linear-gradient(0deg, rgba(153, 157, 244, 0.35) 0%, rgba(153, 157, 244, 0) 100%), linear-gradient(89.24deg, rgba(253, 240, 255, 0.7) -64.3%, rgba(212, 119, 119, 0.390104) -7.43%, rgba(188, 163, 220, 0.207813) 46.66%, rgba(196, 196, 196, 0) 99.16%);",
->>>>>>> 816648c2
   primaryHover: primaryDark400,
   primaryActive: primaryDark200,
   ghostCardBackground: black300,
