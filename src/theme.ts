--- conflicted
+++ resolved
@@ -251,7 +251,8 @@
   stakingRedFill: "#f8fbf9",
   layer2Gradient:
     "linear-gradient(85.12deg, rgba(185, 185, 241, 0.2) 0%, rgba(84, 132, 234, 0.2) 56.29%, rgba(58, 142, 137, 0.2) 99.99%)",
-<<<<<<< HEAD
+  feedbackGradient:
+    "linear-gradient(102.7deg, rgba(185, 185, 241, 0.2) 0%, rgba(84, 132, 234, 0.2) 51.56%, rgba(58, 142, 137, 0.2) 100%)",
   bannerGridGradient:
     "linear-gradient(90deg, rgba(127,127,213,0.2) 0%, rgba(132,145,221,0.2) 50%, rgba(145,234,228,0.2) 100%)",
   slider: {
@@ -264,10 +265,6 @@
     btnBgDisabled: "#E7E7E7",
     btnColorDisabled: "#737373",
   },
-=======
-  feedbackGradient:
-    "linear-gradient(102.7deg, rgba(185, 185, 241, 0.2) 0%, rgba(84, 132, 234, 0.2) 51.56%, rgba(58, 142, 137, 0.2) 100%)",
->>>>>>> 4457e23d
 }
 
 // TODO replace random variables w/ baseColor variables
@@ -371,7 +368,8 @@
   stakingRedFill: "#313432",
   layer2Gradient:
     "linear-gradient(83.46deg, rgba(127, 127, 213, 0.2) 7.03%, rgba(138, 168, 231, 0.2) 52.42%, rgba(145, 234, 228, 0.2) 98.77%), #1E1E1E",
-<<<<<<< HEAD
+  feedbackGradient:
+    "linear-gradient(83.46deg, #2C2C32 7.03%, #44404D 52.42%, #303038 98.77%)",
   bannerGridGradient:
     "linear-gradient(90deg, rgba(172, 182, 229, 0.08) 0%, rgba(134, 253, 232, 0.08) 100%)",
   slider: {
@@ -384,10 +382,6 @@
     btnBgDisabled: "#404040",
     btnColorDisabled: "#737373",
   },
-=======
-  feedbackGradient:
-    "linear-gradient(83.46deg, #2C2C32 7.03%, #44404D 52.42%, #303038 98.77%)",
->>>>>>> 4457e23d
 }
 
 const lightThemeColors = Object.assign({}, baseColors, lightColors)
