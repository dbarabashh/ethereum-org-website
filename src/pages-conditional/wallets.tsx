<<<<<<< HEAD
import React, { useEffect, useState } from "react"
import styled from "@emotion/styled"
=======
import React from "react"
import styled from "styled-components"
>>>>>>> 3e723ad1
import { GatsbyImage, getImage } from "gatsby-plugin-image"
import { useIntl } from "react-intl"
import { graphql, PageProps } from "gatsby"

import PageHero from "../components/PageHero"
import Translation from "../components/Translation"
import Callout from "../components/Callout"
import Link from "../components/Link"
import ButtonLink from "../components/ButtonLink"
import PageMetadata from "../components/PageMetadata"
import HorizontalCard from "../components/HorizontalCard"
import CardList from "../components/CardList"
import {
  CardContainer,
  Content,
  Divider,
  GrayContainer,
  Page,
  StyledCard,
  TwoColumnContent,
} from "../components/SharedStyledComponents"

import { translateMessageId } from "../utils/translations"
import { Context } from "../types"
import FeedbackCard from "../components/FeedbackCard"

const StyledTwoColumnContent = styled(TwoColumnContent)`
  margin-bottom: -2rem;
  margin-top: 2rem;
`

const LeftColumn = styled.div`
  flex: 0 1 50%;
  margin-right: 2rem;
  @media (max-width: ${(props) => props.theme.breakpoints.l}) {
    max-width: 100%;
    margin-right: 0;
    margin-top: 0;
  }
`

const RightColumn = styled.div`
  flex: 0 1 50%;
  margin-left: 2rem;
  @media (max-width: ${(props) => props.theme.breakpoints.l}) {
    margin-top: 3rem;
    max-width: 100%;
    margin-left: 0;
  }
`

const StyledRightColumn = styled(RightColumn)`
  @media (max-width: ${(props) => props.theme.breakpoints.l}) {
    margin-top: 0rem;
  }
`

const StyledGrayContainer = styled(GrayContainer)`
  @media (max-width: ${(props) => props.theme.breakpoints.l}) {
    margin-top: 1rem;
  }
`

const SubtitleTwo = styled.div`
  font-size: 1.25rem;
  line-height: 140%;
  margin-bottom: 1.5rem;
  color: ${(props) => props.theme.colors.text300};
`

const SubtitleThree = styled.div`
  font-size: 1.25rem;
  line-height: 140%;
  color: ${(props) => props.theme.colors.text};
  margin-bottom: 1.5rem;
  text-align: center;
`

const FindWallet = styled(GatsbyImage)`
  margin-top: 2rem;
  max-width: 800px;
  background-size: cover;
  background-repeat: no-repeat;
  width: 100%;
`

const Intro = styled(Content)`
  padding-bottom: 0;
  h2 {
    margin-bottom: 0;
  }
`

const IntroTwoColumnContent = styled(TwoColumnContent)`
  margin-bottom: 0;
  padding-bottom: 0;
`

const GradientContainer = styled(GrayContainer)`
  background: linear-gradient(
    49.21deg,
    rgba(127, 127, 213, 0.2) 19.87%,
    rgba(134, 168, 231, 0.2) 58.46%,
    rgba(145, 234, 228, 0.2) 97.05%
  );
  margin: 3rem 0rem;
  width: 100%;
`

const CodeBox = styled.div`
  background: #000000;
  padding: 0.5rem;
  margin-bottom: 1rem;
  border-radius: 4px;
`

const Code = styled.p`
  font-family: monospace;
  color: #ffffff;
  margin-bottom: 0rem;
`

const ChecklistItem = styled(HorizontalCard)`
  border: 0px;
  display: flex;
  align-items: flex-start;
  margin-bottom: 1rem;
`

const WalletType = styled(HorizontalCard)`
  min-width: 100%;
  margin: 0.5rem 0rem;
  border-radius: 0px;
  align-items: center;
`

const StyledCallout = styled(Callout)`
  flex: 1 1 424px;
  min-height: 100%;
`

const CentralColumn = styled.div`
  display: flex;
  flex-direction: column;
  align-items: center;
  margin-bottom: 2rem;
`

const CalloutCardContainer = styled(CardContainer)`
  margin-top: 4rem;
`

const H2 = styled.h2`
  /* margin: 0; */
`

const cards = [
  {
    emoji: ":dollar:",
    title: <Translation id="page-wallets-manage-funds" />,
    description: <Translation id="page-wallets-manage-funds-desc" />,
  },
  {
    emoji: ":frame_with_picture:",
    title: <Translation id="page-wallets-your-ethereum-account" />,
    description: <Translation id="page-wallets-your-ethereum-account-desc" />,
  },
  {
    emoji: ":bust_in_silhouette:",
    title: <Translation id="page-wallets-your-login" />,
    description: <Translation id="page-wallets-your-login-desc" />,
  },
]

const types = [
  {
    emoji: ":cd:",
    description: <Translation id="page-wallets-cd" />,
  },
  {
    emoji: ":mobile_phone:",
    description: <Translation id="page-wallets-mobile" />,
  },
  {
    emoji: ":globe_with_meridians:",
    description: <Translation id="page-wallets-web-browser" />,
  },
  {
    emoji: ":desktop_computer:",
    description: <Translation id="page-wallets-desktop" />,
  },
]

const articles = [
  {
    title: <Translation id="page-wallets-protecting-yourself" />,
    description: "MyCrypto",
    link: "https://support.mycrypto.com/staying-safe/protecting-yourself-and-your-funds",
  },
  {
    title: <Translation id="page-wallets-keys-to-safety" />,
    description: <Translation id="page-wallets-blog" />,
    link: "https://blog.coinbase.com/the-keys-to-keeping-your-crypto-safe-96d497cce6cf",
  },
  {
    title: <Translation id="page-wallets-how-to-store" />,
    description: "ConsenSys",
    link: "https://media.consensys.net/how-to-store-digital-assets-on-ethereum-a2bfdcf66bd0",
  },
]

type Wallet = {
  title: string
  description: string
  link: string
  image: string
  alt: string
} & Partial<Queries.WalletsCsv>

const WalletsPage = ({
  data,
}: PageProps<Queries.WalletsPageQuery, Context>) => {
  const intl = useIntl()

  const heroContent = {
    title: translateMessageId("page-wallets-title", intl),
    header: translateMessageId("page-wallets-slogan", intl),
    subtitle: translateMessageId("page-wallets-subtitle", intl),
    image: getImage(data.hero),
    alt: translateMessageId("page-wallets-alt", intl),
    buttons: [
      {
        to: "/wallets/find-wallet/",
        content: translateMessageId("page-wallets-find-wallet-link", intl),
      },
    ],
  }

  return (
    <Page>
      <PageMetadata
        title={translateMessageId("page-wallets-meta-title", intl)}
        description={translateMessageId("page-wallets-meta-description", intl)}
        image={getImage(data.ogImage)?.images.fallback.src}
      />
      <PageHero content={heroContent} />
      <StyledGrayContainer>
        <Intro>
          <H2>
            <Translation id="page-wallets-whats-a-wallet" />
          </H2>
        </Intro>
        <IntroTwoColumnContent>
          <LeftColumn>
            <p>
              <Translation id="page-wallets-description" />
            </p>
            <p>
              <Translation id="page-wallets-desc-2" />{" "}
              <Link to="/eth/">
                <Translation id="page-wallets-desc-2-link" />{" "}
              </Link>
            </p>
          </LeftColumn>
          <StyledRightColumn>
            <p>
              <Translation id="page-wallets-desc-3" />
            </p>
            <p>
              <Translation id="page-wallets-desc-4" />
            </p>
          </StyledRightColumn>
        </IntroTwoColumnContent>
        <Content>
          <CardContainer>
            {cards.map((card, idx) => (
              <StyledCard
                key={idx}
                emoji={card.emoji}
                title={card.title}
                description={card.description}
              />
            ))}
          </CardContainer>
        </Content>
      </StyledGrayContainer>
      <StyledTwoColumnContent>
        <LeftColumn>
          <H2>
            <Translation id="page-wallets-accounts-addresses" />
          </H2>
          <p>
            <Translation id="page-wallets-accounts-addresses-desc" />
          </p>
          <ul>
            <li>
              <p>
                <Translation id="page-wallets-ethereum-account" />
              </p>
            </li>
            <li>
              <p>
                <Translation id="page-wallets-accounts-ethereum-addresses" />
              </p>
            </li>
            <li>
              <p>
                <Translation id="page-wallets-ethereum-wallet" />
              </p>
            </li>
          </ul>
          <p>
            <Translation id="page-wallets-most-wallets" />
          </p>
        </LeftColumn>
        <RightColumn>
          <H2>
            <Translation id="page-wallets-types" />
          </H2>
          <div>
            {types.map((type, idx) => (
              <WalletType
                key={idx}
                emoji={type.emoji}
                description={type.description}
                emojiSize={2.5}
              />
            ))}
          </div>
        </RightColumn>
      </StyledTwoColumnContent>
      <GradientContainer>
        <Content>
          <CentralColumn>
            <H2>
              <Translation id="page-wallets-features-title" />
            </H2>
            <SubtitleThree>
              <Translation id="page-wallets-features-desc" />
            </SubtitleThree>
            <ButtonLink to="/wallets/find-wallet/">
              <Translation id="page-wallets-find-wallet-btn" />
            </ButtonLink>
            <FindWallet image={getImage(data.findWallet)} alt="" />
          </CentralColumn>
        </Content>
      </GradientContainer>
      <TwoColumnContent>
        <LeftColumn>
          <H2>
            <Translation id="page-wallets-stay-safe" />
          </H2>
          <SubtitleTwo>
            <Translation id="page-wallets-stay-safe-desc" />
          </SubtitleTwo>
          <div>
            <ChecklistItem
              key="0"
              emoji=":white_check_mark:"
              title={translateMessageId(
                "page-wallets-take-responsibility",
                intl
              )}
              description={translateMessageId(
                "page-wallets-take-responsibility-desc",
                intl
              )}
            />
            <ChecklistItem
              key="1"
              emoji=":white_check_mark:"
              title={translateMessageId("page-wallets-seed-phrase", intl)}
              description={translateMessageId(
                "page-wallets-seed-phrase-desc",
                intl
              )}
            >
              <p>
                <Translation id="page-wallets-seed-phrase-example" />
              </p>
              <CodeBox>
                <Code>
                  <Translation id="page-wallets-seed-phrase-snippet" />
                </Code>
              </CodeBox>
              <p>
                <Translation id="page-wallets-seed-phrase-write-down" />
              </p>
            </ChecklistItem>
            <ChecklistItem
              key="2"
              emoji=":white_check_mark:"
              title={translateMessageId("page-wallets-bookmarking", intl)}
              description={translateMessageId(
                "page-wallets-bookmarking-desc",
                intl
              )}
            />
            <ChecklistItem
              key="3"
              emoji=":white_check_mark:"
              title={translateMessageId("page-wallets-triple-check", intl)}
              description={translateMessageId(
                "page-wallets-triple-check-desc",
                intl
              )}
            />
          </div>
        </LeftColumn>
        <RightColumn>
          <H2>
            <Translation id="page-wallets-tips" />
          </H2>
          <SubtitleTwo>
            <Translation id="page-wallets-tips-community" />
          </SubtitleTwo>
          <CardList content={articles} />
        </RightColumn>
      </TwoColumnContent>
      <Content>
        <Divider />
        <H2>
          <Translation id="page-wallets-explore" />
        </H2>
        <CalloutCardContainer>
          <StyledCallout
            image={getImage(data.eth)}
            titleKey="page-wallets-get-some"
            alt={translateMessageId("page-wallets-get-some-alt", intl)}
            descriptionKey="page-wallets-get-some-desc"
          >
            <div>
              <ButtonLink to="/get-eth/">
                <Translation id="page-wallets-get-some-btn" />
              </ButtonLink>
            </div>
          </StyledCallout>
          <StyledCallout
            image={getImage(data.dapps)}
            titleKey="page-wallets-try-dapps"
            alt={translateMessageId("page-wallets-try-dapps-alt", intl)}
            descriptionKey="page-wallets-try-dapps-desc"
          >
            <div>
              <ButtonLink to="/dapps/">
                <Translation id="page-wallets-more-on-dapps-btn" />
              </ButtonLink>
            </div>
          </StyledCallout>
        </CalloutCardContainer>
      </Content>
      <Content>
        <FeedbackCard />
      </Content>
    </Page>
  )
}

export default WalletsPage

export const calloutImage = graphql`
  fragment calloutImage on File {
    childImageSharp {
      gatsbyImageData(
        height: 200
        layout: FIXED
        placeholder: BLURRED
        quality: 100
      )
    }
  }
`

export const listImage = graphql`
  fragment listImage on File {
    childImageSharp {
      gatsbyImageData(
        height: 20
        layout: FIXED
        placeholder: BLURRED
        quality: 100
      )
    }
  }
`

export const query = graphql`
  query WalletsPage {
    hero: file(relativePath: { eq: "wallet.png" }) {
      childImageSharp {
        gatsbyImageData(layout: FULL_WIDTH, placeholder: BLURRED, quality: 100)
      }
    }
    findWallet: file(relativePath: { eq: "wallets/find-wallet.png" }) {
      childImageSharp {
        gatsbyImageData(
          width: 800
          layout: CONSTRAINED
          placeholder: BLURRED
          quality: 100
        )
      }
    }
    ogImage: file(relativePath: { eq: "wallet-cropped.png" }) {
      childImageSharp {
        gatsbyImageData(
          width: 738
          layout: FIXED
          placeholder: BLURRED
          quality: 100
        )
      }
    }
    eth: file(relativePath: { eq: "eth-logo.png" }) {
      ...calloutImage
    }
    dapps: file(relativePath: { eq: "doge-computer.png" }) {
      ...calloutImage
    }
  }
`<|MERGE_RESOLUTION|>--- conflicted
+++ resolved
@@ -1,10 +1,5 @@
-<<<<<<< HEAD
-import React, { useEffect, useState } from "react"
+import React from "react"
 import styled from "@emotion/styled"
-=======
-import React from "react"
-import styled from "styled-components"
->>>>>>> 3e723ad1
 import { GatsbyImage, getImage } from "gatsby-plugin-image"
 import { useIntl } from "react-intl"
 import { graphql, PageProps } from "gatsby"
