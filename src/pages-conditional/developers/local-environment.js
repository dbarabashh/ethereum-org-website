--- conflicted
+++ resolved
@@ -443,15 +443,10 @@
                 background={framework.background}
                 image={framework.image}
                 name={framework.name}
-<<<<<<< HEAD
-                description={framework.description}
                 gitHubRepo={framework.gitHubRepo}
-              />
-=======
               >
                 <Translation id={framework.description} />
               </ProductCard>
->>>>>>> 5f36213c
             )
           })}
         </CardGrid>
