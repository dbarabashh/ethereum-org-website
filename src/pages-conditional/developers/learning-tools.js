import React from "react"
import styled from "styled-components"
import { graphql } from "gatsby"
import { useIntl } from "gatsby-plugin-intl"

import { getDefaultMessage } from "../../utils/translations"
import PageMetadata from "../../components/PageMetadata"
import Translation from "../../components/Translation"
import ButtonLink from "../../components/ButtonLink"
import ProductCard from "../../components/ProductCard"
import InfoBanner from "../../components/InfoBanner"
import CalloutBanner from "../../components/CalloutBanner"
import { Mixins } from "../../theme"
import {
  Content,
  CardGrid,
  Page,
} from "../../components/SharedStyledComponents"

const StyledPage = styled(Page)`
  margin-top: 4rem;
`

const Header = styled.header`
  display: flex;
  flex-direction: column;
  align-items: center;
  text-align: center;
  max-width: 896px;
  padding: 0 2rem;
`
const H1 = styled.h1`
  ${Mixins.textLevel2}
  margin-top: 0;
  color: ${(props) => props.theme.colors.text};
  font-style: normal;
  font-weight: normal;
  font-family: "SFMono-Regular", monospace;
  text-transform: uppercase;
  font-weight: 600;
  font-size: 32px;
  line-height: 140%;
  text-align: center;
  margin-bottom: 0rem;
`

const Subtitle = styled.h2`
  ${Mixins.textLevel4}
  color: ${(props) => props.theme.colors.text300};
  max-width: 55ch;
  margin-bottom: 0.5rem;
  margin-top: 1rem;
`

const SubtitleTwo = styled(Subtitle)`
  margin-top: 0rem;
`

const StackContainer = styled(Content)`
  border: 1px solid ${(props) => props.theme.colors.border};
  justify-content: flex-start;
  border-radius: 4px;
  padding: 3rem 2rem;
  margin: 2rem;
  width: 96%;
  background: ${(props) => props.theme.colors.ednBackground};
  @media (max-width: ${(props) => props.theme.breakpoints.s}) {
    width: 100%;
    margin-left: 0rem;
    margin-right: 0rem;
    border-radius: 0px;
  }
`

const StyledCardGrid = styled(CardGrid)`
  margin-bottom: 2rem;
`

const LearningToolsPage = ({ data }) => {
  const intl = useIntl()

  const sandboxes = [
    {
      name: "Ethereum Studio",
      description: "page-learning-tools-studio-description",
      url: "https://studio.ethereum.org",
      image: data.studio.childImageSharp.fixed,
      alt: "Ethereum Studio",
      background: "#2B2B2B",
    },
    {
      name: "Remix",
      description: "page-learning-tools-remix-description",
      url: "https://remix.ethereum.org",
      image: data.remix.childImageSharp.fixed,
      alt: "Remix",
      background: "#5098D6",
    },
    {
      name: "Eth.build",
      description: "page-learning-tools-eth-dot-build-description",
      url: "https://eth.build/",
      image: data.ethdotbuild.childImageSharp.fixed,
      alt: "eth.build",
      background: "#000000",
    },
  ]

  const games = [
    {
      name: "CryptoZombies",
      description: "page-build-cryptozombies-description",
      url: "https://cryptozombies.io/en/solidity",
      image: data.cryptoZombie.childImageSharp.fixed,
      alt: "CryptoZombies",
      background: "#2B2F48",
    },
    {
      name: "Ethernauts",
      description: "page-build-ethernauts-description",
      url: "https://ethernaut.openzeppelin.com/",
      image: data.oz.childImageSharp.fixed,
      alt: "Open Zeppelin Ethernaut",
      background: "#4F62DC",
    },
    {
      name: "Vyper.fun",
      description: "page-build-vyperfun-description",
      url: "https://vyper.fun",
      image: data.vyperfun.childImageSharp.fixed,
      alt: "Vyper.fun",
      background: "#ffffff",
    },
  ]

  const bootcamps = [
    {
      name: "ChainShot",
      description: "page-build-chainshot-description",
      url: "https://www.chainshot.com",
      image: data.chainshot.childImageSharp.fixed,
      alt: "ChainShot",
      background: "#111F29",
    },
    {
      name: "ConsenSys Academy",
      description: "page-build-consensys-academy-description",
      url: "https://consensys.net/academy/bootcamp/",
      image: data.consensys.childImageSharp.fixed,
      alt: "ConsenSys Academy",
      background: "#F6F7F9",
    },
  ]

  return (
    <StyledPage>
      <PageMetadata
        title={intl.formatMessage({
          id: "page-learning-tools-meta-title",
          defaultMessage: getDefaultMessage("page-learning-tools-meta-title"),
        })}
        description={intl.formatMessage({
          id: "page-learning-tools-meta-desc",
          defaultMessage: getDefaultMessage("page-learning-tools-meta-desc"),
        })}
      />
      <Header>
        <H1>
          <Translation id="page-learning-tools-coding" />
        </H1>
        <Subtitle>
          <Translation id="page-learning-tools-coding-subtitle" />
        </Subtitle>
      </Header>
      <StackContainer>
        <SubtitleTwo>
          <Translation id="page-learning-tools-sandbox" />
        </SubtitleTwo>
        <p>
          <Translation id="page-learning-tools-sandbox-desc" />
        </p>
        <StyledCardGrid>
          {sandboxes.map((sandbox, idx) => {
            return (
              <ProductCard
                key={idx}
                background={sandbox.background}
                url={sandbox.url}
                alt={sandbox.alt}
                image={sandbox.image}
                name={sandbox.name}
              >
                <Translation id={sandbox.description} />
              </ProductCard>
            )
          })}
        </StyledCardGrid>
        <InfoBanner emoji=":point_up:">
          <Translation id="page-learning-tools-remix-description-2" />
        </InfoBanner>
      </StackContainer>
      <StackContainer>
        <SubtitleTwo>
          <Translation id="page-learning-tools-game-tutorials" />
        </SubtitleTwo>
        <p>
          <Translation id="page-learning-tools-game-tutorials-desc" />
        </p>
        <StyledCardGrid>
          {games.map((game, idx) => {
            return (
              <ProductCard
                key={idx}
                background={game.background}
                url={game.url}
                alt={game.alt}
                image={game.image}
                name={game.name}
              >
                <Translation id={game.description} />
              </ProductCard>
            )
          })}
        </StyledCardGrid>
      </StackContainer>
      <StackContainer>
<<<<<<< HEAD
        <SubtitleTwo>
          <Translation id="page-learning-tools-bootcamps" />
        </SubtitleTwo>
        <p>
          <Translation id="page-learning-tools-bootcamps-desc" />
        </p>
        <ActionCardContainer>
=======
        <SubtitleTwo>Developer bootcamps</SubtitleTwo>
        <p>Paid online courses to get you up to speed, fast.</p>
        <StyledCardGrid>
>>>>>>> 52b2f93a
          {bootcamps.map((bootcamp, idx) => {
            return (
              <ProductCard
                key={idx}
                url={bootcamp.url}
                background={bootcamp.background}
                alt={bootcamp.alt}
                image={bootcamp.image}
                name={bootcamp.name}
              >
                <Translation id={bootcamp.description} />
              </ProductCard>
            )
          })}
        </StyledCardGrid>
      </StackContainer>
      <Content>
        <CalloutBanner
          image={data.learn.childImageSharp.fluid}
          title={intl.formatMessage({
            id: "page-learning-tools-documentation",
            defaultMessage: getDefaultMessage(
              "page-learning-tools-documentation"
            ),
          })}
          description={intl.formatMessage({
            id: "page-learning-tools-documentation-desc",
            defaultMessage: getDefaultMessage(
              "page-learning-tools-documentation-desc"
            ),
          })}
        >
          <div>
            <ButtonLink to="/en/developers/docs/">
              <Translation id="page-learning-tools-browse-docs" />
            </ButtonLink>
          </div>
        </CalloutBanner>
      </Content>
    </StyledPage>
  )
}

export default LearningToolsPage

export const learningToolImage = graphql`
  fragment learningToolImage on File {
    childImageSharp {
      fixed(height: 100, quality: 100) {
        ...GatsbyImageSharpFixed
      }
    }
  }
`

export const query = graphql`
  query {
    zeroX: file(relativePath: { eq: "build/0x.png" }) {
      ...learningToolImage
    }
    chainshot: file(relativePath: { eq: "build/chainshot.png" }) {
      ...learningToolImage
    }
    consensys: file(relativePath: { eq: "build/consensys.png" }) {
      ...learningToolImage
    }
    cryptoZombie: file(relativePath: { eq: "build/crypto-zombie.png" }) {
      ...learningToolImage
    }
    oz: file(relativePath: { eq: "build/oz.png" }) {
      ...learningToolImage
    }
    vyperfun: file(relativePath: { eq: "build/vyperfun.png" }) {
      ...learningToolImage
    }
    remix: file(relativePath: { eq: "build/remix.png" }) {
      ...learningToolImage
    }
    ethdotbuild: file(relativePath: { eq: "build/eth-dot-build.png" }) {
      ...learningToolImage
    }
    studio: file(relativePath: { eq: "build/studio.png" }) {
      ...learningToolImage
    }
    learn: file(relativePath: { eq: "enterprise-eth.png" }) {
      childImageSharp {
        fluid(maxWidth: 800) {
          ...GatsbyImageSharpFluid
        }
      }
    }
  }
`<|MERGE_RESOLUTION|>--- conflicted
+++ resolved
@@ -224,7 +224,6 @@
         </StyledCardGrid>
       </StackContainer>
       <StackContainer>
-<<<<<<< HEAD
         <SubtitleTwo>
           <Translation id="page-learning-tools-bootcamps" />
         </SubtitleTwo>
@@ -232,11 +231,6 @@
           <Translation id="page-learning-tools-bootcamps-desc" />
         </p>
         <ActionCardContainer>
-=======
-        <SubtitleTwo>Developer bootcamps</SubtitleTwo>
-        <p>Paid online courses to get you up to speed, fast.</p>
-        <StyledCardGrid>
->>>>>>> 52b2f93a
           {bootcamps.map((bootcamp, idx) => {
             return (
               <ProductCard
