import React, { useState } from "react"
import styled from "styled-components"
import Img from "gatsby-image"
import { graphql } from "gatsby"
import { useIntl, navigate } from "gatsby-plugin-intl"
import { translateMessageId } from "../utils/translations"
import Translation from "../components/Translation"
import Pill from "../components/Pill"
import BoxGrid from "../components/BoxGrid"
import Card from "../components/Card"
import Callout from "../components/Callout"
import CalloutBanner from "../components/CalloutBanner"
import ProductCard from "../components/ProductCard"
import GhostCard from "../components/GhostCard"
import Link from "../components/Link"
import Warning from "../components/Warning"
import DocLink from "../components/DocLink"
import Emoji from "../components/Emoji"
import ButtonLink from "../components/ButtonLink"
import PageMetadata from "../components/PageMetadata"
import ProductList from "../components/ProductList"
import {
  ButtonSecondary,
  ButtonPrimary,
  CardGrid,
  Content,
  Page,
  CenterDivider,
  Eth2Header,
} from "../components/SharedStyledComponents"

const HeroContainer = styled.div`
  display: flex;
  justify-content: space-between;
  margin-top: 2rem;
  margin-bottom: 0rem;
  border-radius: 2px;
  padding: 0rem 4rem;

  @media (max-width: ${(props) => props.theme.breakpoints.l}) {
    flex-direction: column-reverse;
    padding: 0;
  }
`

const HeroContent = styled.div`
  max-width: 640px;
  padding: 8rem 0 8rem 2rem;
  @media (max-width: ${(props) => props.theme.breakpoints.l}) {
    padding: 4rem 0;
    max-width: 100%;
  }
`

const Hero = styled(Img)`
  flex: 1 1 50%;
  background-size: cover;
  background-repeat: no-repeat;
  align-self: center;
  margin-top: 3rem;
  margin-right: 3rem;
  width: 100%;
  max-width: 624px;
  @media (max-width: ${(props) => props.theme.breakpoints.l}) {
    margin-top: 0;
    margin-right: 0;
    max-width: 560px;
  }
`

const HeroHeader = styled(Eth2Header)`
  max-width: 100%;
`

const MagiciansImage = styled(Img)`
  background-size: cover;
  background-repeat: no-repeat;
  align-self: center;
  width: 100%;
  min-width: 240px;
  max-width: 300px;
  margin: 2rem 6rem;
  @media (max-width: ${(props) => props.theme.breakpoints.m}) {
    margin: 2rem 2rem;
  }
  @media (max-width: ${(props) => props.theme.breakpoints.s}) {
    margin: 2rem 0rem;
  }
`

const ImageContainer = styled.div`
  display: flex;
  justify-content: center;
`

const StyledGhostCard = styled(GhostCard)`
  .ghost-card-base {
    display: flex;
    justify-content: center;
  }
`

const Title = styled.h1`
  text-transform: uppercase;
  font-size: 14px;
  color: ${(props) => props.theme.colors.text300};
`

const HeroSubtitle = styled.div`
  font-size: 24px;
  line-height: 140%;
  color: ${(props) => props.theme.colors.text200};
  margin-top: 1rem;
  margin-bottom: 2rem;
  @media (max-width: ${(props) => props.theme.breakpoints.l}) {
    font-size: 20px;
  }
`

const Subtitle = styled.div`
  font-size: 24px;
  line-height: 140%;
  color: ${(props) => props.theme.colors.text200};
  margin-top: 1rem;
  @media (max-width: ${(props) => props.theme.breakpoints.l}) {
    font-size: 20px;
  }
`

const Row = styled.div`
  display: flex;
  width: 100%;
  align-items: flex-start;
  @media (max-width: ${(props) => props.theme.breakpoints.l}) {
    flex-direction: column;
  }
`

const IntroRow = styled.div`
  display: flex;
  width: 100%;
  align-items: flex-start;
  background: ${(props) => props.theme.colors.background};
  border-radius: 32px;
  padding: 2rem;
  @media (max-width: ${(props) => props.theme.breakpoints.l}) {
    flex-direction: column;
  }
`

const ButtonRow = styled.div`
  display: flex;
  align-items: center;
  margin-top: 1rem;
  flex-wrap: wrap;
`

const TwoColumnContent = styled.div`
  display: flex;
  align-items: flex-start;
  width: 100%;
  margin-right: 2rem;
  @media (max-width: ${(props) => props.theme.breakpoints.l}) {
    flex-direction: column;
    align-items: flex-start;
    margin-left: 0rem;
    margin-right: 0rem;
  }
`

const H2 = styled.h2`
  font-size: 24px;
  font-style: normal;
  font-weight: 700;
  line-height: 22px;
  letter-spacing: 0px;
  text-align: left;
`

const StyledWarning = styled(Warning)`
  margin: 0rem 0 0rem;
  width: 50%;
  @media (max-width: ${(props) => props.theme.breakpoints.l}) {
    width: 100%;
  }
`

const OptionContainer = styled.div`
  display: flex;
  justify-content: center;
  padding: 0 2rem;
  margin-bottom: 2rem;
  @media (max-width: ${(props) => props.theme.breakpoints.l}) {
    flex-direction: column;
    width: 100%;
  }
`

const StyledCalloutBanner = styled(CalloutBanner)`
  margin: 8rem 0 4rem;
  @media (max-width: ${(props) => props.theme.breakpoints.l}) {
    margin-bottom: 0;
  }
`

const MobileOptionContainer = styled(OptionContainer)`
  text-align: center;
  @media (min-width: ${(props) => props.theme.breakpoints.m}) {
    display: none;
  }
`

const Option = styled.div`
  border-radius: 2rem;
  border: 1px solid
    ${(props) =>
      props.isActive ? props.theme.colors.primary : props.theme.colors.text};
  box-shadow: ${(props) =>
    props.isActive ? props.theme.colors.tableBoxShadow : `none`};
  display: flex;
  color: ${(props) =>
    props.isActive ? props.theme.colors.primary : props.theme.colors.text};
  align-items: center;
  padding: 1rem 1.5rem;
  margin: 0.5rem;
  cursor: pointer;
  @media (max-width: ${(props) => props.theme.breakpoints.l}) {
    width: 100%;
    justify-content: center;
    margin-left: 0;
    margin-right: 0;
  }
`

const OptionText = styled.div`
  font-size: 24px;
  line-height: 100%;
  @media (max-width: ${(props) => props.theme.breakpoints.m}) {
    font-size: 16px;
    font-weight: 600;
  }
`

const Column = styled.div`
  flex: 1 1 75%;
  margin-bottom: 1.5rem;
  margin-right: 2rem;
  width: 100%;
  @media (max-width: ${(props) => props.theme.breakpoints.l}) {
    margin-right: 0rem;
    margin-left: 0rem;
  }
`

const StyledButtonLink = styled(ButtonLink)`
  margin-right: 1rem;
  margin-bottom: 2rem;
  @media (max-width: ${(props) => props.theme.breakpoints.l}) {
    margin-bottom: 1rem;
  }
`

const FullWidthContainer = styled(Page)`
  margin: 0rem 0rem;
  margin-bottom: 4rem;
  border-top: 1px solid ${(props) => props.theme.colors.border};
  background: ${(props) => props.theme.colors.ednBackground};
  padding: 2rem 0rem;
  padding-top: 4rem;
`

const CardContainer = styled.div`
  display: grid;
  gap: 1rem;
  grid-template-columns: repeat(2, 1fr);
  @media (max-width: ${(props) => props.theme.breakpoints.m}) {
    grid-template-columns: 1fr;
  }
`

const CenteredCard = styled(Card)`
  text-align: center;
`

const StepBoxContainer = styled.div`
  display: flex;
  width: 100%;
  margin: 1rem 0rem;
  margin-bottom: 4rem;
  @media (max-width: ${(props) => props.theme.breakpoints.l}) {
    flex-wrap: wrap;
  }
`

const StepBox = styled(Link)`
  border: 1px solid ${(props) => props.theme.colors.border};
  background: ${(props) => props.theme.colors.background};
  padding: 0rem 2rem;
  display: flex;
  justify-content: space-between;
  align-items: center;
  color: ${(props) => props.theme.colors.text};
  text-decoration: none;
  width: 100%;
  &:hover {
    background: ${(props) => props.theme.colors.ednBackground};
    transition: transform 0.2s;
    transform: scale(1.05);
  }
  @media (max-width: ${(props) => props.theme.breakpoints.m}) {
    flex-direction: column;
    align-items: flex-start;
    padding-bottom: 2rem;
  }
`

const H3 = styled.h3`
  font-size: 20px;
  font-weight: 700;
  margin-bottom: 0.5rem;
  a {
    display: none;
  }
`

const CenterText = styled.p`
  text-align: center;
  max-width: 800px;
  margin-bottom: 1rem;
  @media (max-width: ${(props) => props.theme.breakpoints.l}) {
    margin: auto 1.5rem;
    margin-bottom: 1rem;
  }
`

const LeftColumn = styled.div`
  margin-right: 2rem;
  width: 100%;
  @media (max-width: ${(props) => props.theme.breakpoints.l}) {
    margin: auto 0rem;
  }
`

const RightColumn = styled.div`
  margin-left: 2rem;
  width: 100%;
  @media (max-width: ${(props) => props.theme.breakpoints.l}) {
    margin: auto 0rem;
  }
`
const About = styled.div`
  margin-top: 3rem;
`

const Box = styled.div`
  display: flex;
  align-items: center;
  flex-direction: column;
  margin-top: 3rem;
  @media (max-width: ${(props) => props.theme.breakpoints.s}) {
    align-items: flex-start;
  }
`

const BoxText = styled.p`
  text-align: center;
  max-width: 800px;
  margin-bottom: 1rem;
  @media (max-width: ${(props) => props.theme.breakpoints.s}) {
    text-align: left;
  }
`

const TextNoMargin = styled.p`
  margin-bottom: 0rem;
  margin-right: 1rem;
`
const AddDapp = styled.div`
  border-radius: 2px;
  border: 1px solid ${(props) => props.theme.colors.border};
  padding: 1.5rem;
  margin-top: 1.5rem;
  display: flex;
  justify-content: space-between;
  align-items: center;
  @media (max-width: ${(props) => props.theme.breakpoints.s}) {
    flex-direction: column;
    align-items: flex-start;
  }
`

const AddDappButton = styled(ButtonLink)`
  @media (max-width: ${(props) => props.theme.breakpoints.s}) {
    margin-top: 2rem;
  }
`

const StyledDocLink = styled(DocLink)``

const StyledCallout = styled(Callout)`
  flex: 1 1 416px;
  min-height: 100%;
  @media (max-width: ${(props) => props.theme.breakpoints.l}) {
    margin-top: 12rem;
  }
`

const StyledCardGrid = styled(CardGrid)`
  margin-bottom: 4rem;
`

const FINANCE = "finance"
const TECHNOLOGY = "technology"
const COLLECTIBLES = "collectibles"
const GAMING = "gaming"

const DappsPage = ({ data }) => {
  const intl = useIntl()
  const [selectedCategory, setCategory] = useState(FINANCE)

  const handleMobileCategorySelect = (category) => {
    setCategory(category)
    navigate("/dapps/#explore")
  }

  const features = [
    {
      title: translateMessageId("page-dapps-features-1-title", intl),
      description: translateMessageId(
        "page-dapps-features-1-description",
        intl
      ),
      emoji: ":bust_in_silhouette:",
    },
    {
      title: translateMessageId("page-dapps-features-2-title", intl),
      description: translateMessageId(
        "page-dapps-features-2-description",
        intl
      ),
      emoji: ":megaphone:",
    },
    {
      title: translateMessageId("page-dapps-features-3-title", intl),
      description: translateMessageId(
        "page-dapps-features-3-description",
        intl
      ),
      emoji: ":money-mouth_face:",
    },
    {
      title: translateMessageId("page-dapps-features-4-title", intl),
      description: translateMessageId(
        "page-dapps-features-4-description",
        intl
      ),
      emoji: ":electric_plug:",
    },
    {
      title: translateMessageId("page-dapps-features-5-title", intl),
      description: translateMessageId(
        "page-dapps-features-5-description",
        intl
      ),
      emoji: ":detective:",
    },
    {
      title: translateMessageId("page-dapps-features-6-title", intl),
      description: translateMessageId(
        "page-dapps-features-6-description",
        intl
      ),
      emoji: ":key:",
    },
    {
      title: translateMessageId("page-dapps-features-7-title", intl),
      description: translateMessageId(
        "page-dapps-features-7-description",
        intl
      ),
      emoji: ":antenna_with_bars:",
    },
  ]

  const categories = {
    finance: {
      title: translateMessageId("page-dapps-finance-button", intl),
      emoji: ":money_with_wings:",
      benefitsTitle: translateMessageId(
        "page-dapps-finance-benefits-title",
        intl
      ),
      benefitsDescription: translateMessageId(
        "page-dapps-finance-benefits-description",
        intl
      ),
      benefits: [
        {
          emoji: ":open_lock:",
          title: translateMessageId(
            "page-dapps-finance-benefits-1-title",
            intl
          ),
          description: translateMessageId(
            "page-dapps-finance-benefits-1-description",
            intl
          ),
        },
        {
          emoji: ":bank:",
          title: translateMessageId(
            "page-dapps-finance-benefits-2-title",
            intl
          ),
          description: translateMessageId(
            "page-dapps-finance-benefits-2-description",
            intl
          ),
        },
        {
          emoji: ":scales:",
          title: translateMessageId(
            "page-dapps-finance-benefits-3-title",
            intl
          ),
          description: translateMessageId(
            "page-dapps-finance-benefits-3-description",
            intl
          ),
        },
        {
          emoji: ":chains:",
          title: translateMessageId(
            "page-dapps-finance-benefits-4-title",
            intl
          ),
          description: translateMessageId(
            "page-dapps-finance-benefits-4-description",
            intl
          ),
        },
      ],
    },
    collectibles: {
      title: translateMessageId("page-dapps-collectibles-button", intl),
      emoji: ":frame_with_picture:",
      benefitsTitle: translateMessageId(
        "page-dapps-collectibles-benefits-title",
        intl
      ),
      benefitsDescription: translateMessageId(
        "page-dapps-collectibles-benefits-description",
        intl
      ),
      benefits: [
        {
          emoji: ":white_check_mark:",
          title: translateMessageId(
            "page-dapps-collectibles-benefits-1-title",
            intl
          ),
          description: translateMessageId(
            "page-dapps-collectibles-benefits-1-description",
            intl
          ),
        },
        {
          emoji: ":man_singer:",
          title: translateMessageId(
            "page-dapps-collectibles-benefits-2-title",
            intl
          ),
          description: translateMessageId(
            "page-dapps-collectibles-benefits-2-description",
            intl
          ),
        },
        {
          emoji: ":shopping_bags:",
          title: translateMessageId(
            "page-dapps-collectibles-benefits-3-title",
            intl
          ),
          description: translateMessageId(
            "page-dapps-collectibles-benefits-3-description",
            intl
          ),
        },
        {
          emoji: ":department_store:",
          title: translateMessageId(
            "page-dapps-collectibles-benefits-4-title",
            intl
          ),
          description: translateMessageId(
            "page-dapps-collectibles-benefits-4-description",
            intl
          ),
        },
      ],
    },
    gaming: {
      title: translateMessageId("page-dapps-gaming-button", intl),
      emoji: ":video_game:",
      benefitsTitle: translateMessageId(
        "page-dapps-gaming-benefits-title",
        intl
      ),
      benefitsDescription: translateMessageId(
        "page-dapps-gaming-benefits-description",
        intl
      ),
      benefits: [
        {
          emoji: ":crossed_swords:",
          title: translateMessageId("page-dapps-gaming-benefits-1-title", intl),
          description: translateMessageId(
            "page-dapps-gaming-benefits-1-description",
            intl
          ),
        },
        {
          emoji: ":european_castle:",
          title: translateMessageId("page-dapps-gaming-benefits-2-title", intl),
          description: translateMessageId(
            "page-dapps-gaming-benefits-2-description",
            intl
          ),
        },
        {
          emoji: ":handshake:",
          title: translateMessageId("page-dapps-gaming-benefits-3-title", intl),
          description: translateMessageId(
            "page-dapps-gaming-benefits-3-description",
            intl
          ),
        },
      ],
    },
    technology: {
      title: translateMessageId("page-dapps-technology-button", intl),
      emoji: ":keyboard:",
    },
  }

  const categoryKeys = Object.keys(categories)

  const lending = [
    {
      title: "Aave",
      description: translateMessageId("page-dapps-dapp-description-aave", intl),
      link: "https://aave.com/",
      image: data.aave.childImageSharp.fluid,
    },
    {
      title: "Compound",
      description: translateMessageId(
        "page-dapps-dapp-description-compound",
        intl
      ),
      link: "https://compound.finance/",
      image: data.compound.childImageSharp.fluid,
    },
    {
      title: "Oasis",
      description: translateMessageId(
        "page-dapps-dapp-description-oasis",
        intl
      ),
      link: "https://oasis.app//",
      image: data.dai.childImageSharp.fluid,
    },
  ]

  const dex = [
    {
      title: "Uniswap",
      description: translateMessageId(
        "page-dapps-dapp-description-uniswap",
        intl
      ),
      link: "https://uniswap.org/",
      image: data.uniswap.childImageSharp.fluid,
    },
    {
      title: "Matcha",
      description: translateMessageId(
        "page-dapps-dapp-description-matcha",
        intl
      ),
      link: "https://matcha.xyz",
      image: data.matcha.childImageSharp.fluid,
    },
    {
      title: "1inch",
      description: translateMessageId(
        "page-dapps-dapp-description-1inch",
        intl
      ),
      link: "https://1inch.exchange/",
      image: data.oneinch.childImageSharp.fluid,
    },
  ]

  const trading = [
    {
      title: "Polymarket",
      description: translateMessageId(
        "page-dapps-dapp-description-polymarket",
        intl
      ),
      link: "https://polymarket.com",
      image: data.polymarket.childImageSharp.fluid,
    },
    {
      title: "Augur",
      description: translateMessageId(
        "page-dapps-dapp-description-augur",
        intl
      ),
      link: "https://augur.net",
      image: data.augur.childImageSharp.fluid,
    },
    {
      title: "Loopring",
      description: translateMessageId(
        "page-dapps-dapp-description-loopring",
        intl
      ),
      link: "https://loopring.org/#/",
      image: data.loopring.childImageSharp.fluid,
    },
    {
      title: "dYdX",
      description: translateMessageId("page-dapps-dapp-description-dydx", intl),
      link: "https://dydx.exchange/",
      image: data.dydx.childImageSharp.fluid,
    },
  ]

  const lottery = [
    {
      title: "Gitcoin Grants",
      description: translateMessageId(
        "page-dapps-dapp-description-gitcoin-grants",
        intl
      ),
      link: "https://gitcoin.co/grants/?",
      image: data.gitcoin.childImageSharp.fluid,
    },
  ]

  const payments = [
    {
      title: "Tornado cash",
      description: translateMessageId(
        "page-dapps-dapp-description-tornado-cash",
        intl
      ),
      link: "https://tornado.cash/",
      image: data.tornado.childImageSharp.fluid,
    },
    {
      title: "Sablier",
      description: translateMessageId(
        "page-dapps-dapp-description-sablier",
        intl
      ),
      link: "https://pay.sablier.finance/",
      image: data.sablier.childImageSharp.fluid,
    },
  ]

  const investments = [
    {
      title: "Token Sets",
      description: translateMessageId(
        "page-dapps-dapp-description-token-sets",
        intl
      ),
      link: "https://www.tokensets.com/",
      image: data.set.childImageSharp.fluid,
    },
    {
      title: "PoolTogether",
      description: translateMessageId(
        "page-dapps-dapp-description-pooltogether",
        intl
      ),
      link: "https://pooltogether.com/",
      image: data.pooltogether.childImageSharp.fluid,
    },
  ]

  const computing = [
    {
      title: "Golem",
      description: translateMessageId(
        "page-dapps-dapp-description-golem",
        intl
      ),
      link: "https://golem.network/",
      image: data.golem.childImageSharp.fluid,
    },
    /* {
      title: "radicle.xyz",
      description:
        "Secure peer-to-peer code collaboration without intermediaries.",
      link: "https://radicle.xyz/",
      image: data.radicle.childImageSharp.fluid,
    }, */
  ]

  const marketplaces = [
    {
      title: "Gitcoin",
      description: translateMessageId(
        "page-dapps-dapp-description-gitcoin",
        intl
      ),
      link: "https://gitcoin.co/",
      image: data.gitcoin.childImageSharp.fluid,
    },
  ]

  const utilities = [
    {
      title: "Ethereum Name Service (ENS)",
      description: translateMessageId("page-dapps-dapp-description-ens", intl),
      link: "http://ens.domains/",
      image: data.ens.childImageSharp.fluid,
    },
  ]

  const browsers = [
    {
      title: "Brave",
      description: translateMessageId(
        "page-dapps-dapp-description-brave",
        intl
      ),
      link: "https://brave.com/",
      image: data.brave.childImageSharp.fluid,
    },
    {
      title: "Opera",
      description: translateMessageId(
        "page-dapps-dapp-description-opera",
        intl
      ),
      link: "https://www.opera.com/crypto",
      image: data.opera.childImageSharp.fluid,
    },
  ]

  const arts = [
    {
      title: "Foundation",
      description: translateMessageId(
        "page-dapps-dapp-description-foundation",
        intl
      ),
      link: "https://foundation.app/",
      image: data.foundation.childImageSharp.fluid,
    },
    {
      title: "SuperRare",
      description: translateMessageId(
        "page-dapps-dapp-description-superrare",
        intl
      ),
      link: "https://www.superrare.co",
      image: data.superrare.childImageSharp.fluid,
    },
    {
      title: "Nifty Gateway",
      description: translateMessageId(
        "page-dapps-dapp-description-nifty-gateway",
        intl
      ),
      link: "https://niftygateway.com/",
      image: data.nifty.childImageSharp.fluid,
    },
  ]

  const music = [
    {
      title: "Audius",
      description: translateMessageId(
        "page-dapps-dapp-description-audius",
        intl
      ),
      link: "https://audius.co/",
      image: data.audius.childImageSharp.fluid,
    },
  ]

  const collectibles = [
    {
      title: "OpenSea",
      description: translateMessageId(
        "page-dapps-dapp-description-opensea",
        intl
      ),
      link: "https://opensea.io/",
      image: data.opensea.childImageSharp.fluid,
    },
    {
      title: "marble.cards",
      description: translateMessageId(
        "page-dapps-dapp-description-marble-cards",
        intl
      ),
      link: "https://marble.cards/",
      image: data.marble.childImageSharp.fluid,
    },
    {
      title: "Rarible",
      description: translateMessageId(
        "page-dapps-dapp-description-rarible",
        intl
      ),
      link: "https://rarible.com/",
      image: data.rarible.childImageSharp.fluid,
    },
    {
      title: "CryptoPunks",
      description: translateMessageId(
        "page-dapps-dapp-description-cryptopunks",
        intl
      ),
      link: "https://www.larvalabs.com/cryptopunks",
      image: data.cryptopunks.childImageSharp.fluid,
    },
  ]

  const worlds = [
    {
      title: "Cryptovoxels",
      description: translateMessageId(
        "page-dapps-dapp-description-cryptovoxels",
        intl
      ),
      link: "https://www.cryptovoxels.com/",
      image: data.cryptovoxels.childImageSharp.fluid,
    },
    {
      title: "Decentraland",
      description: translateMessageId(
        "page-dapps-dapp-description-decentraland",
        intl
      ),
      link: "https://decentraland.org/",
      image: data.decentraland.childImageSharp.fluid,
    },
  ]

  const competitive = [
    {
      title: "Axie Infinity",
      description: translateMessageId(
        "page-dapps-dapp-description-axie-infinity",
        intl
      ),
      link: "https://axieinfinity.com/",
      image: data.axie.childImageSharp.fluid,
    },
    {
      title: "Gods Unchained",
      description: translateMessageId(
        "page-dapps-dapp-description-gods-unchained",
        intl
      ),
      link: "https://godsunchained.com/",
      image: data.gods.childImageSharp.fluid,
    },
    {
      title: "Dark Forest",
      description: translateMessageId(
        "page-dapps-dapp-description-dark-forest",
        intl
      ),
      link: "https://zkga.me/",
      image: data.darkforest.childImageSharp.fluid,
    },
  ]

  const editorChoices = [
    {
      name: "Uniswap",
      description: translateMessageId(
        "page-dapps-editors-choice-uniswap",
        intl
      ),
      url: "https://uniswap.exchange/swap",
      image: data.uniswapec.childImageSharp.fixed,
      alt: "Uniswap Logo",
      background: "#212F46",
      type: FINANCE,
      pillColor: "tagMint",
    },
    {
      name: "Dark Forest",
      description: translateMessageId(
        "page-dapps-editors-choice-dark-forest",
        intl
      ),
      url: "https://zkga.me",
      image: data.darkforestec.childImageSharp.fixed,
      alt: "Darkforest logo",
      background: "#080808",
      type: GAMING,
      pillColor: "tagOrange",
    },
    {
      name: "Foundation",
      description: translateMessageId(
        "page-dapps-editors-choice-foundation",
        intl
      ),
      url: "https://foundation.app",
      image: data.foundationec.childImageSharp.fixed,
      alt: "Foundation logo",
      background: "#ffffff",
      type: COLLECTIBLES,
      pillColor: "tagBlue",
    },
    {
      name: "PoolTogether",
      description: translateMessageId(
        "page-dapps-editors-choice-pooltogether",
        intl
      ),
      url: "https://pooltogether.com",
      image: data.pooltogetherec.childImageSharp.fixed,
      alt: "Pooltogether logo",
      background: "#7E4CF2",
      type: FINANCE,
      pillColor: "tagMint",
    },
  ]

  return (
    <Page>
      <PageMetadata
        title="Decentralized applications (dapps)"
        description="Find an Ethereum application to try."
      />
      <Content>
        <HeroContainer>
          <HeroContent>
            <Title>
              <Translation id="page-dapps-title" />
            </Title>
            <HeroHeader>
              <Translation id="page-dapps-hero-header" />
            </HeroHeader>
            <HeroSubtitle>
              <Translation id="page-dapps-hero-subtitle" />
            </HeroSubtitle>
            <ButtonRow>
              <StyledButtonLink to="#explore">
                <Translation id="page-dapps-explore-dapps-title" />
              </StyledButtonLink>
              <StyledButtonLink isSecondary to="#what-are-dapps">
                <Translation id="page-dapps-what-are-dapps" />
              </StyledButtonLink>
            </ButtonRow>
          </HeroContent>
          <Hero
            fluid={data.doge.childImageSharp.fluid}
            alt="Illustration of a doge using a computer"
          />
        </HeroContainer>
      </Content>
      <Content>
        <H2>
          <Translation id="get-started" />
        </H2>
        <p>
          <Translation id="page-dapps-get-started-subtitle" />{" "}
          <Link to="/glossary/#transaction-fee">
            <Translation id="transaction-fees" />
          </Link>
          .
        </p>
        <Row>
          <StepBoxContainer>
            <StepBox to="/get-eth/">
              <div>
                <H3>
                  1. <Translation id="page-wallet-get-some" />
                </H3>
                <p>
                  <Translation id="page-dapps-get-some-eth-description" />
                </p>
              </div>
              <ButtonSecondary>
                <Translation id="page-home-section-individuals-item-six" />
              </ButtonSecondary>
            </StepBox>
            <StepBox to="/wallets/find-wallet/">
              <div>
                <H3>
                  2. <Translation id="page-dapps-set-up-a-wallet-title" />
                </H3>
                <p>
                  <Translation id="page-dapps-set-up-a-wallet-description" />
                </p>
              </div>
              <ButtonSecondary>
                <Translation id="page-dapps-set-up-a-wallet-button" />
              </ButtonSecondary>
            </StepBox>
            <StepBox to="#explore">
              <div>
                <H3>
                  3. <Translation id="page-dapps-ready-title" />
                </H3>
                <p>
                  <Translation id="page-dapps-ready-description" />
                </p>
              </div>
              <ButtonPrimary>
                <Translation id="page-dapps-ready-button" />
              </ButtonPrimary>
            </StepBox>
          </StepBoxContainer>
        </Row>
        <h3>
          <Translation id="page-dapps-editors-choice-header" />{" "}
          <Emoji text=":+1:" size={1} />
        </h3>
        <p>
          <Translation id="page-dapps-editors-choice-description" />
        </p>
        <StyledCardGrid>
          {editorChoices.map((choice, idx) => {
            return (
              <ProductCard
                key={idx}
                background={choice.background}
                description={choice.description}
                url={choice.url}
                alt={choice.alt}
                image={choice.image}
                name={choice.name}
              >
                <Pill color={choice.pillColor}>{choice.type}</Pill>
              </ProductCard>
            )
          })}
        </StyledCardGrid>
      </Content>
      <FullWidthContainer>
        <H2 id="explore">
          <Translation id="page-dapps-explore-dapps-title" />
        </H2>
        <CenterText>
          <Translation id="page-dapps-explore-dapps-description" />
        </CenterText>
        <h3>
          <Translation id="page-dapps-choose-category" />
        </h3>
        <OptionContainer>
          {categoryKeys.map((key, idx) => {
            const category = categories[key]
            return (
              <Option
                key={idx}
                isActive={selectedCategory === key}
                onClick={() => setCategory(key)}
              >
                <Emoji mr={`1rem`} text={category.emoji} />
                <OptionText>{category.title}</OptionText>
              </Option>
            )
          })}
        </OptionContainer>
        {/* Category-specific content */}
        {selectedCategory === FINANCE && (
          <Content>
            <IntroRow>
              <Column>
                <H2>
                  <Translation id="page-dapps-finance-title" />{" "}
                  <Emoji
                    size={"2rem"}
                    ml={"0.5rem"}
                    text=":money_with_wings:"
                  />
                </H2>
                <Subtitle>
                  <Translation id="page-dapps-finance-description" />
                </Subtitle>
              </Column>
              <StyledWarning>
                <H2>
                  <Translation id="page-dapps-warning-header" />
                </H2>
                <Translation id="page-dapps-warning-message" />
              </StyledWarning>
            </IntroRow>
            <TwoColumnContent>
              <LeftColumn>
                <ProductList
                  category={translateMessageId(
                    "page-dapps-category-lending",
                    intl
                  )}
                  content={lending}
                />
              </LeftColumn>
              <RightColumn>
                <ProductList
                  category={translateMessageId("page-dapps-category-dex", intl)}
                  content={dex}
                />
              </RightColumn>
            </TwoColumnContent>
            <TwoColumnContent>
              <LeftColumn>
                <ProductList
                  category={translateMessageId(
                    "page-dapps-category-trading",
                    intl
                  )}
                  content={trading}
                />
              </LeftColumn>
              <RightColumn>
                <ProductList
                  category={translateMessageId(
                    "page-dapps-category-investments",
                    intl
                  )}
                  content={investments}
                />
              </RightColumn>
            </TwoColumnContent>
            <TwoColumnContent>
              <LeftColumn>
                <ProductList
                  category={translateMessageId(
                    "page-dapps-category-payments",
                    intl
                  )}
                  content={payments}
                />
              </LeftColumn>
              <RightColumn>
                <ProductList
                  category={translateMessageId(
                    "page-dapps-category-lottery",
                    intl
                  )}
                  content={lottery}
                />
              </RightColumn>
            </TwoColumnContent>
            <StyledCalloutBanner
              title={translateMessageId(
                "page-dapps-wallet-callout-title",
                intl
              )}
              description={translateMessageId(
                "page-dapps-wallet-callout-description",
                intl
              )}
              image={data.wallet.childImageSharp.fluid}
              maxImageWidth={300}
              alt={translateMessageId(
                "page-dapps-wallet-callout-image-alt",
                intl
              )}
            >
              <div>
                <ButtonLink to="/wallets/find-wallet/">
                  <Translation id="page-dapps-wallet-callout-button" />
                </ButtonLink>
              </div>
            </StyledCalloutBanner>
          </Content>
        )}
        {selectedCategory === GAMING && (
          <Content>
            <IntroRow>
              <Column>
                <H2>
                  <Translation id="page-dapps-gaming-title" />{" "}
                  <Emoji size={"2rem"} ml={"0.5rem"} text=":video_game:" />
                </H2>
                <Subtitle>
<<<<<<< HEAD
                  <Translation id="page-dapps-gaming-description" />
=======
                  These are applications that focus on the creation of virtual
                  worlds and battling other players using collectibles that hold
                  real-worl value.
>>>>>>> 34d45aac
                </Subtitle>
              </Column>
              <StyledWarning>
                <H2>
                  <Translation id="page-dapps-warning-header" />
                </H2>
                <Translation id="page-dapps-warning-message" />
              </StyledWarning>
            </IntroRow>
            <TwoColumnContent>
              <LeftColumn>
                <ProductList
                  category={translateMessageId(
                    "page-dapps-category-worlds",
                    intl
                  )}
                  content={worlds}
                />
              </LeftColumn>
              <RightColumn>
                <ProductList
                  category={translateMessageId(
                    "page-dapps-category-competitive",
                    intl
                  )}
                  content={competitive}
                />
              </RightColumn>
            </TwoColumnContent>
          </Content>
        )}
        {selectedCategory === TECHNOLOGY && (
          <Content>
            <IntroRow>
              <Column>
                <H2>
                  <Translation id="page-dapps-technology-title" />{" "}
                  <Emoji size={"2rem"} ml={"0.5rem"} text=":keyboard:" />
                </H2>
                <Subtitle>
                  <Translation id="page-dapps-technology-description" />
                </Subtitle>
              </Column>
              <StyledWarning>
                <H2>
                  <Translation id="page-dapps-warning-header" />
                </H2>
                <Translation id="page-dapps-warning-message" />
              </StyledWarning>
            </IntroRow>
            <TwoColumnContent>
              <LeftColumn>
                <ProductList
                  category={translateMessageId(
                    "page-dapps-category-utilities",
                    intl
                  )}
                  content={utilities}
                />
              </LeftColumn>
              <RightColumn>
                <ProductList
                  category={translateMessageId(
                    "page-dapps-category-marketplaces",
                    intl
                  )}
                  content={marketplaces}
                />
              </RightColumn>
            </TwoColumnContent>
            <TwoColumnContent>
              <LeftColumn>
                <ProductList
                  category={translateMessageId(
                    "page-dapps-category-computing",
                    intl
                  )}
                  content={computing}
                />
              </LeftColumn>
              <RightColumn>
                <ProductList
                  category={translateMessageId(
                    "page-dapps-category-browsers",
                    intl
                  )}
                  content={browsers}
                />
              </RightColumn>
            </TwoColumnContent>
          </Content>
        )}
        {selectedCategory === COLLECTIBLES && (
          <Content>
            <IntroRow>
              <Column>
                <H2>
                  <Translation id="page-dapps-collectibles-title" />{" "}
                  <Emoji
                    size={"2rem"}
                    ml={"0.5rem"}
                    text=":frame_with_picture:"
                  />
                </H2>
                <Subtitle>
                  <Translation id="page-dapps-collectibles-description" />
                </Subtitle>
              </Column>
              <StyledWarning>
                <H2>
                  <Translation id="page-dapps-warning-header" />
                </H2>
                <Translation id="page-dapps-warning-message" />
              </StyledWarning>
            </IntroRow>
            <TwoColumnContent>
              <LeftColumn>
                <ProductList
                  category={translateMessageId(
                    "page-dapps-category-arts",
                    intl
                  )}
                  content={arts}
                />

                <ProductList
                  category={translateMessageId(
                    "page-dapps-category-music",
                    intl
                  )}
                  content={music}
                />
              </LeftColumn>
              <RightColumn>
                <ProductList
                  category={translateMessageId(
                    "page-dapps-category-collectibles",
                    intl
                  )}
                  content={collectibles}
                />
              </RightColumn>
            </TwoColumnContent>
          </Content>
        )}
        {/* General content for all categories */}
        <Content>
          <AddDapp>
            <div>
              <H2>
                <Translation id="page-dapps-add-title" />
              </H2>
              <TextNoMargin>
                <Translation id="page-dapps-add-description" />{" "}
                <Link to="/contributing/adding-products/">
                  <Translation id="page-dapps-add-link" />
                </Link>
              </TextNoMargin>
            </div>
            <AddDappButton
              isSecondary
              to="https://github.com/ethereum/ethereum-org-website/issues/new?assignees=&labels=Type%3A+Feature&template=suggest_dapp.md&title="
            >
              <Translation id="page-dapps-add-button" />
            </AddDappButton>
          </AddDapp>
          <CenterDivider />
          {categories[selectedCategory].benefits && (
            <About>
              <H2>
                <Translation id="page-dapps-magic-title-1" />{" "}
                <Emoji size={"1rem"} text=":sparkles:" />{" "}
                <Translation id="page-dapps-magic-title-2" />{" "}
                {categories[selectedCategory].benefitsTitle}
              </H2>
              <p>{categories[selectedCategory.benefitsDescription]}</p>
              <CardContainer>
                {categories[selectedCategory].benefits.map((art, idx) => {
                  return (
                    <CenteredCard
                      key={idx}
                      emoji={art.emoji}
                      title={art.title}
                      description={art.description}
                    />
                  )
                })}
              </CardContainer>
            </About>
          )}
        </Content>
        <MobileOptionContainer>
          <h3>
            <Translation id="page-dapps-mobile-options-header" />
          </h3>
          {categoryKeys.map((key, idx) => {
            const category = categories[key]
            return (
              <Option
                key={idx}
                isActive={selectedCategory === key}
                onClick={() => handleMobileCategorySelect(key)}
              >
                <Emoji mr={`1rem`} text={category.emoji} />
                <OptionText>{category.title}</OptionText>
              </Option>
            )
          })}
        </MobileOptionContainer>
      </FullWidthContainer>
      <Content>
        <ImageContainer id="what-are-dapps">
          <StyledGhostCard>
            <MagiciansImage
              fluid={data.magicians.childImageSharp.fluid}
              alt="Illustration of magicians"
            />
          </StyledGhostCard>
        </ImageContainer>
        <Box>
          <H2>
            <Translation id="page-dapps-magic-behind-dapps-title" />
          </H2>
          <BoxText>
            <Translation id="page-dapps-magic-behind-dapps-description" />
          </BoxText>
          <Link to="/what-is-ethereum/">
            <Translation id="page-dapps-magic-behind-dapps-link" />
          </Link>
        </Box>
        <BoxGrid items={features} />
        <Row>
          <LeftColumn>
            <H2>
              <Translation id="page-dapps-how-dapps-work-title" />
            </H2>
            <p>
              <Translation id="page-dapps-how-dapps-work-p1" />
            </p>
            <p>
              <Translation id="page-dapps-how-dapps-work-p2" />
            </p>
            <p>
              <Translation id="page-dapps-how-dapps-work-p3" />
            </p>
            <StyledDocLink
              to="/developers/docs/dapps/"
              title="Intro to dapps"
            />
            <StyledDocLink
              to="/developers/docs/smart-contracts/"
              title="Smart contracts"
            />
          </LeftColumn>
          <RightColumn>
            <StyledCallout
              title={translateMessageId("page-dapps-learn-callout-title", intl)}
              description={translateMessageId(
                "page-dapps-learn-callout-description",
                intl
              )}
              image={data.developers.childImageSharp.fixed}
              alt={translateMessageId(
                "page-dapps-learn-callout-image-alt",
                intl
              )}
            >
              <div>
                <ButtonLink to="/developers/">
                  <Translation id="page-dapps-learn-callout-button" />
                </ButtonLink>
              </div>
            </StyledCallout>
          </RightColumn>
        </Row>
      </Content>
    </Page>
  )
}

export default DappsPage

export const dappImage = graphql`
  fragment dappImage on File {
    childImageSharp {
      fluid(maxWidth: 80) {
        ...GatsbyImageSharpFluid
      }
    }
  }
`
export const editorImage = graphql`
  fragment editorImage on File {
    childImageSharp {
      fixed(height: 80, quality: 100) {
        ...GatsbyImageSharpFixed
      }
    }
  }
`

export const query = graphql`
  query {
    doge: file(relativePath: { eq: "doge-computer.png" }) {
      childImageSharp {
        fluid(maxWidth: 624) {
          ...GatsbyImageSharpFluid
        }
      }
    }
    magicians: file(relativePath: { eq: "magicians.png" }) {
      childImageSharp {
        fluid(maxWidth: 300) {
          ...GatsbyImageSharpFluid
        }
      }
    }
    developers: file(relativePath: { eq: "developers-eth-blocks.png" }) {
      childImageSharp {
        fixed(height: 200) {
          ...GatsbyImageSharpFixed
        }
      }
    }
    wallet: file(relativePath: { eq: "wallet.png" }) {
      childImageSharp {
        fluid(maxWidth: 300) {
          ...GatsbyImageSharpFluid
        }
      }
    }
    uniswapec: file(relativePath: { eq: "dapps/uni.png" }) {
      ...editorImage
    }
    foundationec: file(relativePath: { eq: "dapps/foundation.png" }) {
      ...editorImage
    }
    darkforestec: file(relativePath: { eq: "dapps/darkforest.png" }) {
      ...editorImage
    }
    pooltogetherec: file(relativePath: { eq: "dapps/pooltogether.png" }) {
      ...editorImage
    }
    aave: file(relativePath: { eq: "dapps/aave.png" }) {
      ...dappImage
    }
    compound: file(relativePath: { eq: "dapps/compound.png" }) {
      ...dappImage
    }
    pooltogether: file(relativePath: { eq: "dapps/pooltogether.png" }) {
      ...dappImage
    }
    uniswap: file(relativePath: { eq: "dapps/uni.png" }) {
      ...dappImage
    }
    dai: file(relativePath: { eq: "dapps/stabledai.png" }) {
      ...dappImage
    }
    set: file(relativePath: { eq: "dapps/set.png" }) {
      ...dappImage
    }
    tornado: file(relativePath: { eq: "dapps/tornado.png" }) {
      ...dappImage
    }
    loopring: file(relativePath: { eq: "dapps/loopring.png" }) {
      ...dappImage
    }
    polymarket: file(relativePath: { eq: "dapps/polymarket.png" }) {
      ...dappImage
    }
    sablier: file(relativePath: { eq: "dapps/sablier.png" }) {
      ...dappImage
    }
    golem: file(relativePath: { eq: "dapps/golem.png" }) {
      ...dappImage
    }
    gitcoin: file(relativePath: { eq: "dapps/gitcoin.png" }) {
      ...dappImage
    }
    ens: file(relativePath: { eq: "dapps/ens.png" }) {
      ...dappImage
    }
    radicle: file(relativePath: { eq: "dapps/radicle.png" }) {
      ...dappImage
    }
    brave: file(relativePath: { eq: "dapps/brave.png" }) {
      ...dappImage
    }
    opera: file(relativePath: { eq: "dapps/opera.png" }) {
      ...dappImage
    }
    foundation: file(relativePath: { eq: "dapps/foundation.png" }) {
      ...dappImage
    }
    superrare: file(relativePath: { eq: "dapps/superrare.png" }) {
      ...dappImage
    }
    audius: file(relativePath: { eq: "dapps/audius.png" }) {
      ...dappImage
    }
    marble: file(relativePath: { eq: "dapps/marble.png" }) {
      ...dappImage
    }
    nifty: file(relativePath: { eq: "dapps/nifty.png" }) {
      ...dappImage
    }
    opensea: file(relativePath: { eq: "dapps/opensea.png" }) {
      ...dappImage
    }
    rarible: file(relativePath: { eq: "dapps/rarible.png" }) {
      ...dappImage
    }
    decentraland: file(relativePath: { eq: "dapps/decentraland.png" }) {
      ...dappImage
    }
    cryptopunks: file(relativePath: { eq: "dapps/cryptopunks.png" }) {
      ...dappImage
    }
    darkforest: file(relativePath: { eq: "dapps/darkforest.png" }) {
      ...dappImage
    }
    axie: file(relativePath: { eq: "dapps/axie.png" }) {
      ...dappImage
    }
    gods: file(relativePath: { eq: "dapps/gods.png" }) {
      ...dappImage
    }
    cryptovoxels: file(relativePath: { eq: "dapps/cryptovoxels.png" }) {
      ...dappImage
    }
    matcha: file(relativePath: { eq: "dapps/matcha.png" }) {
      ...dappImage
    }
    oneinch: file(relativePath: { eq: "exchanges/1inch.png" }) {
      ...dappImage
    }
    dydx: file(relativePath: { eq: "exchanges/dydx.png" }) {
      ...dappImage
    }
    augur: file(relativePath: { eq: "dapps/augur.png" }) {
      ...dappImage
    }
  }
`<|MERGE_RESOLUTION|>--- conflicted
+++ resolved
@@ -1291,13 +1291,7 @@
                   <Emoji size={"2rem"} ml={"0.5rem"} text=":video_game:" />
                 </H2>
                 <Subtitle>
-<<<<<<< HEAD
                   <Translation id="page-dapps-gaming-description" />
-=======
-                  These are applications that focus on the creation of virtual
-                  worlds and battling other players using collectibles that hold
-                  real-worl value.
->>>>>>> 34d45aac
                 </Subtitle>
               </Column>
               <StyledWarning>
