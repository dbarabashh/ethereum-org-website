--- conflicted
+++ resolved
@@ -1,16 +1,4 @@
-<<<<<<< HEAD
 import { Box, Flex, Heading, Icon, Text, chakra } from "@chakra-ui/react"
-=======
-import {
-  Badge,
-  Box,
-  Divider as ChakraDivider,
-  Flex,
-  Heading,
-  Icon,
-  chakra,
-} from "@chakra-ui/react"
->>>>>>> 7a8448a8
 
 import Breadcrumbs from "../components/Breadcrumbs"
 import EnergyConsumptionChart from "@/components/EnergyConsumptionChart"
@@ -20,12 +8,6 @@
 import NetworkUpgradeSummary from "@/components/History/NetworkUpgradeSummary"
 import QuizWidget from "@/components/Quiz/QuizWidget"
 import UpcomingEventsList from "@/components/UpcomingEventsList"
-<<<<<<< HEAD
-=======
-import YouTube from "@/components/YouTube"
-import { mdxTableComponents } from "@/components/Table"
-import Text from "@/components/OldText"
->>>>>>> 7a8448a8
 
 import { isLangRightToLeft } from "@/lib/utils/translations"
 import { getLocaleTimestamp } from "@/lib/utils/time"
@@ -125,11 +107,6 @@
   Link,
   NetworkUpgradeSummary,
   UpcomingEventsList,
-<<<<<<< HEAD
-=======
-  QuizWidget,
-  YouTube,
->>>>>>> 7a8448a8
 }
 
 interface IProps extends ChildOnlyProp, MdPageContent {
