--- conflicted
+++ resolved
@@ -106,19 +106,6 @@
         p={8}
         pt={{ base: 8, lg: 16 }}
       >
-<<<<<<< HEAD
-        <Box
-          as={MainArticle}
-          maxW="container.md"
-          w="full"
-          sx={{
-            ".featured": {
-              ps: 4,
-              ms: -4,
-              borderInlineStart: "1px dotted",
-              borderInlineStartColor: "primary.base",
-            },
-=======
         <Box>
           {slug === "/guides/" ? (
             <HubHero
@@ -141,7 +128,7 @@
           )}
 
           <Box
-            as="article"
+            as={MainArticle}
             maxW="container.md"
             w="full"
             sx={{
@@ -151,32 +138,12 @@
                 borderInlineStart: "1px dotted",
                 borderInlineStartColor: "primary.base",
               },
->>>>>>> 9adfeab6
 
               ".citation": {
                 p: {
                   color: "text200",
                 },
               },
-<<<<<<< HEAD
-            },
-          }}
-        >
-          <Breadcrumbs slug={slug} mb="8" />
-          <Text color="text200">
-            <Translation id="page-last-updated" />:{" "}
-            {getLocaleTimestamp(locale as Lang, lastUpdatedDate!)}
-          </Text>
-          <TableOfContents
-            position="relative"
-            zIndex={2}
-            items={tocItems}
-            isMobile
-            maxDepth={frontmatter.sidebarDepth || 2}
-            hideEditButton={!!frontmatter.hideEditButton}
-          />
-          {children}
-=======
             }}
           >
             <TableOfContents
@@ -188,7 +155,6 @@
               hideEditButton={!!frontmatter.hideEditButton}
             />
             {children}
->>>>>>> 9adfeab6
 
             <FeedbackCard isArticle />
           </Box>
