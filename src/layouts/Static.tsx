import { useRouter } from "next/router"
import { type HeadingProps } from "@chakra-ui/react"

import type { ChildOnlyProp, Lang } from "@/lib/types"
import type { MdPageContent, StaticFrontmatter } from "@/lib/interfaces"

import Breadcrumbs from "@/components/Breadcrumbs"
import Callout from "@/components/Callout"
import Contributors from "@/components/Contributors"
import DevconGrantsBanner from "@/components/DevconGrantsBanner"
import EnergyConsumptionChart from "@/components/EnergyConsumptionChart"
import FeedbackCard from "@/components/FeedbackCard"
import GlossaryDefinition from "@/components/Glossary/GlossaryDefinition"
import GlossaryTooltip from "@/components/Glossary/GlossaryTooltip"
import { HubHero } from "@/components/Hero"
import NetworkUpgradeSummary from "@/components/History/NetworkUpgradeSummary"
import Logo from "@/components/Logo"
import MainArticle from "@/components/MainArticle"
import MatomoOptOut from "@/components/MatomoOptOut"
import {
  Heading1 as MdHeading1,
  Heading2 as MdHeading2,
  Heading3 as MdHeading3,
  Heading4 as MdHeading4,
} from "@/components/MdComponents"
import MeetupList from "@/components/MeetupList"
import SocialListItem from "@/components/SocialListItem"
import TableOfContents from "@/components/TableOfContents"
import { TranslatathonBanner } from "@/components/Translatathon/TranslatathonBanner"
import Translation from "@/components/Translation"
import TranslationChartImage from "@/components/TranslationChartImage"
import { Flex, Stack } from "@/components/ui/flex"
import Link from "@/components/ui/Link"
import UpcomingEventsList from "@/components/UpcomingEventsList"

import { getEditPath } from "@/lib/utils/editPath"
import { isLangRightToLeft } from "@/lib/utils/translations"

import GuideHeroImage from "@/public/images/heroes/guides-hub-hero.jpg"

const Heading1 = (props: HeadingProps) => (
  <MdHeading1 fontSize={{ base: "2.5rem", md: "5xl" }} {...props} />
)
const Heading2 = (props: HeadingProps) => (
  <MdHeading2 fontSize={{ base: "2xl", md: "2rem" }} {...props} />
)
const Heading3 = (props: HeadingProps) => (
  <MdHeading3 fontSize={{ base: "xl", md: "2xl" }} {...props} />
)
const Heading4 = (props: HeadingProps) => (
  <MdHeading4 fontSize={{ base: "md", md: "xl" }} {...props} />
)

// Static layout components
export const staticComponents = {
  h1: Heading1,
  h2: Heading2,
  h3: Heading3,
  h4: Heading4,
  Callout,
  Contributors,
  EnergyConsumptionChart,
  GlossaryDefinition,
  GlossaryTooltip,
  Link,
  Logo,
  MatomoOptOut,
  MeetupList,
  NetworkUpgradeSummary,
  SocialListItem,
  TranslationChartImage,
  UpcomingEventsList,
}

type StaticLayoutProps = ChildOnlyProp &
  Pick<
    MdPageContent,
    "slug" | "tocItems" | "lastEditLocaleTimestamp" | "contentNotTranslated"
  > & {
    frontmatter: StaticFrontmatter
  }
export const StaticLayout = ({
  children,
  frontmatter,
  slug,
  tocItems,
  lastEditLocaleTimestamp,
  contentNotTranslated,
}: StaticLayoutProps) => {
  const { locale, asPath } = useRouter()

  const absoluteEditPath = getEditPath(slug)

  return (
    <div className="w-full">
      <TranslatathonBanner pathname={asPath} />
      <DevconGrantsBanner pathname={asPath} />
      <Flex
        className="mx-auto mb-16 w-full justify-between p-8 lg:pt-16"
        dir={contentNotTranslated ? "ltr" : "unset"}
      >
        <div className="w-full">
          {slug === "/guides/" ? (
            <HubHero
              heroImg={GuideHeroImage}
              header={frontmatter.title}
              title={""}
              description={frontmatter.description}
            />
          ) : (
            <Stack className="gap-8">
              <Breadcrumbs slug={slug} />

<<<<<<< HEAD
              {slug !== "/whitepaper" && !asPath.includes("/whitepaper") && (
                <Text
                  color="text200"
                  dir={isLangRightToLeft(locale as Lang) ? "rtl" : "ltr"}
                >
                  <Translation id="page-last-updated" />:{" "}
                  {lastEditLocaleTimestamp}
                </Text>
              )}
            </>
=======
              <p
                className="text-body-medium"
                dir={isLangRightToLeft(locale as Lang) ? "rtl" : "ltr"}
              >
                <Translation id="page-last-updated" />:{" "}
                {lastEditLocaleTimestamp}
              </p>
            </Stack>
>>>>>>> 9e4a8c91
          )}

          <MainArticle className="max-w-3xl">
            <TableOfContents
              position="relative"
              zIndex={2}
              items={tocItems}
              isMobile
              maxDepth={frontmatter.sidebarDepth || 2}
              hideEditButton={!!frontmatter.hideEditButton}
            />
            {children}

            <FeedbackCard isArticle />
          </MainArticle>
        </div>
        <TableOfContents
          editPath={absoluteEditPath}
          items={tocItems}
          maxDepth={frontmatter.sidebarDepth || 2}
          hideEditButton={!!frontmatter.hideEditButton}
        />
      </Flex>
    </div>
  )
}<|MERGE_RESOLUTION|>--- conflicted
+++ resolved
@@ -111,27 +111,16 @@
             <Stack className="gap-8">
               <Breadcrumbs slug={slug} />
 
-<<<<<<< HEAD
               {slug !== "/whitepaper" && !asPath.includes("/whitepaper") && (
-                <Text
-                  color="text200"
+                <p
+                  className="text-body-medium"
                   dir={isLangRightToLeft(locale as Lang) ? "rtl" : "ltr"}
                 >
                   <Translation id="page-last-updated" />:{" "}
                   {lastEditLocaleTimestamp}
-                </Text>
+                </p>
               )}
-            </>
-=======
-              <p
-                className="text-body-medium"
-                dir={isLangRightToLeft(locale as Lang) ? "rtl" : "ltr"}
-              >
-                <Translation id="page-last-updated" />:{" "}
-                {lastEditLocaleTimestamp}
-              </p>
             </Stack>
->>>>>>> 9e4a8c91
           )}
 
           <MainArticle className="max-w-3xl">
