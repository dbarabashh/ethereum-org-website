import { useRouter } from "next/router"
<<<<<<< HEAD
import type { HTMLAttributes } from "react"
import { Box, Flex, Icon } from "@chakra-ui/react"
=======
import { type HeadingProps } from "@chakra-ui/react"
>>>>>>> 91abfc09

import type { ChildOnlyProp, Lang } from "@/lib/types"
import type { MdPageContent, StaticFrontmatter } from "@/lib/interfaces"

import Breadcrumbs from "@/components/Breadcrumbs"
import Callout from "@/components/Callout"
import Contributors from "@/components/Contributors"
import DevconGrantsBanner from "@/components/DevconGrantsBanner"
import EnergyConsumptionChart from "@/components/EnergyConsumptionChart"
import FeedbackCard from "@/components/FeedbackCard"
import GlossaryDefinition from "@/components/Glossary/GlossaryDefinition"
import GlossaryTooltip from "@/components/Glossary/GlossaryTooltip"
import { HubHero } from "@/components/Hero"
import NetworkUpgradeSummary from "@/components/History/NetworkUpgradeSummary"
import Logo from "@/components/Logo"
import MainArticle from "@/components/MainArticle"
import MatomoOptOut from "@/components/MatomoOptOut"
import {
  Heading1 as MdHeading1,
  Heading2 as MdHeading2,
  Heading3 as MdHeading3,
  Heading4 as MdHeading4,
} from "@/components/MdComponents"
import MeetupList from "@/components/MeetupList"
import SocialListItem from "@/components/SocialListItem"
import TableOfContents from "@/components/TableOfContents"
import { TranslatathonBanner } from "@/components/Translatathon/TranslatathonBanner"
import Translation from "@/components/Translation"
import TranslationChartImage from "@/components/TranslationChartImage"
import { Flex, Stack } from "@/components/ui/flex"
import Link from "@/components/ui/Link"
import UpcomingEventsList from "@/components/UpcomingEventsList"

import { getEditPath } from "@/lib/utils/editPath"
import { isLangRightToLeft } from "@/lib/utils/translations"

import GuideHeroImage from "@/public/images/heroes/guides-hub-hero.jpg"

const Heading1 = (props: HTMLAttributes<HTMLHeadingElement>) => (
  <MdHeading1 className="md:text-5xl" {...props} />
)
const Heading2 = (props: HTMLAttributes<HTMLHeadingElement>) => (
  <MdHeading2 className="max-md:text-2xl" {...props} />
)
const Heading3 = (props: HTMLAttributes<HTMLHeadingElement>) => (
  <MdHeading3 className="max-md:text-xl" {...props} />
)
const Heading4 = (props: HTMLAttributes<HTMLHeadingElement>) => (
  <MdHeading4 className="max-md:text-md" {...props} />
)

// Static layout components
export const staticComponents = {
  h1: Heading1,
  h2: Heading2,
  h3: Heading3,
  h4: Heading4,
  Callout,
  Contributors,
  EnergyConsumptionChart,
  GlossaryDefinition,
  GlossaryTooltip,
  Link,
  Logo,
  MatomoOptOut,
  MeetupList,
  NetworkUpgradeSummary,
  SocialListItem,
  TranslationChartImage,
  UpcomingEventsList,
}

type StaticLayoutProps = ChildOnlyProp &
  Pick<
    MdPageContent,
    "slug" | "tocItems" | "lastEditLocaleTimestamp" | "contentNotTranslated"
  > & {
    frontmatter: StaticFrontmatter
  }
export const StaticLayout = ({
  children,
  frontmatter,
  slug,
  tocItems,
  lastEditLocaleTimestamp,
  contentNotTranslated,
}: StaticLayoutProps) => {
  const { locale, asPath } = useRouter()

  const absoluteEditPath = getEditPath(slug)

  return (
    <div className="w-full">
      <TranslatathonBanner pathname={asPath} />
      <DevconGrantsBanner pathname={asPath} />
      <Flex
        className="mx-auto mb-16 w-full justify-between p-8 lg:pt-16"
        dir={contentNotTranslated ? "ltr" : "unset"}
      >
        <div className="w-full">
          {slug === "/guides/" ? (
            <HubHero
              heroImg={GuideHeroImage}
              header={frontmatter.title}
              title={""}
              description={frontmatter.description}
            />
          ) : (
            <Stack className="gap-8">
              <Breadcrumbs slug={slug} />

              <p
                className="text-body-medium"
                dir={isLangRightToLeft(locale as Lang) ? "rtl" : "ltr"}
              >
                <Translation id="page-last-updated" />:{" "}
                {lastEditLocaleTimestamp}
              </p>
            </Stack>
          )}

          <MainArticle className="max-w-3xl">
            <TableOfContents
              position="relative"
              zIndex={2}
              items={tocItems}
              isMobile
              maxDepth={frontmatter.sidebarDepth || 2}
              hideEditButton={!!frontmatter.hideEditButton}
            />
            {children}

            <FeedbackCard isArticle />
          </MainArticle>
        </div>
        <TableOfContents
          editPath={absoluteEditPath}
          items={tocItems}
          maxDepth={frontmatter.sidebarDepth || 2}
          hideEditButton={!!frontmatter.hideEditButton}
        />
      </Flex>
    </div>
  )
}<|MERGE_RESOLUTION|>--- conflicted
+++ resolved
@@ -1,10 +1,5 @@
 import { useRouter } from "next/router"
-<<<<<<< HEAD
 import type { HTMLAttributes } from "react"
-import { Box, Flex, Icon } from "@chakra-ui/react"
-=======
-import { type HeadingProps } from "@chakra-ui/react"
->>>>>>> 91abfc09
 
 import type { ChildOnlyProp, Lang } from "@/lib/types"
 import type { MdPageContent, StaticFrontmatter } from "@/lib/interfaces"
