--- conflicted
+++ resolved
@@ -13,11 +13,7 @@
   useToken,
 } from "@chakra-ui/react"
 
-<<<<<<< HEAD
 import type { ChildOnlyProp } from "@/lib/types"
-=======
-import type { ChildOnlyProp, Lang } from "@/lib/types"
->>>>>>> 931cd20e
 import type { MdPageContent, StakingFrontmatter } from "@/lib/interfaces"
 
 import Breadcrumbs from "@/components/Breadcrumbs"
