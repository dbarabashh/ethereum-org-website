import { useTranslation } from "next-i18next"
import type { HTMLAttributes } from "react"
import {
  Box,
  type BoxProps,
  chakra,
  Grid,
  SimpleGrid,
  Text,
  UnorderedList,
  useToken,
} from "@chakra-ui/react"

import type { ChildOnlyProp } from "@/lib/types"
import type { MdPageContent, StakingFrontmatter } from "@/lib/interfaces"

import Breadcrumbs from "@/components/Breadcrumbs"
import { List as ButtonDropdownList } from "@/components/ButtonDropdown"
import DocLink from "@/components/DocLink"
import FeedbackCard from "@/components/FeedbackCard"
import { Image } from "@/components/Image"
import LeftNavBar from "@/components/LeftNavBar"
import {
  ContentContainer,
  Heading1 as MdHeading1,
  Heading4 as MdHeading4,
  MobileButton,
  MobileButtonDropdown,
  Page,
} from "@/components/MdComponents"
import OldHeading from "@/components/OldHeading"
import ProductDisclaimer from "@/components/ProductDisclaimer"
import StakingCommunityCallout from "@/components/Staking/StakingCommunityCallout"
import StakingComparison from "@/components/Staking/StakingComparison"
import StakingConsiderations from "@/components/Staking/StakingConsiderations"
import StakingGuides from "@/components/Staking/StakingGuides"
import StakingHowSoloWorks from "@/components/Staking/StakingHowSoloWorks"
import StakingLaunchpadWidget from "@/components/Staking/StakingLaunchpadWidget"
import StakingProductsCardGrid from "@/components/Staking/StakingProductsCardGrid"
import WithdrawalCredentials from "@/components/Staking/WithdrawalCredentials"
import WithdrawalsTabComparison from "@/components/Staking/WithdrawalsTabComparison"
import TableOfContents from "@/components/TableOfContents"
import { Flex } from "@/components/ui/flex"
import UpgradeStatus from "@/components/UpgradeStatus"

<<<<<<< HEAD
import { cn } from "@/lib/utils/cn"

const Heading1 = (props: HeadingProps) => (
  <MdHeading1 fontSize={{ base: "2.5rem", md: "5xl" }} {...props} />
=======
const Heading1 = (props: HTMLAttributes<HTMLHeadingElement>) => (
  <MdHeading1 className="md:text-5xl" {...props} />
>>>>>>> df87cb85
)

const Heading4 = (props: HTMLAttributes<HTMLHeadingElement>) => (
  <MdHeading4 className="font-semibold max-md:text-md" {...props} />
)

const Paragraph = (props: ChildOnlyProp) => (
  <Text fontSize="md" mt={8} mb={4} color="text300" {...props} />
)

const Pre = (props: ChildOnlyProp) => (
  <Text
    as="pre"
    maxW="full"
    overflowX="scroll"
    bgColor="preBackground"
    borderRadius="base"
    p={4}
    border="1px solid"
    borderColor="preBorder"
    whiteSpace="pre-wrap"
    {...props}
  />
)

export const InfoGrid = (props: ChildOnlyProp) => (
  <Grid
    templateColumns="repeat(auto-fill, minmax(min(100%, 340px), 1fr))"
    gap={8}
    sx={{
      "& > div": {
        h: "fit-content",
        m: 0,
        "&:hover": {
          transition: "0.1s",
          transform: "scale(1.01)",
          svg: {
            transition: "0.1s",
            transform: "scale(1.1)",
          },
        },
      },
    }}
    {...props}
  />
)

const CardGrid = (props: ChildOnlyProp) => (
  <SimpleGrid
    columns={{ base: 1, md: 3 }}
    spacing={8}
    m={{ base: "auto", md: 0 }}
    sx={{
      h3: {
        mt: 0,
      },
    }}
    {...props}
  />
)

const Title = (props: ChildOnlyProp) => (
  <OldHeading
    as="h1"
    fontSize="2.5rem"
    lineHeight={1.4}
    fontWeight="bold"
    mt={4}
    {...props}
  />
)

const SummaryPoint = (props: ChildOnlyProp) => (
  <chakra.li color="text300" {...props} />
)

const HeroContainer = (props: ChildOnlyProp) => (
  <Flex
    className={cn(
      "max-h-full min-h-[500px] flex-col items-center px-0 py-8 lg:max-h-[500px] lg:flex-row lg:px-8",
      "bg-gradient-to-r from-accent-a/10 to-accent-c/10 dark:from-accent-a/20 dark:to-accent-c-hover/20"
    )}
    {...props}
  />
)

const TableContainer = (props: BoxProps) => (
  <Box
    w="fit-content"
    mx={["auto", null, null, 0]}
    sx={{
      table: {
        borderCollapse: "separate",
        borderSpacing: "1rem 0",
      },
      th: {
        whiteSpace: "break-spaces !important",
        textAlign: "center",
      },
    }}
    {...props}
  />
)

// Staking layout components
export const stakingComponents = {
  h1: Heading1,
  h4: Heading4,
  p: Paragraph,
  pre: Pre,
  CardGrid,
  DocLink,
  InfoGrid,
  ProductDisclaimer,
  StakingComparison,
  StakingConsiderations,
  StakingGuides,
  StakingHowSoloWorks,
  StakingLaunchpadWidget,
  StakingProductsCardGrid,
  TableContainer,
  UpgradeStatus,
  WithdrawalCredentials,
  WithdrawalsTabComparison,
}

type StakingLayoutProps = ChildOnlyProp &
  Pick<MdPageContent, "slug" | "tocItems" | "contentNotTranslated"> & {
    frontmatter: StakingFrontmatter
  }

export const StakingLayout = ({
  children,
  frontmatter,
  slug,
  tocItems,
  contentNotTranslated,
}: StakingLayoutProps) => {
  const { t } = useTranslation("page-staking")
  // TODO: Replace with direct token implementation after UI migration is completed
  const lgBp = useToken("breakpoints", "lg")

  const { summaryPoints } = frontmatter

  const dropdownLinks: ButtonDropdownList = {
    text: t("page-staking-dropdown-staking-options"),
    ariaLabel: t("page-staking-dropdown-staking-options-alt"),
    items: [
      {
        text: t("page-staking-dropdown-home"),
        href: "/staking/",
        matomo: {
          eventCategory: `Staking dropdown`,
          eventAction: `Clicked`,
          eventName: "clicked staking home",
        },
      },
      {
        text: t("page-staking-dropdown-solo"),
        href: "/staking/solo/",
        matomo: {
          eventCategory: `Staking dropdown`,
          eventAction: `Clicked`,
          eventName: "clicked solo staking",
        },
      },
      {
        text: t("page-staking-dropdown-saas"),
        href: "/staking/saas/",
        matomo: {
          eventCategory: `Staking dropdown`,
          eventAction: `Clicked`,
          eventName: "clicked staking as a service",
        },
      },
      {
        text: t("page-staking-dropdown-pools"),
        href: "/staking/pools/",
        matomo: {
          eventCategory: `Staking dropdown`,
          eventAction: `Clicked`,
          eventName: "clicked pooled staking",
        },
      },
      {
        text: t("page-staking-dropdown-withdrawals"),
        href: "/staking/withdrawals/",
        matomo: {
          eventCategory: `Staking dropdown`,
          eventAction: `Clicked`,
          eventName: "clicked about withdrawals",
        },
      },
    ],
  }

  return (
    <Box
      position="relative"
      width="full"
      dir={contentNotTranslated ? "ltr" : "unset"}
    >
      <HeroContainer>
        <Flex className="flex-col p-8">
          <Breadcrumbs slug={slug} mb="8" />
          <Title>{frontmatter.title}</Title>
          <UnorderedList>
            {(summaryPoints || []).map((point, idx) => (
              <SummaryPoint key={idx}>{point}</SummaryPoint>
            ))}
          </UnorderedList>
          <TableOfContents
            position="relative"
            zIndex={2}
            items={tocItems}
            maxDepth={frontmatter.sidebarDepth!}
            isMobile
          />
        </Flex>
        <Image
          src={frontmatter.image}
          blurDataURL={frontmatter.blurDataURL}
          alt={frontmatter.alt || ""}
          style={{ objectFit: "contain" }}
          width={400}
          height={340}
          priority
        />
      </HeroContainer>
      <Page>
        {/* TODO: Switch to `above="lg"` after completion of Chakra Migration */}
        <LeftNavBar
          hideBelow={lgBp}
          dropdownLinks={dropdownLinks}
          tocItems={tocItems}
          maxDepth={frontmatter.sidebarDepth!}
        />
        <ContentContainer>
          {children}
          <StakingCommunityCallout className="my-16" />
          <FeedbackCard />
        </ContentContainer>
        <MobileButton>
          <MobileButtonDropdown list={dropdownLinks} />
        </MobileButton>
      </Page>
    </Box>
  )
}<|MERGE_RESOLUTION|>--- conflicted
+++ resolved
@@ -43,15 +43,10 @@
 import { Flex } from "@/components/ui/flex"
 import UpgradeStatus from "@/components/UpgradeStatus"
 
-<<<<<<< HEAD
 import { cn } from "@/lib/utils/cn"
 
-const Heading1 = (props: HeadingProps) => (
-  <MdHeading1 fontSize={{ base: "2.5rem", md: "5xl" }} {...props} />
-=======
 const Heading1 = (props: HTMLAttributes<HTMLHeadingElement>) => (
   <MdHeading1 className="md:text-5xl" {...props} />
->>>>>>> df87cb85
 )
 
 const Heading4 = (props: HTMLAttributes<HTMLHeadingElement>) => (
