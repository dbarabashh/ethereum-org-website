--- conflicted
+++ resolved
@@ -271,20 +271,6 @@
           />
         </Flex>
         <Image
-<<<<<<< HEAD
-          flex="1 1 100%"
-          bgRepeat="no-repeat"
-          insetInlineEnd={0}
-          bottom={0}
-          maxW={{ base: "min(400px, 98%)", lg: "400px" }}
-          width={400}
-          height={340}
-          maxH={{ base: "340px", lg: "none" }}
-          boxSize={{ base: "full", lg: "auto" }}
-          overflow={{ base: "initial", lg: "visible" }}
-          alignSelf={{ base: "center", lg: "auto" }}
-=======
->>>>>>> 92ce1d85
           src={frontmatter.image}
           alt={frontmatter.alt || ""}
           style={{ objectFit: "contain" }}
@@ -293,18 +279,7 @@
           priority
         />
       </HeroContainer>
-<<<<<<< HEAD
       <Page>
-        {/* // TODO: Switch to `above="lg"` after completion of Chakra Migration */}
-        <Show above={lgBp}>
-          <LeftNavBar
-            dropdownLinks={dropdownLinks}
-            tocItems={tocItems}
-            maxDepth={frontmatter.sidebarDepth!}
-          />
-        </Show>
-=======
-      <Page dir={isRightToLeft ? "rtl" : "ltr"}>
         {/* TODO: Switch to `above="lg"` after completion of Chakra Migration */}
         <LeftNavBar
           hideBelow={lgBp}
@@ -312,7 +287,6 @@
           tocItems={tocItems}
           maxDepth={frontmatter.sidebarDepth!}
         />
->>>>>>> 92ce1d85
         <ContentContainer id="content">
           {children}
           <StakingCommunityCallout my={16} />
