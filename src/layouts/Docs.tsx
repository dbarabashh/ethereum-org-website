--- conflicted
+++ resolved
@@ -39,10 +39,6 @@
   Heading4 as MdHeading4,
   Paragraph,
 } from "@/components/MdComponents"
-<<<<<<< HEAD
-import PageMetadata from "@/components/PageMetadata"
-=======
->>>>>>> 9adfeab6
 import RollupProductDevDoc from "@/components/RollupProductDevDoc"
 import SideNav from "@/components/SideNav"
 import SideNavMobile from "@/components/SideNavMobile"
@@ -239,13 +235,6 @@
 
   return (
     <Page>
-<<<<<<< HEAD
-      <PageMetadata
-        title={frontmatter.title}
-        description={frontmatter.description}
-      />
-=======
->>>>>>> 9adfeab6
       <SideNavMobile path={relativePath} />
       {isPageIncomplete && (
         <BannerNotification shouldShow={isPageIncomplete}>
