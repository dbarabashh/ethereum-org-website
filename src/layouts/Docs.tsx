import { useRouter } from "next/router"
<<<<<<< HEAD
=======
import { ChildOnlyProp } from "@/lib/types"
>>>>>>> d36a34a9
import {
  Badge,
  Box,
  Divider as ChakraDivider,
  Flex,
  FlexProps,
  HeadingProps,
  ListItem as ChakraListItem,
  ListItemProps,
  ListProps,
  OrderedList as ChakraOrderedList,
  Text,
  UnorderedList as ChakraUnorderedList,
  useToken,
} from "@chakra-ui/react"

import { ChildOnlyProp, Lang } from "@/lib/types"
import { DocsFrontmatter, MdPageContent } from "@/lib/interfaces"

import BannerNotification from "@/components/BannerNotification"
import { ButtonLink } from "@/components/Buttons"
import CallToContribute from "@/components/CallToContribute"
import Card from "@/components/Card"
import Codeblock from "@/components/Codeblock"
// TODO: Implement file contributors
// import CrowdinContributors from "@/components/FileContributorsCrowdin"
import DeveloperDocsLinks from "@/components/DeveloperDocsLinks"
import DocsNav from "@/components/DocsNav"
import Emoji from "@/components/Emoji"
import FeedbackCard from "@/components/FeedbackCard"
import GitHubContributors from "@/components/GitHubContributors"
import GlossaryTooltip from "@/components/Glossary/GlossaryTooltip"
import InfoBanner from "@/components/InfoBanner"
import Link from "@/components/Link"
import {
  Heading1 as MdHeading1,
  Heading2 as MdHeading2,
  Heading3 as MdHeading3,
  Heading4 as MdHeading4,
  Paragraph,
} from "@/components/MdComponents"
// TODO: IMPLEMENT PAGEMETADATA
// import PageMetadata from "@/components/PageMetadata"
import RollupProductDevDoc from "@/components/RollupProductDevDoc"
import SideNav from "@/components/SideNav"
import SideNavMobile from "@/components/SideNavMobile"
import { mdxTableComponents } from "@/components/Table"
import TableOfContents from "@/components/TableOfContents"
import Translation from "@/components/Translation"
import YouTube from "@/components/YouTube"

import { isLangRightToLeft } from "@/lib/utils/translations"

// Utils
import { EDIT_CONTENT_URL } from "@/lib/constants"

const Page = (props: ChildOnlyProp & Pick<FlexProps, "dir">) => (
  <Flex
    direction="column"
    w="full"
    borderBottom="1px"
    borderColor="border"
    {...props}
  />
)

const Divider = () => (
  <ChakraDivider
    my={16}
    w="10%"
    borderBottomWidth={1}
    borderColor="homeDivider"
  />
)

const ContentContainer = (props: ChildOnlyProp) => (
  <Flex
    justify={"space-between"}
    w="full"
    py={0}
    ps={0}
    pe={{ base: 0, lg: 8 }}
    backgroundColor="ednBackground"
    {...props}
  />
)

const baseHeadingStyle: HeadingProps = {
  fontFamily: "mono",
  textTransform: "uppercase",
  fontWeight: "bold",
}

const H1 = (props: HeadingProps) => (
  <MdHeading1
    {...baseHeadingStyle}
    fontSize={{ base: "2rem", md: "2.5rem" }}
    mt={{ base: 0, md: 8 }}
    mb={{ base: 4, md: 8 }}
    {...props}
  />
)

const H2 = (props: HeadingProps) => (
  <MdHeading2
    {...baseHeadingStyle}
    fontSize="2xl"
    lineHeight={{ base: 1.2, md: 1.4 }}
    pb={2}
    mt={12}
    borderBottom="1px"
    borderColor="border"
    {...props}
  />
)

const baseSubHeadingStyles: HeadingProps = {
  lineHeight: 1.4,
  fontWeight: "semibold",
}

const H3 = (props: HeadingProps) => (
  <MdHeading3 {...baseSubHeadingStyles} mt={12} {...props} />
)

const H4 = (props: HeadingProps) => (
  <MdHeading4 {...baseSubHeadingStyles} {...props} />
)

const UnorderedList = (props: ListProps) => (
  <ChakraUnorderedList ms="1.45rem" {...props} />
)
const OrderedList = (props: ListProps) => (
  <ChakraOrderedList ms="1.45rem" {...props} />
)

const ListItem = (props: ListItemProps) => (
  <ChakraListItem color="text300" {...props} />
)

// Apply styles for classes within markdown here
const Content = (props: ChildOnlyProp) => {
  const mdBreakpoint = useToken("breakpoints", "md")

  return (
    <Box
      as="article"
      flex={`1 1 ${mdBreakpoint}`}
      maxW={{ base: "full", lg: mdBreakpoint }}
      pt={{ base: 32, md: 12 }}
      pb={{ base: 8, md: 16 }}
      px={{ base: 8, md: 16 }}
      m="0 auto"
      sx={{
        ".featured": {
          ps: 4,
          ms: -4,
          borderInlineStart: "1px dotted",
          borderColor: "primary",
        },
        ".citation": {
          p: {
            color: "text200",
          },
        },
      }}
      {...props}
    />
  )
}

const BackToTop = (props: ChildOnlyProp) => (
  <Flex
    display={{ lg: "none" }}
    mt={12}
    pt={8}
    borderTop="1px"
    borderColor="border"
    {...props}
  >
    <Link to="#top">
      <Translation id="back-to-top" /> ↑
    </Link>
  </Flex>
)

export const docsComponents = {
  h1: H1,
  h2: H2,
  h3: H3,
  h4: H4,
  p: Paragraph,
  ul: UnorderedList,
  ol: OrderedList,
  li: ListItem,
  pre: Codeblock,
  ...mdxTableComponents,
  Badge,
  ButtonLink,
  Card,
  CallToContribute,
  DeveloperDocsLinks,
  Divider,
  Emoji,
  GlossaryTooltip,
  InfoBanner,
  RollupProductDevDoc,
  YouTube,
}

interface DocsLayoutProps extends Pick<MdPageContent, 'slug' | 'tocItems' | 'lastUpdatedDate'>, ChildOnlyProp {
  frontmatter: DocsFrontmatter
}

export const DocsLayout = ({
  children,
  frontmatter,
  slug,
  tocItems,
  lastUpdatedDate,
}: DocsLayoutProps) => {
  const isPageIncomplete = !!frontmatter.incomplete
  const { asPath: relativePath } = useRouter()
  const absoluteEditPath = `${EDIT_CONTENT_URL}${relativePath}`

  return (
    <Page>
      {/* // TODO: IMPLEMENT PAGEMETADATA */}
      {/* <PageMetadata
        title={frontmatter.title}
        description={frontmatter.description}
      /> */}
      <SideNavMobile path={relativePath} />
      {isPageIncomplete && (
        <BannerNotification shouldShow={isPageIncomplete}>
          <Translation id="page-developers-docs:banner-page-incomplete" />
        </BannerNotification>
      )}
      <ContentContainer>
        <SideNav path={relativePath} />
        <Content>
          <H1 id="top">{frontmatter.title}</H1>
          {frontmatter.lang !== "en" ? (
            // TODO: Implement file contributors
            <Text>CrowdinContributors</Text>
          ) : (
            // <CrowdinContributors
            //   relativePath={relativePath}
            //   editPath={absoluteEditPath}
            //   langContributors={allCombinedTranslatorsJson.nodes}
            // />
            <GitHubContributors
              relativePath={relativePath}
              lastUpdatedDate={lastUpdatedDate!}
            />
          )}
          <TableOfContents
            slug={slug}
            editPath={absoluteEditPath}
            items={tocItems}
            isMobile
            maxDepth={frontmatter.sidebarDepth!}
            hideEditButton={!!frontmatter.hideEditButton}
          />
          {children}
          {isPageIncomplete && <CallToContribute editPath={absoluteEditPath} />}
          <BackToTop />
          <FeedbackCard isArticle />
          <DocsNav relativePath={relativePath} />
        </Content>
        {tocItems && (
          <TableOfContents
            slug={slug}
            editPath={absoluteEditPath}
            items={tocItems}
            maxDepth={frontmatter.sidebarDepth!}
            hideEditButton={!!frontmatter.hideEditButton}
            pt={isPageIncomplete ? "5rem" : "3rem"}
          />
        )}
      </ContentContainer>
    </Page>
  )
}<|MERGE_RESOLUTION|>--- conflicted
+++ resolved
@@ -1,8 +1,5 @@
 import { useRouter } from "next/router"
-<<<<<<< HEAD
-=======
 import { ChildOnlyProp } from "@/lib/types"
->>>>>>> d36a34a9
 import {
   Badge,
   Box,
@@ -213,7 +210,9 @@
   YouTube,
 }
 
-interface DocsLayoutProps extends Pick<MdPageContent, 'slug' | 'tocItems' | 'lastUpdatedDate'>, ChildOnlyProp {
+interface DocsLayoutProps
+  extends Pick<MdPageContent, "slug" | "tocItems" | "lastUpdatedDate">,
+    ChildOnlyProp {
   frontmatter: DocsFrontmatter
 }
 
