--- conflicted
+++ resolved
@@ -209,15 +209,11 @@
 interface DocsLayoutProps
   extends Pick<
       MdPageContent,
-<<<<<<< HEAD
-      "tocItems" | "lastUpdatedDate" | "crowdinContributors"
-=======
       | "slug"
       | "tocItems"
       | "lastUpdatedDate"
       | "crowdinContributors"
       | "contentNotTranslated"
->>>>>>> 9c48ba8c
     >,
     ChildOnlyProp {
   frontmatter: DocsFrontmatter
