<<<<<<< HEAD
export const DocsLayout = ({ children }) => <div>{children}</div>
=======
// export const docsComponents = {}

export const DocsLayout = () => null
>>>>>>> 6abd4641
<|MERGE_RESOLUTION|>--- conflicted
+++ resolved
@@ -1,7 +1,3 @@
-<<<<<<< HEAD
-export const DocsLayout = ({ children }) => <div>{children}</div>
-=======
 // export const docsComponents = {}
 
-export const DocsLayout = () => null
->>>>>>> 6abd4641
+export const DocsLayout = ({ children }) => <div>{children}</div>