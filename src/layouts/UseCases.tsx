import { MdExpandMore } from "react-icons/md"
import {
  Box,
  Flex,
  Hide,
  Icon,
  ListItem,
  Show,
  Text,
  UnorderedList,
  useToken,
} from "@chakra-ui/react"
<<<<<<< HEAD
import { MdExpandMore } from "react-icons/md"
import { useTranslation } from "next-i18next"
=======

import type { ChildOnlyProp, Lang } from "@/lib/types"
import type { MdPageContent, UseCasesFrontmatter } from "@/lib/interfaces"
>>>>>>> abfe6291

import BannerNotification from "@/components/BannerNotification"
import { List as ButtonDropdownList } from "@/components/ButtonDropdown"
import Emoji from "@/components/Emoji"
import FeedbackCard from "@/components/FeedbackCard"
import { Image } from "@/components/Image"
import { BaseLink } from "@/components/Link"
import {
  ContentContainer,
  InfoColumn,
  InfoTitle,
  MobileButton,
  MobileButtonDropdown,
  Page,
  StyledButtonDropdown,
  Title,
} from "@/components/MdComponents"
import TableOfContents from "@/components/TableOfContents"
import UpgradeTableOfContents from "@/components/UpgradeTableOfContents"

import { getSummaryPoints } from "@/lib/utils/getSummaryPoints"
import { isLangRightToLeft } from "@/lib/utils/translations"

const HeroContainer = (props: ChildOnlyProp) => (
  <Flex
    bg="cardGradient"
    boxShadow="inset 0px -1px 0px rgba(0, 0, 0, 0.1)"
    direction={{ base: "column-reverse", lg: "row" }}
    justify="end"
    minHeight={{ base: "800px", lg: "608px" }}
    maxHeight={{ base: "full", lg: "608px" }}
    width="full"
    position="relative"
    {...props}
  />
)

const TitleCard = (props: ChildOnlyProp) => {
  const boxShadow = useToken("colors", "cardBoxShadow")

  return (
    <Flex
      bg={{ base: "ednBackground", lg: "background.base" }}
      border="1px"
      borderColor="border"
      borderRadius={{ base: "none", lg: "base" }}
      boxShadow={{ lg: boxShadow }}
      flexDirection="column"
      maxWidth={{ base: "full", lg: "container.sm" }}
      zIndex="docked"
      p={8}
      position="absolute"
      top={{ base: "unset", lg: 24 }}
      left={{ base: 0, lg: 24 }}
      bottom={{ base: 0, lg: "unset" }}
      right={{ base: 0, lg: "unset" }}
      {...props}
    />
  )
}

// UseCases layout components
export const useCasesComponents = {
  // Export empty object if none needed
}

interface IProps extends ChildOnlyProp, MdPageContent {
  frontmatter: UseCasesFrontmatter
}
export const UseCasesLayout: React.FC<IProps> = ({
  children,
  frontmatter,
  slug,
  tocItems,
}) => {
  const { t } = useTranslation("template-usecase")
  const lgBp = useToken("breakpoints", "lg")

  const isRightToLeft = isLangRightToLeft(frontmatter.lang as Lang)
  const summaryPoints = getSummaryPoints(frontmatter)

  // TODO: Re-implement GitHub edit path
  // const { editContentUrl } = siteData.siteMetadata || {}
  // const { relativePath } = pageContext
  // const absoluteEditPath = `${editContentUrl}${relativePath}`

  // Assign hero styling, default to "defi"
  let useCase = "defi"
  if (slug.includes("dao") || slug.includes("identity")) {
    useCase = "dao"
  }
  if (slug.includes("nft")) {
    useCase = "nft"
  }

  const dropdownLinks: ButtonDropdownList = {
    text: t("template-usecase-dropdown"),
    ariaLabel: t("template-usecase-dropdown-aria"),
    items: [
      {
        text: t("template-usecase-dropdown-defi"),
        to: "/defi/",
        matomo: {
          eventCategory: "use cases menu",
          eventAction: "click",
          eventName: "defi",
        },
      },
      {
        text: t("template-usecase-dropdown-nft"),
        to: "/nft/",
        matomo: {
          eventCategory: "use cases menu",
          eventAction: "click",
          eventName: "nft",
        },
      },
      {
        text: t("template-usecase-dropdown-dao"),
        to: "/dao/",
        matomo: {
          eventCategory: "use cases menu",
          eventAction: "click",
          eventName: "dao",
        },
      },
      {
        text: t("template-usecase-dropdown-social-networks"),
        to: "/social-networks/",
        matomo: {
          eventCategory: "use cases menu",
          eventAction: "click",
          eventName: "social-networks",
        },
      },
      {
        text: t("template-usecase-dropdown-identity"),
        to: "/decentralized-identity/",
        matomo: {
          eventCategory: "use cases menu",
          eventAction: "click",
          eventName: "decentralized-identity",
        },
      },
      {
        text: t("template-usecase-dropdown-desci"),
        to: "/desci/",
        matomo: {
          eventCategory: "use cases menu",
          eventAction: "click",
          eventName: "desci",
        },
      },
      {
        text: t("template-usecase-dropdown-refi"),
        to: "/refi/",
        matomo: {
          eventCategory: "use cases menu",
          eventAction: "click",
          eventName: "refi",
        },
      },
    ],
  }

  return (
    <Box position="relative" width="full">
      <Show above={lgBp}>
        <BannerNotification shouldShow zIndex="sticky">
          <Emoji text=":pencil:" fontSize="2xl" mr={4} flexShrink={0} />
          <Text m={0}>
            {t("template-usecase-banner")}{" "}
            {/* <InlineLink to={absoluteEditPath}>
              <Translation id="template-usecase-edit-link" />
            </InlineLink> */}
          </Text>
        </BannerNotification>
      </Show>
      <HeroContainer>
        <TitleCard>
          <Emoji fontSize="4rem" text={frontmatter.emoji!} />
          <Title>{frontmatter.title}</Title>
          <Box>
            <UnorderedList ms="1.45rem">
              {summaryPoints.map((point, idx) => (
                <ListItem key={idx} color="text300" mb={0}>
                  {point}
                </ListItem>
              ))}
            </UnorderedList>
            <TableOfContents
              items={tocItems}
              maxDepth={frontmatter.sidebarDepth || 2}
              isMobile
            />
          </Box>
        </TitleCard>
        <Image
          position="absolute"
          alignSelf={{ base: "center", lg: "normal" }}
          top={0}
          bottom={0}
          style={{ objectFit: "cover" }}
          width={1000}
          height={610}
          src={frontmatter.image}
          alt={frontmatter.alt || ""}
          maxW={{
            base: useCase === "defi" ? "full" : "min(405px, 98%)",
            lg:
              (useCase === "dao" && "572px") ||
              (useCase === "defi" && "80%") ||
              "640px",
          }}
        />
      </HeroContainer>
      <Show above={lgBp}>
        <Flex
          as={BaseLink}
          to="#content"
          bg="ednBackground"
          justifyContent="center"
          p={4}
          width="full"
          _hover={{
            bg: "background.base",
          }}
        >
          <Icon as={MdExpandMore} fontSize="2xl" color="secondary" />
        </Flex>
      </Show>
      <Page dir={isRightToLeft ? "rtl" : "ltr"}>
        <Show above={lgBp}>
          <InfoColumn>
            <StyledButtonDropdown list={dropdownLinks} />
            <InfoTitle>{frontmatter.title}</InfoTitle>

            {tocItems && (
              <UpgradeTableOfContents items={tocItems} maxDepth={2} />
            )}
          </InfoColumn>
        </Show>
        <ContentContainer id="content">
          {children}
          <FeedbackCard />
        </ContentContainer>
        <Hide above={lgBp}>
          <MobileButton>
            <MobileButtonDropdown list={dropdownLinks} />
          </MobileButton>
        </Hide>
      </Page>
    </Box>
  )
}<|MERGE_RESOLUTION|>--- conflicted
+++ resolved
@@ -10,14 +10,10 @@
   UnorderedList,
   useToken,
 } from "@chakra-ui/react"
-<<<<<<< HEAD
-import { MdExpandMore } from "react-icons/md"
-import { useTranslation } from "next-i18next"
-=======
 
 import type { ChildOnlyProp, Lang } from "@/lib/types"
 import type { MdPageContent, UseCasesFrontmatter } from "@/lib/interfaces"
->>>>>>> abfe6291
+import { useTranslation } from "next-i18next"
 
 import BannerNotification from "@/components/BannerNotification"
 import { List as ButtonDropdownList } from "@/components/ButtonDropdown"
