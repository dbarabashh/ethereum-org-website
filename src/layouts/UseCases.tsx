import { useTranslation } from "next-i18next"
import { MdExpandMore } from "react-icons/md"
import {
  Box,
  Flex,
  Hide,
  Icon,
  ListItem,
  Show,
  Text,
  UnorderedList,
  useToken,
} from "@chakra-ui/react"

import type { ChildOnlyProp } from "@/lib/types"
import type { MdPageContent, UseCasesFrontmatter } from "@/lib/interfaces"

import BannerNotification from "@/components/BannerNotification"
import { List as ButtonDropdownList } from "@/components/ButtonDropdown"
import Emoji from "@/components/Emoji"
import FeedbackCard from "@/components/FeedbackCard"
import { Image } from "@/components/Image"
import { BaseLink } from "@/components/Link"
import {
  ContentContainer,
  MobileButton,
  MobileButtonDropdown,
  Page,
  Title,
} from "@/components/MdComponents"
import TableOfContents from "@/components/TableOfContents"
import LeftNavBar from "@/components/LeftNavBar"

import { getSummaryPoints } from "@/lib/utils/getSummaryPoints"

const HeroContainer = (props: ChildOnlyProp) => (
  <Flex
    bg="cardGradient"
    boxShadow="inset 0px -1px 0px rgba(0, 0, 0, 0.1)"
    flexDirection={{ base: "column-reverse", lg: "row" }}
    justifyContent="flex-end"
    minHeight="608px"
    maxHeight={{ base: "full", lg: "608px" }}
    width="full"
    {...props}
  />
)

const TitleCard = (props: ChildOnlyProp) => {
  const boxShadow = useToken("colors", "cardBoxShadow")

  return (
    <Flex
      bg={{ base: "ednBackground", lg: "background.base" }}
      border="1px"
      borderColor="border"
      borderRadius={{ base: "none", lg: "base" }}
      boxShadow={{ lg: boxShadow }}
      flexDirection="column"
      maxWidth={{ base: "full", lg: "container.sm" }}
      mt={{ base: 0, lg: 12 }}
      zIndex="docked"
      p={8}
      position={{ base: "relative", lg: "absolute" }}
      top={{ base: "unset", lg: 24 }}
      insetInlineStart={{ base: 0, lg: 24 }}
      bottom={{ base: 0, lg: "unset" }}
      insetInlineEnd={{ base: 0, lg: "unset" }}
      {...props}
    />
  )
}

// UseCases layout components
export const useCasesComponents = {
  // Export empty object if none needed
}

interface IProps
  extends ChildOnlyProp,
    Pick<MdPageContent, "slug" | "tocItems"> {
  frontmatter: UseCasesFrontmatter
}
export const UseCasesLayout: React.FC<IProps> = ({
  children,
  frontmatter,
  slug,
  tocItems,
}) => {
  const { t } = useTranslation("template-usecase")
  const lgBp = useToken("breakpoints", "lg")

  const summaryPoints = getSummaryPoints(frontmatter)

  // TODO: Re-implement GitHub edit path
  // const { editContentUrl } = siteData.siteMetadata || {}
  // const { relativePath } = pageContext
  // const absoluteEditPath = `${editContentUrl}${relativePath}`

  // Assign hero styling, default to "defi"
  let useCase = "defi"
  if (slug.includes("dao") || slug.includes("identity")) {
    useCase = "dao"
  }
  if (slug.includes("nft")) {
    useCase = "nft"
  }

  const dropdownLinks: ButtonDropdownList = {
    text: t("template-usecase:template-usecase-dropdown"),
    ariaLabel: t("template-usecase:template-usecase-dropdown-aria"),
    items: [
      {
        text: t("template-usecase:template-usecase-dropdown-defi"),
        to: "/defi/",
        matomo: {
          eventCategory: "use cases menu",
          eventAction: "click",
          eventName: "defi",
        },
      },
      {
        text: t("template-usecase:template-usecase-dropdown-nft"),
        to: "/nft/",
        matomo: {
          eventCategory: "use cases menu",
          eventAction: "click",
          eventName: "nft",
        },
      },
      {
        text: t("template-usecase:template-usecase-dropdown-dao"),
        to: "/dao/",
        matomo: {
          eventCategory: "use cases menu",
          eventAction: "click",
          eventName: "dao",
        },
      },
      {
        text: t("template-usecase:template-usecase-dropdown-social-networks"),
        to: "/social-networks/",
        matomo: {
          eventCategory: "use cases menu",
          eventAction: "click",
          eventName: "social-networks",
        },
      },
      {
        text: t("template-usecase:template-usecase-dropdown-identity"),
        to: "/decentralized-identity/",
        matomo: {
          eventCategory: "use cases menu",
          eventAction: "click",
          eventName: "decentralized-identity",
        },
      },
      {
        text: t("template-usecase:template-usecase-dropdown-desci"),
        to: "/desci/",
        matomo: {
          eventCategory: "use cases menu",
          eventAction: "click",
          eventName: "desci",
        },
      },
      {
        text: t("template-usecase:template-usecase-dropdown-refi"),
        to: "/refi/",
        matomo: {
          eventCategory: "use cases menu",
          eventAction: "click",
          eventName: "refi",
        },
      },
    ],
  }

  return (
    <Box position="relative" width="full">
      <Show above={lgBp}>
        <BannerNotification shouldShow zIndex="sticky">
          <Emoji text=":pencil:" fontSize="2xl" me={4} flexShrink={0} />
          <Text m={0}>
            {t("template-usecase:template-usecase-banner")}{" "}
            {/* <InlineLink to={absoluteEditPath}>
              <Translation id="template-usecase-edit-link" />
            </InlineLink> */}
          </Text>
        </BannerNotification>
      </Show>
      <HeroContainer>
        <TitleCard>
          <Emoji fontSize="4rem" text={frontmatter.emoji!} />
          <Title>{frontmatter.title}</Title>
          <Box>
            <UnorderedList ms="1.45rem">
              {summaryPoints.map((point, idx) => (
                <ListItem key={idx} color="text300" mb={0}>
                  {point}
                </ListItem>
              ))}
            </UnorderedList>
            <TableOfContents
              items={tocItems}
              maxDepth={frontmatter.sidebarDepth || 2}
              isMobile
            />
          </Box>
        </TitleCard>
        <Image
          src={frontmatter.image}
          alt={frontmatter.alt || ""}
          width={1200}
          height={610}
          style={{ objectFit: "cover" }}
          priority
          alignSelf={{
            base: "center",
            lg: "normal",
          }}
          maxH={{
            base: "340px",
            lg: "full",
          }}
          maxW={{
            base: useCase === "defi" ? "full" : "min(405px, 98%)",
            lg:
              (useCase === "dao" && "572px") ||
              (useCase === "defi" && "80%") ||
              "640px",
          }}
        />
      </HeroContainer>
      <Show above={lgBp}>
        <Flex
          as={BaseLink}
          to="#content"
          bg="ednBackground"
          justifyContent="center"
          p={4}
          width="full"
          _hover={{
            bg: "background.base",
          }}
        >
          <Icon as={MdExpandMore} fontSize="2xl" color="secondary" />
        </Flex>
      </Show>
<<<<<<< HEAD
      <Page>
        <Show above={lgBp}>
          <LeftNavBar
            dropdownLinks={dropdownLinks}
            tocItems={tocItems}
            maxDepth={frontmatter.sidebarDepth!}
          />
        </Show>
=======
      <Page dir={isRightToLeft ? "rtl" : "ltr"}>
        {/* TODO: Switch to `above="lg"` after completion of Chakra Migration */}
        <LeftNavBar
          hideBelow={lgBp}
          dropdownLinks={dropdownLinks}
          tocItems={tocItems}
          maxDepth={frontmatter.sidebarDepth!}
        />
>>>>>>> 92ce1d85
        <ContentContainer id="content">
          {children}
          <FeedbackCard />
        </ContentContainer>
        <Hide above={lgBp}>
          <MobileButton>
            <MobileButtonDropdown list={dropdownLinks} />
          </MobileButton>
        </Hide>
      </Page>
    </Box>
  )
}<|MERGE_RESOLUTION|>--- conflicted
+++ resolved
@@ -247,17 +247,7 @@
           <Icon as={MdExpandMore} fontSize="2xl" color="secondary" />
         </Flex>
       </Show>
-<<<<<<< HEAD
       <Page>
-        <Show above={lgBp}>
-          <LeftNavBar
-            dropdownLinks={dropdownLinks}
-            tocItems={tocItems}
-            maxDepth={frontmatter.sidebarDepth!}
-          />
-        </Show>
-=======
-      <Page dir={isRightToLeft ? "rtl" : "ltr"}>
         {/* TODO: Switch to `above="lg"` after completion of Chakra Migration */}
         <LeftNavBar
           hideBelow={lgBp}
@@ -265,7 +255,6 @@
           tocItems={tocItems}
           maxDepth={frontmatter.sidebarDepth!}
         />
->>>>>>> 92ce1d85
         <ContentContainer id="content">
           {children}
           <FeedbackCard />
