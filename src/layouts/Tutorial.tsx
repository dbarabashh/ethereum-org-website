// Libraries
import { useRouter } from "next/router"
import {
  Badge,
  Box,
  type BoxProps,
  chakra,
  Divider,
  Flex,
  HeadingProps,
  Kbd,
  Text,
  TextProps,
  useToken,
} from "@chakra-ui/react"

import type { ChildOnlyProp, Lang, TranslationKey } from "@/lib/types"
import type { MdPageContent, TutorialFrontmatter } from "@/lib/interfaces"

// TODO: Import once intl implements?
// import PageMetadata from "@/components/PageMetadata"
import PostMergeBanner from "@/components/Banners/PostMergeBanner"
// Components
import { ButtonLink } from "@/components/Buttons"
import CallToContribute from "@/components/CallToContribute"
import Card from "@/components/Card"
import Codeblock from "@/components/Codeblock"
// TODO: Implement CrowdinContributors after intl is implemented
// import CrowdinConbtirbutors from "@/components/FileContributorsCrowdin"
import Emoji from "@/components/Emoji"
import EnvWarningBanner from "@/components/EnvWarningBanner"
import FeedbackCard from "@/components/FeedbackCard"
import GitHubContributors from "@/components/GitHubContributors"
import GlossaryTooltip from "@/components/Glossary/GlossaryTooltip"
import InfoBanner from "@/components/InfoBanner"
import {
  Heading1 as MdHeading1,
  Heading2 as MdHeading2,
  Heading3 as MdHeading3,
  Heading4 as MdHeading4,
} from "@/components/MdComponents"
import MdLink from "@/components/MdLink"
import { mdxTableComponents } from "@/components/Table"
import TableOfContents from "@/components/TableOfContents"
import TutorialMetadata from "@/components/TutorialMetadata"
import YouTube from "@/components/YouTube"

<<<<<<< HEAD
// Utils
import { EDIT_CONTENT_URL } from "@/lib/constants"
import type { MdPageContent, TutorialFrontmatter } from "@/lib/interfaces"
=======
import { isLangRightToLeft } from "@/lib/utils/translations"
>>>>>>> c9ec88f5

import { EDIT_CONTENT_URL } from "@/lib/constants"

const ContentContainer = (props: Pick<BoxProps, "id" | "children">) => {
  const boxShadow = useToken("colors", "tableBoxShadow")
  const borderColor = useToken("colors", "primary.base")

  return (
    <Box
      as="article"
      maxW="1000px"
      minW={0}
      background="background.base"
      boxShadow={{ base: "none", lg: boxShadow }}
      m={{ base: "2.5rem 0rem", lg: "2rem 2rem 6rem" }}
      p={{ base: "3rem 2rem", lg: 16 }}
      borderRadius="4px"
      {...props}
      sx={{
        ".featured": {
          pl: "1rem",
          ml: "-1rem",
          borderLeft: `1px dotted ${borderColor}`,
        },
        ".citation": {
          p: { color: "text200" },
        },
      }}
    />
  )
}

const Heading1 = (props: HeadingProps) => (
  <MdHeading1
    fontSize={{ base: "1.75rem", lg: "2.5rem" }}
    fontFamily="monospace"
    textTransform="uppercase"
    {...props}
  />
)

const Heading2 = (props: HeadingProps) => (
  <MdHeading2
    fontSize={{ base: "2xl", md: "2rem" }}
    fontFamily="monospace"
    textTransform="uppercase"
    scrollMarginTop={40}
    mt={12}
    {...props}
  />
)

const Heading3 = (props: HeadingProps) => (
  <MdHeading3
    fontWeight={{ base: "semibold" }}
    fontSize={{ base: "1rem", md: "1.5rem" }}
    scrollMarginTop={40}
    {...props}
  />
)

const Heading4 = (props: HeadingProps) => (
  <MdHeading4
    fontWeight={{ base: "semibold" }}
    fontSize={{ base: "1rem", md: "1.25rem" }}
    scrollMarginTop={40}
    {...props}
  />
)

const StyledDivider = (props) => (
  <Divider
    my={16}
    w="10%"
    h="1"
    opacity="1"
    backgroundColor="homeDivider"
    {...props}
  />
)

const Paragraph = (props: TextProps) => (
  <Text as="p" mt={8} mb={4} mx={0} color="text300" fontSize="md" {...props} />
)

const ListItem = (props) => {
  return <chakra.li color="text300" {...props} />
}

const KBD = (props) => {
  const borderColor = useToken("colors", "primary.base")

  return (
    <Kbd
      verticalAlign="middle"
      p="0.15rem 0.45rem"
      borderRadius="2px"
      border={`1px solid ${borderColor}`}
      {...props}
    />
  )
}

export const tutorialsComponents = {
  a: MdLink,
  h1: Heading1,
  h2: Heading2,
  h3: Heading3,
  h4: Heading4,
  p: Paragraph,
  kbd: KBD,
  li: ListItem,
  pre: Codeblock,
  ...mdxTableComponents,
  Badge,
  ButtonLink,
  CallToContribute,
  Card,
  Emoji,
  EnvWarningBanner,
  GlossaryTooltip,
  InfoBanner,
  StyledDivider,
  YouTube,
}
interface TutorialLayoutProps extends MdPageContent, ChildOnlyProp {
  frontmatter: TutorialFrontmatter
  timeToRead: number
}

export const TutorialLayout = ({
  children,
  frontmatter,
  tocItems,
  timeToRead,
  lastUpdatedDate,
}: TutorialLayoutProps) => {
  const { asPath: relativePath } = useRouter()
  const absoluteEditPath = `${EDIT_CONTENT_URL}${relativePath}`
  const borderColor = useToken("colors", "border")
  const postMergeBannerTranslationString =
    frontmatter.postMergeBannerTranslation as TranslationKey | null

  return (
    <>
      {!!frontmatter.showPostMergeBanner && (
        <PostMergeBanner
          translationString={postMergeBannerTranslationString!}
        />
      )}
      <Flex
        w="100%"
        borderBottom={`1px solid ${borderColor}`}
        m={{ base: "2rem 0rem", lg: "0 auto" }}
        p={{ base: "0", lg: "0 2rem 0 0" }}
        background={{ base: "background.base", lg: "ednBackground" }}
      >
        {/* TODO: Implement PageMetaData after intl */}
        {/* <PageMetadata
          title={frontmatter.title}
          description={frontmatter.description}
          canonicalUrl={frontmatter.sourceUrl}
        /> */}
        <ContentContainer>
          <Heading1>{frontmatter.title}</Heading1>
          <TutorialMetadata frontmatter={frontmatter} timeToRead={timeToRead} />
          <TableOfContents
            items={tocItems}
            maxDepth={frontmatter.sidebarDepth!}
            editPath={absoluteEditPath}
            isMobile
            pt={8}
          />
          {children}
          {frontmatter.lang !== "en" ? (
            // TODO: Implement CrowdinContributors
            <>
              {/* <CrowdinContributors
                relativePath={relativePath}
                editPath={absoluteEditPath}
                //@ts-ignore
                langContributors={allCombinedTranslatorsJson.nodes}
              /> */}
            </>
          ) : (
            <GitHubContributors
              relativePath={relativePath}
              lastUpdatedDate={lastUpdatedDate!}
            />
          )}
          <FeedbackCard />
        </ContentContainer>
        {tocItems && (
          <TableOfContents
            items={tocItems}
            maxDepth={frontmatter.sidebarDepth!}
            editPath={absoluteEditPath}
            hideEditButton={!!frontmatter.hideEditButton}
            pt={16}
          />
        )}
      </Flex>
    </>
  )
}<|MERGE_RESOLUTION|>--- conflicted
+++ resolved
@@ -1,4 +1,3 @@
-// Libraries
 import { useRouter } from "next/router"
 import {
   Badge,
@@ -14,7 +13,7 @@
   useToken,
 } from "@chakra-ui/react"
 
-import type { ChildOnlyProp, Lang, TranslationKey } from "@/lib/types"
+import type { ChildOnlyProp, TranslationKey } from "@/lib/types"
 import type { MdPageContent, TutorialFrontmatter } from "@/lib/interfaces"
 
 // TODO: Import once intl implements?
@@ -45,13 +44,8 @@
 import TutorialMetadata from "@/components/TutorialMetadata"
 import YouTube from "@/components/YouTube"
 
-<<<<<<< HEAD
-// Utils
 import { EDIT_CONTENT_URL } from "@/lib/constants"
 import type { MdPageContent, TutorialFrontmatter } from "@/lib/interfaces"
-=======
-import { isLangRightToLeft } from "@/lib/utils/translations"
->>>>>>> c9ec88f5
 
 import { EDIT_CONTENT_URL } from "@/lib/constants"
 
