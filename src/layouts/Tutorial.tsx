--- conflicted
+++ resolved
@@ -43,15 +43,9 @@
 import TutorialMetadata from "@/components/TutorialMetadata"
 import YouTube from "@/components/YouTube"
 
-<<<<<<< HEAD
-import { isLangRightToLeft } from "@/lib/utils/translations"
-
 import { DEFAULT_LOCALE, EDIT_CONTENT_URL } from "@/lib/constants"
 
 import { useClientSideGitHubLastEdit } from "@/hooks/useClientSideGitHubLastEdit"
-=======
-import { EDIT_CONTENT_URL } from "@/lib/constants"
->>>>>>> d36a34a9
 
 const ContentContainer = (props: Pick<BoxProps, "id" | "children">) => {
   const boxShadow = useToken("colors", "tableBoxShadow")
