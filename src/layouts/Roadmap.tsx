import {
  Box,
  Center,
  Flex,
<<<<<<< HEAD
  type FlexProps,
  Show,
=======
>>>>>>> 3aa8849e
  SimpleGrid,
  useToken,
  Wrap,
  WrapItem,
} from "@chakra-ui/react"

import type { ChildOnlyProp, TranslationKey } from "@/lib/types"
import type { MdPageContent, RoadmapFrontmatter } from "@/lib/interfaces"

import Breadcrumbs from "@/components/Breadcrumbs"
import { List as ButtonDropdownList } from "@/components/ButtonDropdown"
import { Button, ButtonLink } from "@/components/Buttons"
import FeedbackCard from "@/components/FeedbackCard"
import HubHero from "@/components/Hero/HubHero"
import { Image } from "@/components/Image"
import LeftNavBar from "@/components/LeftNavBar"
import {
  ContentContainer,
  MobileButton,
  MobileButtonDropdown,
  Page,
  Title,
} from "@/components/MdComponents"
import OldText from "@/components/OldText"
import Pill from "@/components/Pill"
import RoadmapActionCard from "@/components/Roadmap/RoadmapActionCard"
import RoadmapImageContent from "@/components/Roadmap/RoadmapImageContent"
import TableOfContents from "@/components/TableOfContents"

import RoadmapHubHeroImage from "@/public/heroes/roadmap-hub-hero.jpg"

const CardGrid = (props: ChildOnlyProp) => (
  <SimpleGrid columns={{ base: 1, md: 2 }} spacing={8} {...props} />
)

type HeroContainerProps = Pick<FlexProps, "children" | "dir">

const HeroContainer = (props: HeroContainerProps) => (
  <Flex
    flexDirection={{ base: "column", lg: "row" }}
    align="center"
    bg="layer2Gradient"
    py={12}
    px={{ base: 0, lg: 8 }}
    mb={{ base: 8, lg: 0 }}
    maxH={{ base: "100%", lg: "none" }}
    {...props}
    justify="space-between"
  />
)

const TitleCard = (props: ChildOnlyProp) => (
  <Flex w="full" p={8} direction="column" justify="flex-start" {...props} />
)

// Roadmap layout components
export const roadmapComponents = {
  CardGrid,
  Pill,
  RoadmapActionCard,
  RoadmapImageContent,
}

interface IProps
  extends ChildOnlyProp,
    Pick<MdPageContent, "slug" | "tocItems" | "contentNotTranslated"> {
  frontmatter: RoadmapFrontmatter
}
export const RoadmapLayout: React.FC<IProps> = ({
  children,
  frontmatter,
  slug,
  tocItems,
  contentNotTranslated,
}) => {
  // TODO: Replace with direct token implementation after UI migration is completed
  const lgBp = useToken("breakpoints", "lg")

  const dropdownLinks: ButtonDropdownList = {
    text: "Roadmap Options" as TranslationKey,
    ariaLabel: "Roadmap options dropdown menu",
    items: [
      {
        text: "Roadmap home" as TranslationKey,
        to: "/roadmap/",
        matomo: {
          eventCategory: `Roadmap dropdown`,
          eventAction: `Clicked`,
          eventName: "clicked roadmap home",
        },
      },
      {
        text: "Better security" as TranslationKey,
        to: "/roadmap/security",
        matomo: {
          eventCategory: `Roadmap security dropdown`,
          eventAction: `Clicked`,
          eventName: "clicked roadmap security",
        },
      },
      {
        text: "Scaling" as TranslationKey,
        to: "/roadmap/scaling",
        matomo: {
          eventCategory: `Roadmap scaling dropdown`,
          eventAction: `Clicked`,
          eventName: "clicked roadmap scaling home",
        },
      },
      {
        text: "Better user experience" as TranslationKey,
        to: "/roadmap/user-experience/",
        matomo: {
          eventCategory: `Roadmap user experience dropdown`,
          eventAction: `Clicked`,
          eventName: "clicked roadmap user experience home",
        },
      },
      {
        text: "Future-proofing" as TranslationKey,
        to: "/roadmap/future-proofing",
        matomo: {
          eventCategory: `Roadmap future-proofing dropdown`,
          eventAction: `Clicked`,
          eventName: "clicked roadmap future-proofing home",
        },
      },
    ],
  }

  return (
    <Box position="relative" dir={contentNotTranslated ? "ltr" : "unset"}>
      {slug === "/roadmap/" ? (
        <HubHero
          heroImg={RoadmapHubHeroImage}
          header={frontmatter.title}
          title={""}
          description={frontmatter.description}
        />
      ) : (
        <HeroContainer>
          <TitleCard>
            {/* TODO: Double check this slug works */}
            <Breadcrumbs slug={slug} mb="8" />
            <Title>{frontmatter.title}</Title>
            <OldText>{frontmatter.description}</OldText>
            {frontmatter?.buttons && (
              <Wrap spacing={2} marginBottom={4} sx={{ ul: { m: 0 } }}>
                {frontmatter.buttons.map((button, idx) => {
                  if (button?.to) {
                    return (
                      <WrapItem key={idx}>
                        <ButtonLink variant={button?.variant} to={button?.to}>
                          {button.label}
                        </ButtonLink>
                      </WrapItem>
                    )
                  }
                  return (
                    <WrapItem key={idx}>
                      <Button variant={button?.variant} toId={button?.toId}>
                        {button?.label}
                      </Button>
                    </WrapItem>
                  )
                })}
              </Wrap>
            )}
            <TableOfContents
              position="relative"
              zIndex="2"
              items={tocItems}
              isMobile
            />
          </TitleCard>
          <Center>
            <Image
              src={frontmatter.image}
              alt={frontmatter.alt ?? ""}
              style={{ objectFit: "contain" }}
              width={1504}
              height={345}
              priority
            />
          </Center>
        </HeroContainer>
      )}
      <Page>
        {/* TODO: Switch to `above="lg"` after completion of Chakra Migration */}
        <LeftNavBar
          hideBelow={lgBp}
          dropdownLinks={dropdownLinks}
          maxDepth={frontmatter.sidebarDepth!}
          tocItems={tocItems}
        />
        <ContentContainer>
          {children}
          <FeedbackCard />
        </ContentContainer>
        <MobileButton>
          <MobileButtonDropdown list={dropdownLinks} />
        </MobileButton>
      </Page>
    </Box>
  )
}<|MERGE_RESOLUTION|>--- conflicted
+++ resolved
@@ -2,11 +2,7 @@
   Box,
   Center,
   Flex,
-<<<<<<< HEAD
   type FlexProps,
-  Show,
-=======
->>>>>>> 3aa8849e
   SimpleGrid,
   useToken,
   Wrap,
