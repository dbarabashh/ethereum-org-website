--- conflicted
+++ resolved
@@ -101,20 +101,10 @@
   // MeetupList,
 }
 
-<<<<<<< HEAD
 interface IProps extends MdPageContent, ChildOnlyProp {
   frontmatter: RoadmapFrontmatter
 }
 export const RoadmapLayout: React.FC<IProps> = ({ children, frontmatter, slug, tocItems }) => {
-=======
-interface IProps extends PageContent, ChildOnlyProp {}
-export const RoadmapLayout: React.FC<IProps> = ({
-  children,
-  frontmatter,
-  slug,
-  tocItems,
-}) => {
->>>>>>> 007450a5
   const isRightToLeft = isLangRightToLeft(frontmatter.lang as Lang)
 
   const dropdownLinks: ButtonDropdownList = {
