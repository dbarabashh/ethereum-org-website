import { join } from "path"

import { useRouter } from "next/router"
import { Container } from "@chakra-ui/react"

import { Root } from "@/lib/interfaces"

import FeedbackWidget from "@/components/FeedbackWidget"
import Footer from "@/components/Footer"
import Nav from "@/components/Nav"
import TranslationBanner from "@/components/TranslationBanner"
import TranslationBannerLegal from "@/components/TranslationBannerLegal"

import { toPosixPath } from "@/lib/utils/relativePath"

import { DEFAULT_LOCALE } from "@/lib/constants"

import { lightTheme as oldTheme } from "../theme"

export const RootLayout = ({
  children,
  contentIsOutdated,
  contentNotTranslated,
  lastDeployDate,
}: Root) => {
  const { locale, asPath } = useRouter()

  const CONTRIBUTING = "/contributing"
  const isUntranslatedContributingPage =
    asPath.includes(CONTRIBUTING) &&
    !(asPath.endsWith(CONTRIBUTING) || asPath.includes("/translation-program"))

  const isLegal =
    isUntranslatedContributingPage ||
    asPath.includes(`/cookie-policy/`) ||
    asPath.includes(`/privacy-policy/`) ||
    asPath.includes(`/terms-of-use/`) ||
    asPath.includes(`/style-guide/`)

  const isPageTranslationOutdated = contentIsOutdated ?? false
  const isPageLanguageEnglish = locale === DEFAULT_LOCALE

  const shouldShowTranslationBanner =
    (isPageTranslationOutdated ||
      (contentNotTranslated && !isPageLanguageEnglish)) &&
    !isLegal
<<<<<<< HEAD
=======
  const shouldShowLegalTranslationBanner = isLegal && !isPageLanguageEnglish

  const isPageRightToLeft = isLangRightToLeft(locale as Lang)
>>>>>>> c2795192
  const originalPagePath = toPosixPath(join(DEFAULT_LOCALE, asPath))

  return (
    <Container mx="auto" maxW={oldTheme.variables.maxPageWidth}>
      <Nav path={asPath} />

      <TranslationBanner
        shouldShow={shouldShowTranslationBanner}
        isPageContentEnglish={contentNotTranslated}
        originalPagePath={originalPagePath}
      />

      <TranslationBannerLegal
<<<<<<< HEAD
        shouldShow={isLegal}
=======
        shouldShow={shouldShowLegalTranslationBanner}
        isPageRightToLeft={isPageRightToLeft}
>>>>>>> c2795192
        originalPagePath={originalPagePath}
      />

      {children}

      <Footer lastDeployDate={lastDeployDate} />
      <FeedbackWidget />
    </Container>
  )
}<|MERGE_RESOLUTION|>--- conflicted
+++ resolved
@@ -44,12 +44,7 @@
     (isPageTranslationOutdated ||
       (contentNotTranslated && !isPageLanguageEnglish)) &&
     !isLegal
-<<<<<<< HEAD
-=======
   const shouldShowLegalTranslationBanner = isLegal && !isPageLanguageEnglish
-
-  const isPageRightToLeft = isLangRightToLeft(locale as Lang)
->>>>>>> c2795192
   const originalPagePath = toPosixPath(join(DEFAULT_LOCALE, asPath))
 
   return (
@@ -63,12 +58,7 @@
       />
 
       <TranslationBannerLegal
-<<<<<<< HEAD
-        shouldShow={isLegal}
-=======
         shouldShow={shouldShowLegalTranslationBanner}
-        isPageRightToLeft={isPageRightToLeft}
->>>>>>> c2795192
         originalPagePath={originalPagePath}
       />
 
