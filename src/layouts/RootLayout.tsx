--- conflicted
+++ resolved
@@ -9,13 +9,6 @@
 import Footer from "@/components/Footer"
 import Nav from "@/components/Nav"
 import { SkipLink } from "@/components/SkipLink"
-<<<<<<< HEAD
-
-import { toPosixPath } from "@/lib/utils/relativePath"
-
-import { DEFAULT_LOCALE } from "@/lib/constants"
-=======
->>>>>>> 51f5af39
 
 // import TranslationBanner from "@/components/TranslationBanner"
 // import TranslationBannerLegal from "@/components/TranslationBannerLegal"
