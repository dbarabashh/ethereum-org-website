import { useRouter } from "next/router"
import { useTranslation } from "next-i18next"
import { MdExpandMore } from "react-icons/md"
import {
  Box,
  Flex,
  type FlexProps,
  Icon,
  List,
  ListItem,
  Show,
  Text,
  useToken,
  Center,
} from "@chakra-ui/react"

import type { ChildOnlyProp, Lang /* Context */ } from "@/lib/types"
import type { MdPageContent, UpgradeFrontmatter } from "@/lib/interfaces"

import BeaconChainActions from "@/components/BeaconChainActions"
import Breadcrumbs from "@/components/Breadcrumbs"
import type { List as ButtonDropdownList } from "@/components/ButtonDropdown"
import FeedbackCard from "@/components/FeedbackCard"
import { Image } from "@/components/Image"
import { BaseLink } from "@/components/Link"
import {
  ContentContainer,
  MobileButton,
  MobileButtonDropdown,
  Page as MdPage,
} from "@/components/MdComponents"
import MergeArticleList from "@/components/MergeArticleList"
import MergeInfographic from "@/components/MergeInfographic"
import OldHeading from "@/components/OldHeading"
import UpgradeStatus from "@/components/UpgradeStatus"
import LeftNavBar from "@/components/LeftNavBar"

import { getSummaryPoints } from "@/lib/utils/getSummaryPoints"
import { getLocaleTimestamp } from "@/lib/utils/time"

const Page = (props: FlexProps) => <MdPage sx={{}} {...props} />

const Title = (props: ChildOnlyProp) => (
  <OldHeading
    as="h1"
    fontSize="2.5rem"
    fontWeight="bold"
    lineHeight={1.4}
    mt={0}
    {...props}
  />
)

const SummaryPoint = (props: ChildOnlyProp) => (
  <ListItem color="text300" mb={0} {...props} />
)

const Container = (props: ChildOnlyProp) => (
  <Box position="relative" {...props} />
)

const HeroContainer = (props: ChildOnlyProp) => (
  <Flex
    justify="flex-end"
    direction={{ base: "column-reverse", lg: "row" }}
    bg="cardGradient"
    boxShadow="inset 0px -1px 0px rgba(0, 0, 0, 0.1)"
    minH="608px"
    maxH={{ base: "full", lg: "608px" }}
    w="full"
    {...props}
  />
)

const MoreContent = (props: ChildOnlyProp & { to: string }) => (
  <Flex
    as={BaseLink}
    bg="ednBackground"
    justify="center"
    p={4}
    w="full"
    _hover={{
      bg: "background.base",
    }}
    {...props}
  />
)

const TitleCard = (props: ChildOnlyProp) => {
  const cardBoxShadow = useToken("colors", "cardBoxShadow")

  return (
    <Flex
      direction="column"
      justify="flex-start"
      position={{ base: "relative", lg: "absolute" }}
      bg={{ base: "ednBackground", lg: "background.base" }}
      border="1px"
      borderColor="border"
      borderRadius="sm"
      boxShadow={{ lg: cardBoxShadow }}
      maxW={{ base: "full", lg: "640px" }}
      p={8}
      top={{ lg: 24 }}
      insetInlineStart={{ lg: 24 }}
      zIndex={10}
      {...props}
    />
  )
}

const LastUpdated = (props: ChildOnlyProp) => (
  <Text
    color="text200"
    fontStyle="italic"
    pt={4}
    mb={0}
    borderTop="1px"
    borderColor="border"
    {...props}
  />
)

// Upgrade layout components
export const upgradeComponents = {
  MergeArticleList,
  MergeInfographic,
  UpgradeStatus,
  BeaconChainActions,
}

interface IProps
  extends ChildOnlyProp,
    Pick<MdPageContent, "slug" | "tocItems" | "lastUpdatedDate"> {
  frontmatter: UpgradeFrontmatter
}
export const UpgradeLayout: React.FC<IProps> = ({
  children,
  frontmatter,
  slug,
  tocItems,
  lastUpdatedDate,
}) => {
  const { t } = useTranslation("page-upgrades")
  const { locale } = useRouter()

  const summaryPoints = getSummaryPoints(frontmatter)

  const dropdownLinks: ButtonDropdownList = {
    text: t("page-upgrades-upgrades-guide"),
    ariaLabel: t("page-upgrades-upgrades-aria-label"),
    items: [
      {
        text: t("page-upgrades-upgrades-beacon-chain"),
        to: "/roadmap/beacon-chain/",
        matomo: {
          eventCategory: "upgrade menu",
          eventAction: "click",
          eventName: "/roadmap/beacon-chain/",
        },
      },
      {
        text: t("page-upgrades-upgrades-docking"),
        to: "/roadmap/merge/",
        matomo: {
          eventCategory: "upgrade menu",
          eventAction: "click",
          eventName: "/roadmap/merge/",
        },
      },
    ],
  }

  const lgBreakpoint = useToken("breakpoints", "lg")

  return (
    <Container>
      <HeroContainer>
        <TitleCard>
          <Breadcrumbs slug={slug} startDepth={1} mt={2} mb="8" />
          <Title>{frontmatter.title}</Title>
          <Box>
            <List listStyleType="disc">
              {summaryPoints.map((point, idx) => (
                <SummaryPoint key={idx}>{point}</SummaryPoint>
              ))}
            </List>
          </Box>
          <LastUpdated>
            {t("common:page-last-updated")}:{" "}
            {getLocaleTimestamp(locale as Lang, lastUpdatedDate!)}
          </LastUpdated>
        </TitleCard>
        {frontmatter.image && (
          <Image
<<<<<<< HEAD
            flex="1 1 100%"
            maxW="min(100%, 816px)"
            style={{ objectFit: "cover" }}
            alignSelf="center"
            insetInlineEnd={0}
            bottom={0}
            width={600}
            height={600}
            overflow="initial"
=======
>>>>>>> 92ce1d85
            src={frontmatter.image}
            alt={frontmatter.alt}
            width={816}
            height={525}
            style={{ objectFit: "cover" }}
            priority
            flex={{ base: "1 1 100%", md: "none" }}
            alignSelf={{ base: "center", md: "flex-end" }}
          />
        )}
      </HeroContainer>
      <Show above={lgBreakpoint}>
        <MoreContent to="#content">
          <Icon as={MdExpandMore} fontSize="2xl" color="secondary" />
        </MoreContent>
      </Show>
<<<<<<< HEAD
      <Page>
        <Show above={lgBreakpoint}>
          <LeftNavBar
            dropdownLinks={dropdownLinks}
            tocItems={tocItems}
            maxDepth={frontmatter.sidebarDepth!}
          />
        </Show>
=======
      <Page dir={isRightToLeft ? "rtl" : "ltr"}>
        {/* TODO: Switch to `above="lg"` after completion of Chakra Migration */}
        <LeftNavBar
          hideBelow={lgBreakpoint}
          dropdownLinks={dropdownLinks}
          tocItems={tocItems}
          maxDepth={frontmatter.sidebarDepth!}
        />
>>>>>>> 92ce1d85
        <ContentContainer id="content">
          {children}
          <FeedbackCard />
        </ContentContainer>
        <Show below={lgBreakpoint}>
          <MobileButton>
            <MobileButtonDropdown list={dropdownLinks} />
          </MobileButton>
        </Show>
      </Page>
    </Container>
  )
}<|MERGE_RESOLUTION|>--- conflicted
+++ resolved
@@ -193,18 +193,6 @@
         </TitleCard>
         {frontmatter.image && (
           <Image
-<<<<<<< HEAD
-            flex="1 1 100%"
-            maxW="min(100%, 816px)"
-            style={{ objectFit: "cover" }}
-            alignSelf="center"
-            insetInlineEnd={0}
-            bottom={0}
-            width={600}
-            height={600}
-            overflow="initial"
-=======
->>>>>>> 92ce1d85
             src={frontmatter.image}
             alt={frontmatter.alt}
             width={816}
@@ -221,17 +209,7 @@
           <Icon as={MdExpandMore} fontSize="2xl" color="secondary" />
         </MoreContent>
       </Show>
-<<<<<<< HEAD
       <Page>
-        <Show above={lgBreakpoint}>
-          <LeftNavBar
-            dropdownLinks={dropdownLinks}
-            tocItems={tocItems}
-            maxDepth={frontmatter.sidebarDepth!}
-          />
-        </Show>
-=======
-      <Page dir={isRightToLeft ? "rtl" : "ltr"}>
         {/* TODO: Switch to `above="lg"` after completion of Chakra Migration */}
         <LeftNavBar
           hideBelow={lgBreakpoint}
@@ -239,7 +217,6 @@
           tocItems={tocItems}
           maxDepth={frontmatter.sidebarDepth!}
         />
->>>>>>> 92ce1d85
         <ContentContainer id="content">
           {children}
           <FeedbackCard />
