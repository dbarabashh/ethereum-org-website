import { useRouter } from "next/router"
import { useTranslation } from "next-i18next"
import { MdExpandMore } from "react-icons/md"
import {
  Box,
  Flex,
  type FlexProps,
  type HeadingProps,
  Icon,
  List,
  ListItem,
  Show,
  Text,
  useToken,
} from "@chakra-ui/react"

import type { ChildOnlyProp, Lang } from "@/lib/types"
import type { MdPageContent, UpgradeFrontmatter } from "@/lib/interfaces"

import BeaconChainActions from "@/components/BeaconChainActions"
import Breadcrumbs from "@/components/Breadcrumbs"
import type { List as ButtonDropdownList } from "@/components/ButtonDropdown"
import FeedbackCard from "@/components/FeedbackCard"
import { Image } from "@/components/Image"
import { BaseLink } from "@/components/Link"
import {
  ContentContainer,
  InfoColumn,
  MobileButton,
  MobileButtonDropdown,
  Page as MdPage,
  StyledButtonDropdown,
} from "@/components/MdComponents"
import MergeArticleList from "@/components/MergeArticleList"
import MergeInfographic from "@/components/MergeInfographic"
import OldHeading from "@/components/OldHeading"
import ShardChainsList from "@/components/ShardChainsList"
import UpgradeStatus from "@/components/UpgradeStatus"
import UpgradeTableOfContents from "@/components/UpgradeTableOfContents"

import { getSummaryPoints } from "@/lib/utils/getSummaryPoints"
<<<<<<< HEAD
import type { ChildOnlyProp, Lang /* Context */ } from "@/lib/types"
import type { MdPageContent, UpgradeFrontmatter } from "@/lib/interfaces"
=======
>>>>>>> c9ec88f5
import { getLocaleTimestamp } from "@/lib/utils/time"
import { isLangRightToLeft } from "@/lib/utils/translations"

const Page = (props: FlexProps) => <MdPage sx={{}} {...props} />

const Title = (props: ChildOnlyProp) => (
  <OldHeading
    as="h1"
    fontSize="2.5rem"
    fontWeight="bold"
    lineHeight={1.4}
    mt={0}
    {...props}
  />
)

const InfoTitle = (props: HeadingProps) => (
  <Title
    fontSize={{ base: "2.5rem", lg: "5xl" }}
    textAlign={{ base: "left", lg: "right" }}
    {...props}
  />
)

const SummaryPoint = (props: ChildOnlyProp) => (
  <ListItem color="text300" mb={0} {...props} />
)

const Container = (props: ChildOnlyProp) => (
  <Box position="relative" {...props} />
)

const HeroContainer = (props: ChildOnlyProp) => (
  <Flex
    justify="flex-end"
    direction={{ base: "column-reverse", lg: "row" }}
    bg="cardGradient"
    boxShadow="inset 0px -1px 0px rgba(0, 0, 0, 0.1)"
    minH="608px"
    maxH={{ base: "full", lg: "608px" }}
    w="full"
    {...props}
  />
)

const MoreContent = (props: ChildOnlyProp & { to: string }) => (
  <Flex
    as={BaseLink}
    bg="ednBackground"
    justify="center"
    p={4}
    w="full"
    _hover={{
      bg: "background.base",
    }}
    {...props}
  />
)

const TitleCard = (props: ChildOnlyProp) => {
  const cardBoxShadow = useToken("colors", "cardBoxShadow")

  return (
    <Flex
      direction="column"
      justify="flex-start"
      position={{ base: "relative", lg: "absolute" }}
      bg={{ base: "ednBackground", lg: "background.base" }}
      border="1px"
      borderColor="border"
      borderRadius="sm"
      boxShadow={{ lg: cardBoxShadow }}
      maxW={{ base: "full", lg: "640px" }}
      p={8}
      top={{ lg: 24 }}
      left={{ lg: 24 }}
      zIndex={10}
      {...props}
    />
  )
}

const LastUpdated = (props: ChildOnlyProp) => (
  <Text
    color="text200"
    fontStyle="italic"
    pt={4}
    mb={0}
    borderTop="1px"
    borderColor="border"
    {...props}
  />
)

// Upgrade layout components
export const upgradeComponents = {
  MergeArticleList,
  MergeInfographic,
  ShardChainsList,
  UpgradeStatus,
  BeaconChainActions,
}

interface IProps extends ChildOnlyProp, MdPageContent {
  frontmatter: UpgradeFrontmatter
}
export const UpgradeLayout: React.FC<IProps> = ({
  children,
  frontmatter,
  slug,
  tocItems,
  lastUpdatedDate,
}) => {
  const { t } = useTranslation("page-upgrades-index")
  const { locale } = useRouter()

  const summaryPoints = getSummaryPoints(frontmatter)

  const dropdownLinks: ButtonDropdownList = {
    text: t("page-upgrades-upgrades-guide"),
    ariaLabel: t("page-upgrades-upgrades-aria-label"),
    items: [
      {
        text: t("page-upgrades-upgrades-beacon-chain"),
        to: "/roadmap/beacon-chain/",
        matomo: {
          eventCategory: "upgrade menu",
          eventAction: "click",
          eventName: "/roadmap/beacon-chain/",
        },
      },
      {
        text: t("page-upgrades-upgrades-docking"),
        to: "/roadmap/merge/",
        matomo: {
          eventCategory: "upgrade menu",
          eventAction: "click",
          eventName: "/roadmap/merge/",
        },
      },
    ],
  }

  const lgBreakpoint = useToken("breakpoints", "lg")

  return (
    <Container>
      <HeroContainer>
        <TitleCard>
          <Breadcrumbs slug={slug} startDepth={1} mt={2} mb="8" />
          <Title>{frontmatter.title}</Title>
          <Box>
            <List listStyleType="disc">
              {summaryPoints.map((point, idx) => (
                <SummaryPoint key={idx}>{point}</SummaryPoint>
              ))}
            </List>
          </Box>
          <LastUpdated>
            {t("common:page-last-updated")}:{" "}
            {getLocaleTimestamp(locale as Lang, lastUpdatedDate!)}
          </LastUpdated>
        </TitleCard>
        {frontmatter.image && (
          <Image
            flex="1 1 100%"
            maxW="min(100%, 816px)"
            style={{ objectFit: "cover" }}
            alignSelf="center"
            right={0}
            bottom={0}
            width={600}
            height={600}
            overflow="initial"
            src={frontmatter.image}
            alt={frontmatter.alt}
          />
        )}
      </HeroContainer>
      <Show above={lgBreakpoint}>
        <MoreContent to="#content">
          <Icon as={MdExpandMore} fontSize="2xl" color="secondary" />
        </MoreContent>
      </Show>
      <Page>
        <Show above={lgBreakpoint}>
          <InfoColumn>
            <StyledButtonDropdown list={dropdownLinks} />
            <Show above={lgBreakpoint}>
              <InfoTitle>{frontmatter.title}</InfoTitle>
            </Show>

            {tocItems && (
              <UpgradeTableOfContents
                items={tocItems}
                maxDepth={frontmatter.sidebarDepth || 2}
              />
            )}
          </InfoColumn>
        </Show>
        <ContentContainer id="content">
          {children}
          <FeedbackCard />
        </ContentContainer>
        <Show below={lgBreakpoint}>
          <MobileButton>
            <MobileButtonDropdown list={dropdownLinks} />
          </MobileButton>
        </Show>
      </Page>
    </Container>
  )
}<|MERGE_RESOLUTION|>--- conflicted
+++ resolved
@@ -13,9 +13,6 @@
   Text,
   useToken,
 } from "@chakra-ui/react"
-
-import type { ChildOnlyProp, Lang } from "@/lib/types"
-import type { MdPageContent, UpgradeFrontmatter } from "@/lib/interfaces"
 
 import BeaconChainActions from "@/components/BeaconChainActions"
 import Breadcrumbs from "@/components/Breadcrumbs"
@@ -39,13 +36,11 @@
 import UpgradeTableOfContents from "@/components/UpgradeTableOfContents"
 
 import { getSummaryPoints } from "@/lib/utils/getSummaryPoints"
-<<<<<<< HEAD
+
 import type { ChildOnlyProp, Lang /* Context */ } from "@/lib/types"
 import type { MdPageContent, UpgradeFrontmatter } from "@/lib/interfaces"
-=======
->>>>>>> c9ec88f5
+
 import { getLocaleTimestamp } from "@/lib/utils/time"
-import { isLangRightToLeft } from "@/lib/utils/translations"
 
 const Page = (props: FlexProps) => <MdPage sx={{}} {...props} />
 
