import { useRouter } from "next/router"
import { useTranslation } from "next-i18next"
import { MdExpandMore } from "react-icons/md"
import {
  Box,
  type BoxProps,
  Flex,
  type FlexProps,
  Icon,
  List,
  ListItem,
  Text,
  useToken,
} from "@chakra-ui/react"

import type { ChildOnlyProp, Lang } from "@/lib/types"
import type { MdPageContent, UpgradeFrontmatter } from "@/lib/interfaces"

import BeaconChainActions from "@/components/BeaconChainActions"
import Breadcrumbs from "@/components/Breadcrumbs"
import type { List as ButtonDropdownList } from "@/components/ButtonDropdown"
import FeedbackCard from "@/components/FeedbackCard"
import { ContentHero } from "@/components/Hero"
import { Image } from "@/components/Image"
import LeftNavBar from "@/components/LeftNavBar"
import { BaseLink } from "@/components/Link"
import {
  ContentContainer,
  MobileButton,
  MobileButtonDropdown,
  Page as MdPage,
} from "@/components/MdComponents"
import MergeArticleList from "@/components/MergeArticleList"
import MergeInfographic from "@/components/MergeInfographic"
import OldHeading from "@/components/OldHeading"
import UpgradeStatus from "@/components/UpgradeStatus"

import { getSummaryPoints } from "@/lib/utils/getSummaryPoints"
import { getLocaleTimestamp } from "@/lib/utils/time"

import { MAIN_CONTENT_ID } from "@/lib/constants"

const Page = (props: FlexProps) => <MdPage sx={{}} {...props} />

const Title = (props: ChildOnlyProp) => (
  <OldHeading
    as="h1"
    fontSize="2.5rem"
    fontWeight="bold"
    lineHeight={1.4}
    mt={0}
    {...props}
  />
)

type ContainerProps = Pick<BoxProps, "children" | "dir">

const Container = (props: ContainerProps) => (
  <Box position="relative" {...props} />
)

const HeroContainer = (props: ChildOnlyProp) => (
  <Flex
    justify="flex-end"
    direction={{ base: "column-reverse", lg: "row" }}
    bg="cardGradient"
    boxShadow="inset 0px -1px 0px rgba(0, 0, 0, 0.1)"
    minH="608px"
    maxH={{ base: "full", lg: "608px" }}
    w="full"
    {...props}
  />
)

const MoreContent = (props: ChildOnlyProp & { to: string }) => (
  <Flex
    hideBelow="lg"
    as={BaseLink}
    bg="ednBackground"
    justify="center"
    p={4}
    w="full"
    _hover={{
      bg: "background.base",
    }}
    {...props}
  />
)

const TitleCard = (props: ChildOnlyProp) => {
  const cardBoxShadow = useToken("colors", "cardBoxShadow")

  return (
    <Flex
      direction="column"
      justify="flex-start"
      position={{ base: "relative", lg: "absolute" }}
      bg={{ base: "ednBackground", lg: "background.base" }}
      border="1px"
      borderColor="border"
      borderRadius="sm"
      boxShadow={{ lg: cardBoxShadow }}
      maxW={{ base: "full", lg: "640px" }}
      p={8}
      top={{ lg: 24 }}
      insetInlineStart={{ lg: 24 }}
      zIndex={10}
      {...props}
    />
  )
}

const LastUpdated = (props: ChildOnlyProp) => (
  <Text
    color="text200"
    fontStyle="italic"
    pt={4}
    mb={0}
    borderTop="1px"
    borderColor="body.dark"
    {...props}
  />
)

// Upgrade layout components
export const upgradeComponents = {
  MergeArticleList,
  MergeInfographic,
  UpgradeStatus,
  BeaconChainActions,
}

type UpgradeLayoutProps = ChildOnlyProp &
  Pick<
    MdPageContent,
    "slug" | "tocItems" | "lastUpdatedDate" | "contentNotTranslated"
  > & {
    frontmatter: UpgradeFrontmatter
  }
export const UpgradeLayout = ({
  children,
  frontmatter,
  slug,
  tocItems,
  lastUpdatedDate,
  contentNotTranslated,
}: UpgradeLayoutProps) => {
  const { t } = useTranslation("page-upgrades")
  const { locale } = useRouter()

  const summaryPoints = getSummaryPoints(frontmatter)

  const dropdownLinks: ButtonDropdownList = {
    text: t("page-upgrades-upgrades-guide"),
    ariaLabel: t("page-upgrades-upgrades-aria-label"),
    items: [
      {
        text: t("page-upgrades-upgrades-beacon-chain"),
        to: "/roadmap/beacon-chain/",
        matomo: {
          eventCategory: "upgrade menu",
          eventAction: "click",
          eventName: "/roadmap/beacon-chain/",
        },
      },
      {
        text: t("page-upgrades-upgrades-docking"),
        to: "/roadmap/merge/",
        matomo: {
          eventCategory: "upgrade menu",
          eventAction: "click",
          eventName: "/roadmap/merge/",
        },
      },
    ],
  }

  const lgBreakpoint = useToken("breakpoints", "lg")

  return (
    <Container dir={contentNotTranslated ? "ltr" : "unset"}>
<<<<<<< HEAD
      <ContentHero
        breadcrumbs={{ slug, startDepth: 1 }}
        title={frontmatter.title}
        description={
          <>
            <Box>
              <List listStyleType="disc">
                {summaryPoints.map((point, idx) => (
                  <SummaryPoint key={idx}>{point}</SummaryPoint>
                ))}
              </List>
            </Box>
            {lastUpdatedDate && (
              <LastUpdated>
                {t("common:page-last-updated")}:{" "}
                {getLocaleTimestamp(locale as Lang, lastUpdatedDate)}
              </LastUpdated>
            )}
          </>
        }
        heroImg={frontmatter.image}
        blurDataURL={frontmatter.blurDataURL}
      />

=======
      <HeroContainer>
        <TitleCard>
          <Breadcrumbs slug={slug} startDepth={1} mt={2} mb="8" />
          <Title>{frontmatter.title}</Title>
          <Box>
            <List listStyleType="disc">
              {summaryPoints.map((point, idx) => (
                <ListItem key={idx}>{point}</ListItem>
              ))}
            </List>
          </Box>
          {lastUpdatedDate && (
            <LastUpdated>
              {t("common:page-last-updated")}:{" "}
              {getLocaleTimestamp(locale as Lang, lastUpdatedDate)}
            </LastUpdated>
          )}
        </TitleCard>
        {frontmatter.image && (
          <Image
            src={frontmatter.image}
            blurDataURL={frontmatter.blurDataURL}
            alt={frontmatter.alt}
            width={816}
            height={525}
            style={{ objectFit: "cover" }}
            priority
            flex={{ base: "1 1 100%", md: "none" }}
            alignSelf={{ base: "center", md: "flex-end" }}
          />
        )}
      </HeroContainer>
>>>>>>> aa6fe762
      <MoreContent to={"#" + MAIN_CONTENT_ID}>
        <Icon as={MdExpandMore} fontSize="2xl" color="secondary" />
      </MoreContent>
      <Page>
        {/* TODO: Switch to `above="lg"` after completion of Chakra Migration */}
        <LeftNavBar
          hideBelow={lgBreakpoint}
          dropdownLinks={dropdownLinks}
          tocItems={tocItems}
          maxDepth={frontmatter.sidebarDepth!}
        />
        <ContentContainer>
          {children}
          <FeedbackCard />
        </ContentContainer>
        <MobileButton>
          <MobileButtonDropdown list={dropdownLinks} />
        </MobileButton>
      </Page>
    </Container>
  )
}<|MERGE_RESOLUTION|>--- conflicted
+++ resolved
@@ -179,7 +179,6 @@
 
   return (
     <Container dir={contentNotTranslated ? "ltr" : "unset"}>
-<<<<<<< HEAD
       <ContentHero
         breadcrumbs={{ slug, startDepth: 1 }}
         title={frontmatter.title}
@@ -188,7 +187,7 @@
             <Box>
               <List listStyleType="disc">
                 {summaryPoints.map((point, idx) => (
-                  <SummaryPoint key={idx}>{point}</SummaryPoint>
+                  <ListItem key={idx}>{point}</ListItem>
                 ))}
               </List>
             </Box>
@@ -203,41 +202,6 @@
         heroImg={frontmatter.image}
         blurDataURL={frontmatter.blurDataURL}
       />
-
-=======
-      <HeroContainer>
-        <TitleCard>
-          <Breadcrumbs slug={slug} startDepth={1} mt={2} mb="8" />
-          <Title>{frontmatter.title}</Title>
-          <Box>
-            <List listStyleType="disc">
-              {summaryPoints.map((point, idx) => (
-                <ListItem key={idx}>{point}</ListItem>
-              ))}
-            </List>
-          </Box>
-          {lastUpdatedDate && (
-            <LastUpdated>
-              {t("common:page-last-updated")}:{" "}
-              {getLocaleTimestamp(locale as Lang, lastUpdatedDate)}
-            </LastUpdated>
-          )}
-        </TitleCard>
-        {frontmatter.image && (
-          <Image
-            src={frontmatter.image}
-            blurDataURL={frontmatter.blurDataURL}
-            alt={frontmatter.alt}
-            width={816}
-            height={525}
-            style={{ objectFit: "cover" }}
-            priority
-            flex={{ base: "1 1 100%", md: "none" }}
-            alignSelf={{ base: "center", md: "flex-end" }}
-          />
-        )}
-      </HeroContainer>
->>>>>>> aa6fe762
       <MoreContent to={"#" + MAIN_CONTENT_ID}>
         <Icon as={MdExpandMore} fontSize="2xl" color="secondary" />
       </MoreContent>
