import type { ReactNode } from "react"

import type {
  CrowdinContributor,
  Frontmatter,
  Lang,
  Layout,
  ToCItem,
  TranslationKey,
} from "@/lib/types"

/**
 * Quiz data interfaces
 */
export interface AnswerChoice {
  answerId: string
  isCorrect: boolean
}

export interface Answer {
  id: string
  label: TranslationKey
  explanation: TranslationKey
  moreInfoLabel?: string
  moreInfoUrl?: string
}

export interface RawQuestion {
  prompt: TranslationKey
  answers: Answer[]
  correctAnswerId: string
}

export interface Question extends RawQuestion {
  id: string
}

export interface QuestionBank {
  [key: string]: RawQuestion
}

export interface RawQuiz {
  title: TranslationKey
  questions: string[] // TODO: Force to be an array of questionID's
}

export interface Quiz {
  title: string
  questions: Question[]
}

export interface RawQuizzes {
  [key: string]: RawQuiz
}

export interface DeveloperDocsLink {
  id: TranslationKey
  to: string
  path: string
  description: TranslationKey
  items: DeveloperDocsLink[]
}

/**
 * Layout interface
 */
export interface SharedFrontmatter {
  title: string
  description: string
  lang: Lang
  sidebarDepth?: number
  isOutdated?: boolean
  template?: Layout
}

export interface StaticFrontmatter extends SharedFrontmatter {
  postMergeBannerTranslation?: string
  hideEditButton?: boolean
}

/**
 * TODO: Refactor markdown content that currently uses SummaryPointsNumbered
 * to use SummaryPoints (`summaryPoints: string[]`) instead. Then
 * deprecate @/lib/util/getSummaryPoints.ts
 */
export interface SummaryPointsNumbered {
  summaryPoint1?: string
  summaryPoint2?: string
  summaryPoint3?: string
  summaryPoint4?: string
}

interface SummaryPoints {
  summaryPoints: string[]
}

interface ImageInfo {
  image: string
  alt: string
}

export interface UpgradeFrontmatter
  extends SharedFrontmatter,
    SummaryPointsNumbered,
    ImageInfo {}

export interface RoadmapFrontmatter extends SharedFrontmatter, ImageInfo {
  buttons: {
    label: string
    toId?: string
    to?: string
    variant?: string
  }[]
}

export interface UseCasesFrontmatter
  extends SharedFrontmatter,
    SummaryPointsNumbered,
    ImageInfo {
  emoji: string
}

export interface StakingFrontmatter
  extends SharedFrontmatter,
    SummaryPoints,
    ImageInfo {
  emoji: string
}

export interface DocsFrontmatter extends SharedFrontmatter {
  incomplete?: boolean
  hideEditButton?: boolean
}

export interface TutorialFrontmatter extends SharedFrontmatter {
  tags: string[]
  author: string
  source?: string
  sourceUrl?: string
  skill: string
  published: string
  address?: string
  postMergeBannerTranslation?: string
  hideEditButton?: boolean
  showPostMergeBanner?: boolean
}

export interface Root {
  children: ReactNode
  contentIsOutdated: boolean
  contentNotTranslated: boolean
  lastDeployDate: string
}

export interface MdPageContent {
  slug: string
  content: string
  frontmatter: Frontmatter
  tocItems: ToCItem[]
  lastUpdatedDate?: string
  contentNotTranslated: boolean
<<<<<<< HEAD
}

// GitHub contributors
export interface Author {
  name: string
  email: string
  avatarUrl: string
  user: {
    login: string
    url: string
  }
}

/**
 * Community events
 */

export interface CommunityEventsReturnType {
  pastEventData: CommunityEvent[]
  upcomingEventData: CommunityEvent[]
}

export interface CommunityEvent {
  date: string
  title: string
  calendarLink: string
  pastEventLink: string | undefined
}

export interface ReqCommunityEvent {
  start: { dateTime: string }
  summary: string
  htmlLink: string
  location: string
=======
  crowdinContributors: CrowdinContributor[]
>>>>>>> 583174f1
}<|MERGE_RESOLUTION|>--- conflicted
+++ resolved
@@ -159,18 +159,7 @@
   tocItems: ToCItem[]
   lastUpdatedDate?: string
   contentNotTranslated: boolean
-<<<<<<< HEAD
-}
-
-// GitHub contributors
-export interface Author {
-  name: string
-  email: string
-  avatarUrl: string
-  user: {
-    login: string
-    url: string
-  }
+  crowdinContributors: CrowdinContributor[]
 }
 
 /**
@@ -194,7 +183,4 @@
   summary: string
   htmlLink: string
   location: string
-=======
-  crowdinContributors: CrowdinContributor[]
->>>>>>> 583174f1
 }