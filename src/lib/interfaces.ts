import { StaticImageData } from "next/image"
import type { ReactNode } from "react"

import type {
  CrowdinContributor,
  Frontmatter,
  Lang,
  Layout,
  ToCItem,
  TranslationKey,
} from "@/lib/types"

/**
 * Quiz data interfaces
 */
export interface AnswerChoice {
  answerId: string
  isCorrect: boolean
}

export interface Answer {
  id: string
  label: TranslationKey
  explanation: TranslationKey
  moreInfoLabel?: string
  moreInfoUrl?: string
}

export interface RawQuestion {
  prompt: TranslationKey
  answers: Answer[]
  correctAnswerId: string
}

export interface Question extends RawQuestion {
  id: string
}

export interface QuestionBank {
  [key: string]: RawQuestion
}

export interface RawQuiz {
  title: TranslationKey
  questions: string[] // TODO: Force to be an array of questionID's
}

export interface Quiz {
  title: string
  questions: Question[]
}

export interface RawQuizzes {
  [key: string]: RawQuiz
}

export interface DeveloperDocsLink {
  id: TranslationKey
  to: string
  path: string
  description: TranslationKey
  items: DeveloperDocsLink[]
}

/**
 * Layout interface
 */
export interface SharedFrontmatter {
  title: string
  description: string
  lang: Lang
  sidebarDepth?: number
  isOutdated?: boolean
  template?: Layout
}

export interface StaticFrontmatter extends SharedFrontmatter {
  postMergeBannerTranslation?: string
  hideEditButton?: boolean
}

/**
 * TODO: Refactor markdown content that currently uses SummaryPointsNumbered
 * to use SummaryPoints (`summaryPoints: string[]`) instead. Then
 * deprecate @/lib/util/getSummaryPoints.ts
 */
export interface SummaryPointsNumbered {
  summaryPoint1?: string
  summaryPoint2?: string
  summaryPoint3?: string
  summaryPoint4?: string
}

interface SummaryPoints {
  summaryPoints: string[]
}

interface ImageInfo {
  image: string
  alt: string
}

export interface UpgradeFrontmatter
  extends SharedFrontmatter,
    SummaryPointsNumbered,
    ImageInfo {}

export interface RoadmapFrontmatter extends SharedFrontmatter, ImageInfo {
  buttons: {
    label: string
    toId?: string
    to?: string
    variant?: string
  }[]
}

export interface UseCasesFrontmatter
  extends SharedFrontmatter,
    SummaryPointsNumbered,
    ImageInfo {
  emoji: string
}

export interface StakingFrontmatter
  extends SharedFrontmatter,
    SummaryPoints,
    ImageInfo {
  emoji: string
}

export interface DocsFrontmatter extends SharedFrontmatter {
  incomplete?: boolean
  hideEditButton?: boolean
}

export interface TutorialFrontmatter extends SharedFrontmatter {
  tags: string[]
  author: string
  source?: string
  sourceUrl?: string
  skill: string
  published: string
  address?: string
  postMergeBannerTranslation?: string
  hideEditButton?: boolean
  showPostMergeBanner?: boolean
}

export interface Root {
  children: ReactNode
  contentIsOutdated: boolean
  contentNotTranslated: boolean
  lastDeployDate: string
}

export interface MdPageContent {
  slug: string
  content: string
  frontmatter: Frontmatter
  tocItems: ToCItem[]
  lastUpdatedDate?: string
  contentNotTranslated: boolean
  crowdinContributors: CrowdinContributor[]
}

<<<<<<< HEAD
// Local environment framework
export interface Framework {
  id: string
  url: string
  githubUrl: string
  background: string
  name: string
  description: string
  alt: string
  image: StaticImageData
  starCount?: number
  languages?: string[]
=======
/**
 * Community events
 */

export interface CommunityEventsReturnType {
  pastEventData: CommunityEvent[]
  upcomingEventData: CommunityEvent[]
}

export interface CommunityEvent {
  date: string
  title: string
  calendarLink: string
  pastEventLink?: string
}

export interface ReqCommunityEvent {
  start: { dateTime: string }
  summary: string
  htmlLink: string
  location: string
>>>>>>> 33e44c67
}<|MERGE_RESOLUTION|>--- conflicted
+++ resolved
@@ -102,8 +102,8 @@
 
 export interface UpgradeFrontmatter
   extends SharedFrontmatter,
-    SummaryPointsNumbered,
-    ImageInfo {}
+  SummaryPointsNumbered,
+  ImageInfo { }
 
 export interface RoadmapFrontmatter extends SharedFrontmatter, ImageInfo {
   buttons: {
@@ -116,15 +116,15 @@
 
 export interface UseCasesFrontmatter
   extends SharedFrontmatter,
-    SummaryPointsNumbered,
-    ImageInfo {
+  SummaryPointsNumbered,
+  ImageInfo {
   emoji: string
 }
 
 export interface StakingFrontmatter
   extends SharedFrontmatter,
-    SummaryPoints,
-    ImageInfo {
+  SummaryPoints,
+  ImageInfo {
   emoji: string
 }
 
@@ -163,7 +163,6 @@
   crowdinContributors: CrowdinContributor[]
 }
 
-<<<<<<< HEAD
 // Local environment framework
 export interface Framework {
   id: string
@@ -176,7 +175,8 @@
   image: StaticImageData
   starCount?: number
   languages?: string[]
-=======
+}
+
 /**
  * Community events
  */
@@ -198,5 +198,4 @@
   summary: string
   htmlLink: string
   location: string
->>>>>>> 33e44c67
 }