--- conflicted
+++ resolved
@@ -1,7 +1,4 @@
 import type { ReactNode } from "react"
-<<<<<<< HEAD
-import type { Frontmatter, Lang, TranslationKey, ToCItem } from "@/lib/types"
-=======
 
 import type {
   CrowdinContributor,
@@ -11,7 +8,6 @@
   ToCItem,
   TranslationKey,
 } from "@/lib/types"
->>>>>>> 2cc2210c
 
 /**
  * Quiz data interfaces
