<<<<<<< HEAD
import type {
  CrowdinContributor,
  Frontmatter,
  Lang,
  TranslationKey,
  ToCItem,
} from "@/lib/types"
=======
import type { Frontmatter, Lang, TranslationKey, ToCItem } from "@/lib/types"
import { ReactNode } from "react"
>>>>>>> 931cd20e

/**
 * Quiz data interfaces
 */
export interface AnswerChoice {
  answerId: string
  isCorrect: boolean
}

export interface Answer {
  id: string
  label: TranslationKey
  explanation: TranslationKey
  moreInfoLabel?: string
  moreInfoUrl?: string
}

export interface RawQuestion {
  prompt: TranslationKey
  answers: Array<Answer>
  correctAnswerId: string
}

export interface Question extends RawQuestion {
  id: string
}

export interface QuestionBank {
  [key: string]: RawQuestion
}

export interface RawQuiz {
  title: TranslationKey
  questions: Array<string> // TODO: Force to be an array of questionID's
}

export interface Quiz {
  title: string
  questions: Array<Question>
}

export interface RawQuizzes {
  [key: string]: RawQuiz
}

export interface DeveloperDocsLink {
  id: TranslationKey
  to: string
  path: string
  description: TranslationKey
  items: Array<DeveloperDocsLink>
}

/**
 * Layout interface
 */
export interface SharedFrontmatter {
  title: string
  description: string
  lang: Lang
  sidebarDepth?: number
  isOutdated?: boolean
  template?: string
}

export interface StaticFrontmatter extends SharedFrontmatter {
  postMergeBannerTranslation?: string
  hideEditButton?: boolean
}

/**
 * TODO: Refactor markdown content that currently uses SummaryPointsNumbered
 * to use SummaryPoints (`summaryPoints: Array<string>`) instead. Then
 * deprecate @/lib/util/getSummaryPoints.ts
 */
export interface SummaryPointsNumbered {
  summaryPoint1?: string
  summaryPoint2?: string
  summaryPoint3?: string
  summaryPoint4?: string
}

interface SummaryPoints {
  summaryPoints: Array<string>
}

interface ImageInfo {
  image: string
  alt: string
}

export interface UpgradeFrontmatter
  extends SharedFrontmatter,
    SummaryPointsNumbered,
    ImageInfo {}

export interface RoadmapFrontmatter extends SharedFrontmatter, ImageInfo {
  buttons: Array<{
    label: string
    toId?: string
    to?: string
    variant?: string
  }>
}

export interface UseCasesFrontmatter
  extends SharedFrontmatter,
    SummaryPointsNumbered,
    ImageInfo {
  emoji: string
}

export interface StakingFrontmatter
  extends SharedFrontmatter,
    SummaryPoints,
    ImageInfo {
  emoji: string
}

export interface DocsFrontmatter extends SharedFrontmatter {
  incomplete?: boolean
  hideEditButton?: boolean
}

export interface TutorialFrontmatter extends SharedFrontmatter {
  tags: Array<string>
  author: string
  source?: string
  sourceUrl?: string
  skill: string
  published: string
  address?: string
  postMergeBannerTranslation?: string
  hideEditButton?: boolean
  showPostMergeBanner?: boolean
}

export interface Root {
  children: ReactNode
  contentIsOutdated: boolean
  contentNotTranslated: boolean
  lastDeployDate: string
}

export interface MdPageContent {
  slug: string
  content: string
  frontmatter: Frontmatter
  tocItems: Array<ToCItem>
  lastUpdatedDate?: string
  contentNotTranslated: boolean
  crowdinContributors: CrowdinContributor[]
}<|MERGE_RESOLUTION|>--- conflicted
+++ resolved
@@ -1,15 +1,11 @@
-<<<<<<< HEAD
+import type { ReactNode } from "react"
 import type {
   CrowdinContributor,
   Frontmatter,
   Lang,
+  ToCItem,
   TranslationKey,
-  ToCItem,
 } from "@/lib/types"
-=======
-import type { Frontmatter, Lang, TranslationKey, ToCItem } from "@/lib/types"
-import { ReactNode } from "react"
->>>>>>> 931cd20e
 
 /**
  * Quiz data interfaces
@@ -103,8 +99,8 @@
 
 export interface UpgradeFrontmatter
   extends SharedFrontmatter,
-    SummaryPointsNumbered,
-    ImageInfo {}
+  SummaryPointsNumbered,
+  ImageInfo { }
 
 export interface RoadmapFrontmatter extends SharedFrontmatter, ImageInfo {
   buttons: Array<{
@@ -117,15 +113,15 @@
 
 export interface UseCasesFrontmatter
   extends SharedFrontmatter,
-    SummaryPointsNumbered,
-    ImageInfo {
+  SummaryPointsNumbered,
+  ImageInfo {
   emoji: string
 }
 
 export interface StakingFrontmatter
   extends SharedFrontmatter,
-    SummaryPoints,
-    ImageInfo {
+  SummaryPoints,
+  ImageInfo {
   emoji: string
 }
 
