--- conflicted
+++ resolved
@@ -141,8 +141,5 @@
   content: string
   frontmatter: Frontmatter
   tocItems: Array<ToCItem>
-<<<<<<< HEAD
-=======
   lastUpdatedDate?: string
->>>>>>> 6d83487d
 }