--- conflicted
+++ resolved
@@ -1,14 +1,10 @@
-<<<<<<< HEAD
 import type {
   CrowdinContributor,
   Frontmatter,
   Lang,
+  TranslationKey,
   ToCItem,
-  TranslationKey,
-} from "./types"
-=======
-import type { Frontmatter, Lang, TranslationKey, ToCItem } from "@/lib/types"
->>>>>>> aa5dfe2d
+} from "@/lib/types"
 
 /**
  * Quiz data interfaces
