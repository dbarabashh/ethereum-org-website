import type { ReactNode } from "react"
<<<<<<< HEAD
import type {
  CrowdinContributor,
  Frontmatter,
  Lang,
  ToCItem,
  TranslationKey,
=======

import type {
  Frontmatter,
  Lang,
  TranslationKey,
  ToCItem,
  Layout,
>>>>>>> d36a34a9
} from "@/lib/types"

/**
 * Quiz data interfaces
 */
export interface AnswerChoice {
  answerId: string
  isCorrect: boolean
}

export interface Answer {
  id: string
  label: TranslationKey
  explanation: TranslationKey
  moreInfoLabel?: string
  moreInfoUrl?: string
}

export interface RawQuestion {
  prompt: TranslationKey
  answers: Answer[]
  correctAnswerId: string
}

export interface Question extends RawQuestion {
  id: string
}

export interface QuestionBank {
  [key: string]: RawQuestion
}

export interface RawQuiz {
  title: TranslationKey
  questions: string[] // TODO: Force to be an array of questionID's
}

export interface Quiz {
  title: string
  questions: Question[]
}

export interface RawQuizzes {
  [key: string]: RawQuiz
}

export interface DeveloperDocsLink {
  id: TranslationKey
  to: string
  path: string
  description: TranslationKey
  items: DeveloperDocsLink[]
}

/**
 * Layout interface
 */
export interface SharedFrontmatter {
  title: string
  description: string
  lang: Lang
  sidebarDepth?: number
  isOutdated?: boolean
  template?: Layout
}

export interface StaticFrontmatter extends SharedFrontmatter {
  postMergeBannerTranslation?: string
  hideEditButton?: boolean
}

/**
 * TODO: Refactor markdown content that currently uses SummaryPointsNumbered
 * to use SummaryPoints (`summaryPoints: string[]`) instead. Then
 * deprecate @/lib/util/getSummaryPoints.ts
 */
export interface SummaryPointsNumbered {
  summaryPoint1?: string
  summaryPoint2?: string
  summaryPoint3?: string
  summaryPoint4?: string
}

interface SummaryPoints {
  summaryPoints: string[]
}

interface ImageInfo {
  image: string
  alt: string
}

export interface UpgradeFrontmatter
  extends SharedFrontmatter,
  SummaryPointsNumbered,
  ImageInfo { }

export interface RoadmapFrontmatter extends SharedFrontmatter, ImageInfo {
  buttons: {
    label: string
    toId?: string
    to?: string
    variant?: string
  }[]
}

export interface UseCasesFrontmatter
  extends SharedFrontmatter,
  SummaryPointsNumbered,
  ImageInfo {
  emoji: string
}

export interface StakingFrontmatter
  extends SharedFrontmatter,
  SummaryPoints,
  ImageInfo {
  emoji: string
}

export interface DocsFrontmatter extends SharedFrontmatter {
  incomplete?: boolean
  hideEditButton?: boolean
}

export interface TutorialFrontmatter extends SharedFrontmatter {
  tags: string[]
  author: string
  source?: string
  sourceUrl?: string
  skill: string
  published: string
  address?: string
  postMergeBannerTranslation?: string
  hideEditButton?: boolean
  showPostMergeBanner?: boolean
}

export interface Root {
  children: ReactNode
  contentIsOutdated: boolean
  contentNotTranslated: boolean
  lastDeployDate: string
}

export interface MdPageContent {
  slug: string
  content: string
  frontmatter: Frontmatter
  tocItems: ToCItem[]
  lastUpdatedDate?: string
  contentNotTranslated: boolean
  crowdinContributors: CrowdinContributor[]
}<|MERGE_RESOLUTION|>--- conflicted
+++ resolved
@@ -1,20 +1,12 @@
 import type { ReactNode } from "react"
-<<<<<<< HEAD
+
 import type {
   CrowdinContributor,
   Frontmatter,
   Lang,
+  Layout,
   ToCItem,
   TranslationKey,
-=======
-
-import type {
-  Frontmatter,
-  Lang,
-  TranslationKey,
-  ToCItem,
-  Layout,
->>>>>>> d36a34a9
 } from "@/lib/types"
 
 /**
@@ -109,8 +101,8 @@
 
 export interface UpgradeFrontmatter
   extends SharedFrontmatter,
-  SummaryPointsNumbered,
-  ImageInfo { }
+    SummaryPointsNumbered,
+    ImageInfo {}
 
 export interface RoadmapFrontmatter extends SharedFrontmatter, ImageInfo {
   buttons: {
@@ -123,15 +115,15 @@
 
 export interface UseCasesFrontmatter
   extends SharedFrontmatter,
-  SummaryPointsNumbered,
-  ImageInfo {
+    SummaryPointsNumbered,
+    ImageInfo {
   emoji: string
 }
 
 export interface StakingFrontmatter
   extends SharedFrontmatter,
-  SummaryPoints,
-  ImageInfo {
+    SummaryPoints,
+    ImageInfo {
   emoji: string
 }
 
