--- conflicted
+++ resolved
@@ -1,13 +1,3 @@
-<<<<<<< HEAD
-import type {
-  Direction,
-  Frontmatter,
-  Lang,
-  TranslationKey,
-  ToCItem,
-} from "@/lib/types"
-import { ReactNode } from "react"
-=======
 import type { ReactNode } from "react"
 
 import type {
@@ -18,7 +8,6 @@
   ToCItem,
   TranslationKey,
 } from "@/lib/types"
->>>>>>> 2cc2210c
 
 /**
  * Quiz data interfaces
