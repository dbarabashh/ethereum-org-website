--- conflicted
+++ resolved
@@ -1,6 +1,3 @@
-<<<<<<< HEAD
-import { ReactNode } from "react"
-=======
 import type { ReactNode } from "react"
 
 import type {
@@ -10,9 +7,6 @@
   ToCItem,
   Layout,
 } from "@/lib/types"
->>>>>>> 92ce1d85
-
-import type { Frontmatter, Lang, ToCItem,TranslationKey } from "@/lib/types"
 
 /**
  * Quiz data interfaces
