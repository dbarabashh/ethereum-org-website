import { join } from "path"

import {
  DEFAULT_LOCALE,
  DISCORD_PATH,
  MAIN_CONTENT_ID,
  SITE_URL,
} from "@/lib/constants"

export const isDiscordInvite = (href: string): boolean =>
  href.includes(DISCORD_PATH) && !href.includes("http")

export const isExternal = (href: string): boolean =>
  href.includes("http") ||
  href.includes("mailto:") ||
  href.includes("ipfs") ||
  isDiscordInvite(href)

export const isGlossary = (href: string): boolean =>
  href.includes("glossary") && href.includes("#")

export const isPdf = (href: string): boolean => href.endsWith(".pdf")

export const sanitizeHitUrl = (url: string): string =>
  url
    .replace(/^https?:\/\/[^\/]+(?=\/)/, "")
    .replace(`#${MAIN_CONTENT_ID}`, "")
    .replace("#content", "")
    .replace("#top", "")

export const isHrefActive = (
  href: string,
  pathname: string,
  isPartiallyActive?: boolean
) => (isPartiallyActive ? pathname.startsWith(href) : pathname === href)

export const isHash = (href: string): boolean => href.startsWith("#")

<<<<<<< HEAD
// remove any query params or hashes from the path
export const cleanPath = (path: string): string => path.replace(/[$#].+$/, "")
=======
export const getFullUrl = (locale: string | undefined, path: string) =>
  addSlashes(new URL(join(locale || DEFAULT_LOCALE, path), SITE_URL).href)
>>>>>>> a24037d8

export const addSlashes = (href: string): string => {
  if (isExternal(href)) return href
  return join("/", href, "/")
}<|MERGE_RESOLUTION|>--- conflicted
+++ resolved
@@ -36,15 +36,13 @@
 
 export const isHash = (href: string): boolean => href.startsWith("#")
 
-<<<<<<< HEAD
 // remove any query params or hashes from the path
 export const cleanPath = (path: string): string => path.replace(/[$#].+$/, "")
-=======
-export const getFullUrl = (locale: string | undefined, path: string) =>
-  addSlashes(new URL(join(locale || DEFAULT_LOCALE, path), SITE_URL).href)
->>>>>>> a24037d8
 
 export const addSlashes = (href: string): string => {
   if (isExternal(href)) return href
   return join("/", href, "/")
-}+}
+
+export const getFullUrl = (locale: string | undefined, path: string) =>
+  addSlashes(new URL(join(locale || DEFAULT_LOCALE, path), SITE_URL).href)