--- conflicted
+++ resolved
@@ -1,4 +1,3 @@
-<<<<<<< HEAD
 import { join } from "path"
 
 import {
@@ -7,11 +6,6 @@
   MAIN_CONTENT_ID,
   SITE_URL,
 } from "@/lib/constants"
-=======
-import path from "path"
-
-import { DISCORD_PATH, MAIN_CONTENT_ID } from "@/lib/constants"
->>>>>>> 76d69307
 
 export const isDiscordInvite = (href: string): boolean =>
   href.includes(DISCORD_PATH) && !href.includes("http")
@@ -42,17 +36,10 @@
 
 export const isHash = (href: string): boolean => href.startsWith("#")
 
-<<<<<<< HEAD
-export const isHash = (href: string): boolean => href.startsWith("#")
+export const getFullUrl = (locale: string | undefined, path: string) =>
+  addSlashes(new URL(join(locale || DEFAULT_LOCALE, path), SITE_URL).href)
 
-export const getFullUrl = (locale: string | undefined, path: string) =>
-  new URL(join(locale || DEFAULT_LOCALE, path), SITE_URL).href.replace(
-    /\/$/,
-    ""
-  )
-=======
 export const addSlashes = (href: string): string => {
   if (isExternal(href)) return href
-  return path.join("/", href, "/")
-}
->>>>>>> 76d69307
+  return join("/", href, "/")
+}