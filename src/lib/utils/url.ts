import { DISCORD_PATH, MAIN_CONTENT_ID } from "@/lib/constants"

export const isDiscordInvite = (href: string): boolean =>
  href.includes(DISCORD_PATH) && !href.includes("http")

export const isExternal = (href: string): boolean =>
  href.includes("http") ||
  href.includes("mailto:") ||
  href.includes("ipfs") ||
  isDiscordInvite(href)

export const isGlossary = (href: string): boolean =>
  href.includes("glossary") && href.includes("#")

export const isPdf = (href: string): boolean => href.endsWith(".pdf")

export const sanitizeHitUrl = (url: string): string =>
  url
    .replace(/^https?:\/\/[^\/]+(?=\/)/, "")
<<<<<<< HEAD
    .replace(MAIN_CONTENT_ID, "")
=======
    .replace("#main-content", "")
>>>>>>> 9adfeab6
    .replace("#content", "")
    .replace("#top", "")

export const isHrefActive = (
  href: string,
  pathname: string,
  isPartiallyActive?: boolean
) => {
  // remove any potential trailing slash to compare the paths correctly
  const cleanHref = href.replace(/\/+$/, "")

  return isPartiallyActive
    ? pathname.startsWith(cleanHref)
    : pathname === cleanHref
}<|MERGE_RESOLUTION|>--- conflicted
+++ resolved
@@ -17,11 +17,7 @@
 export const sanitizeHitUrl = (url: string): string =>
   url
     .replace(/^https?:\/\/[^\/]+(?=\/)/, "")
-<<<<<<< HEAD
-    .replace(MAIN_CONTENT_ID, "")
-=======
-    .replace("#main-content", "")
->>>>>>> 9adfeab6
+    .replace(`#${MAIN_CONTENT_ID}`, "")
     .replace("#content", "")
     .replace("#top", "")
 
