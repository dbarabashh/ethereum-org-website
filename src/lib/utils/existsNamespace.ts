import { existsSync } from "fs"
import { join } from "path"

import { INTL_JSON_DIR } from "@/lib/constants"

/**
 * Checks if a namespace .json file exists for the given locale
 * @param locale Path locale
 * @param namespace Namespace for the page
 * @returns false if the namespace .json file exists, true otherwise
 */
<<<<<<< HEAD
export const existsNamespace = (locale: string, namespace: string): boolean => {
  const nsJsonPathForLocale = join("../intl", locale, namespace + ".json")
=======
export const existsNamespace = (
  locale: string,
  namespace: string,
): boolean => {
  const nsJsonPathForLocale = join(INTL_JSON_DIR, locale, namespace + ".json")
>>>>>>> eea10908
  return existsSync(nsJsonPathForLocale)
}<|MERGE_RESOLUTION|>--- conflicted
+++ resolved
@@ -9,15 +9,10 @@
  * @param namespace Namespace for the page
  * @returns false if the namespace .json file exists, true otherwise
  */
-<<<<<<< HEAD
-export const existsNamespace = (locale: string, namespace: string): boolean => {
-  const nsJsonPathForLocale = join("../intl", locale, namespace + ".json")
-=======
 export const existsNamespace = (
   locale: string,
   namespace: string,
 ): boolean => {
   const nsJsonPathForLocale = join(INTL_JSON_DIR, locale, namespace + ".json")
->>>>>>> eea10908
   return existsSync(nsJsonPathForLocale)
 }