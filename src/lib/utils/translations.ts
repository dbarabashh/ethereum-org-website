--- conflicted
+++ resolved
@@ -177,13 +177,10 @@
       "page-wallets",
       "page-wallets-find-wallet",
     ]
-<<<<<<< HEAD
   }
 
   if (path.startsWith("/layer-2")) {
     requiredNamespaces = [...requiredNamespaces, "page-layer-2"]
-=======
->>>>>>> 4ef3a4f6
   }
 
   return requiredNamespaces
