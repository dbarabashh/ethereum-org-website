--- conflicted
+++ resolved
@@ -54,18 +54,18 @@
     requiredNamespaces = [...requiredNamespaces, "page-index"]
   }
 
-<<<<<<< HEAD
   if (path === "/contributing/translation-program/acknowledgements") {
     requiredNamespaces = [
       ...requiredNamespaces,
       "page-contributing-translation-program-acknowledgements",
-=======
+    ]
+  }
+
   if (path === "/contributing/translation-program/contributors") {
     requiredNamespaces = [
       ...requiredNamespaces,
       "page-contributing-translation-program-contributors",
       "page-languages",
->>>>>>> f8c1d5fd
     ]
   }
 
