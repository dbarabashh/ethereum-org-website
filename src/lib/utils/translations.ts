import { Lang, Languages } from "@/lib/types"

import { DEFAULT_LOCALE } from "@/lib/constants"

import i18nConfig from "../../../i18n.config.json"

// same data as in the `config.json` but indexed by language code
export const languages: Languages = i18nConfig.reduce((result, config) => {
  return { ...result, [config.code]: config }
}, {} as Languages)

export const isLangRightToLeft = (lang: Lang): boolean => {
  const langConfig = i18nConfig.filter((language) => language.code === lang)

  if (!langConfig.length)
    throw new Error("Language code not found in isLangRightToLeft")

  return langConfig[0].langDir === "rtl"
}

// Overwrites the default Persian numbering of the Farsi language to use Hindu-Arabic numerals (0-9)
// Context: https://github.com/ethereum/ethereum-org-website/pull/5490#pullrequestreview-892596553
export const getLocaleForNumberFormat = (locale: Lang): Lang =>
  locale === "fa" ? DEFAULT_LOCALE : locale

export const isLang = (lang: string) => {
  return i18nConfig.map((language) => language.code).includes(lang)
}

export const getRequiredNamespacesForPage = (
  path: string,
  layout?: string | undefined
) => {
  const baseNamespaces = ["common"]

  const requiredNamespacesForPath = getRequiredNamespacesForPath(path)
  const requiredNamespacesForLayout = getRequiredNamespacesForLayout(layout)

  return [
    ...baseNamespaces,
    ...requiredNamespacesForPath,
    ...requiredNamespacesForLayout,
  ]
}

const getRequiredNamespacesForPath = (path: string) => {
  let requiredNamespaces: string[] = []

  if (path === "assets") {
    requiredNamespaces = [...requiredNamespaces, "page-assets"]
  }

  if (path === "/") {
    requiredNamespaces = [...requiredNamespaces, "page-index"]
  }

  if (path.startsWith("/community")) {
    requiredNamespaces = [...requiredNamespaces, "page-community"]
  }

  if (path.startsWith("/dapps")) {
    requiredNamespaces = [...requiredNamespaces, "page-dapps"]
  }

  if (path.startsWith("/energy-consumption")) {
    requiredNamespaces = [
      ...requiredNamespaces,
      "page-about",
      "page-what-is-ethereum",
    ]
  }

<<<<<<< HEAD
  if (path.startsWith("/glossary") || path.startsWith("/dapps")) {
=======
  if (path.startsWith("/eth")) {
    requiredNamespaces = [...requiredNamespaces, "page-eth"]
  }

  if (path.startsWith("/glossary")) {
>>>>>>> 7ebe6568
    requiredNamespaces = [...requiredNamespaces, "glossary"]
  }

  if (path.startsWith("/history")) {
    requiredNamespaces = [...requiredNamespaces, "page-history"]
  }

  if (path.startsWith("/staking")) {
    requiredNamespaces = [...requiredNamespaces, "page-staking"]
  }

  if (path.startsWith("/staking/deposit-contract")) {
    requiredNamespaces = [...requiredNamespaces, "page-staking-deposit-contract"]
  }

  if (path.startsWith("/developers")) {
    requiredNamespaces = [...requiredNamespaces, "page-developers-index"]
  }

  if (path.startsWith("/learn")) {
    requiredNamespaces = [...requiredNamespaces, "page-learn"]
  }

  if (path.startsWith("/developers/local-environment")) {
    requiredNamespaces = [
      ...requiredNamespaces,
      "page-developers-local-environment",
    ]
  }

  if (path.startsWith("/developers/learning-tools")) {
    requiredNamespaces = [
      ...requiredNamespaces,
      "page-developers-index",
      "page-developers-learning-tools",
    ]
  }

  if (path.startsWith("/developers/tutorials")) {
    requiredNamespaces = [...requiredNamespaces, "page-developers-tutorials"]
  }

  if (path.startsWith("/developers/docs/scaling")) {
    requiredNamespaces = [...requiredNamespaces, "page-layer-2"]
  }

  if (path === "get-eth") {
    requiredNamespaces = [...requiredNamespaces, "page-get-eth"]
  }

  if (path.startsWith("/languages")) {
    requiredNamespaces = [...requiredNamespaces, "page-languages"]
  }

  if (path.startsWith("/roadmap/vision")) {
    requiredNamespaces = [
      ...requiredNamespaces,
      "page-roadmap-vision",
      "page-upgrades-index",
    ]
  }

  if (path.startsWith("/gas")) {
    requiredNamespaces = [...requiredNamespaces, "page-gas", "page-community"]
  }

  // Quizzes
  // Note: Add any URL paths that have quizzes here
  if (
    path.startsWith("/nft") ||
    path.startsWith("/roadmap/merge") ||
    path.startsWith("/security") ||
    path.startsWith("/eth") ||
    path.startsWith("/wallets") ||
    path.startsWith("/web3") ||
    path.startsWith("/quizzes")
  ) {
    requiredNamespaces = [...requiredNamespaces, "learn-quizzes"]
  }

  if (path === "bug-bounty") {
    requiredNamespaces = [...requiredNamespaces, "page-bug-bounty"]
  }

  if (path === "run-a-node") {
    requiredNamespaces = [...requiredNamespaces, "page-run-a-node"]
  }

  if (path.startsWith("/wallets")) {
    requiredNamespaces = [...requiredNamespaces, "page-wallets"]
  }
  
  if (path.startsWith("/wallets/find-wallet")) {
    requiredNamespaces = [...requiredNamespaces, "page-wallets", "page-wallets-find-wallet"]
  }

  return requiredNamespaces
}

const getRequiredNamespacesForLayout = (layout?: string) => {
  let requiredNamespaces: string[] = []

  if (layout === "docs") {
    requiredNamespaces = [...requiredNamespaces, "page-developers-docs"]
  }

  if (layout === "use-cases") {
    requiredNamespaces = [
      ...requiredNamespaces,
      "template-usecase",
      "learn-quizzes",
    ]
  }

  if (layout === "upgrade") {
    requiredNamespaces = [
      ...requiredNamespaces,
      "page-upgrades",
      "page-upgrades-index",
    ]
  }

  if (layout === "tutorial") {
    requiredNamespaces = [...requiredNamespaces, "page-developers-tutorials"]
  }

  return requiredNamespaces
}<|MERGE_RESOLUTION|>--- conflicted
+++ resolved
@@ -70,15 +70,11 @@
     ]
   }
 
-<<<<<<< HEAD
-  if (path.startsWith("/glossary") || path.startsWith("/dapps")) {
-=======
   if (path.startsWith("/eth")) {
     requiredNamespaces = [...requiredNamespaces, "page-eth"]
   }
 
-  if (path.startsWith("/glossary")) {
->>>>>>> 7ebe6568
+  if (path.startsWith("/glossary") || path.startsWith("/dapps")) {
     requiredNamespaces = [...requiredNamespaces, "glossary"]
   }
 
@@ -91,7 +87,10 @@
   }
 
   if (path.startsWith("/staking/deposit-contract")) {
-    requiredNamespaces = [...requiredNamespaces, "page-staking-deposit-contract"]
+    requiredNamespaces = [
+      ...requiredNamespaces,
+      "page-staking-deposit-contract",
+    ]
   }
 
   if (path.startsWith("/developers")) {
@@ -170,9 +169,13 @@
   if (path.startsWith("/wallets")) {
     requiredNamespaces = [...requiredNamespaces, "page-wallets"]
   }
-  
+
   if (path.startsWith("/wallets/find-wallet")) {
-    requiredNamespaces = [...requiredNamespaces, "page-wallets", "page-wallets-find-wallet"]
+    requiredNamespaces = [
+      ...requiredNamespaces,
+      "page-wallets",
+      "page-wallets-find-wallet",
+    ]
   }
 
   return requiredNamespaces
