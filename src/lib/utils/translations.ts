--- conflicted
+++ resolved
@@ -159,13 +159,12 @@
     requiredNamespaces = [...requiredNamespaces, "page-run-a-node"]
   }
 
-<<<<<<< HEAD
+  if (path.startsWith("/wallets")) {
+    requiredNamespaces = [...requiredNamespaces, "page-wallets"]
+  }
+  
   if (path.startsWith("/wallets/find-wallet")) {
     requiredNamespaces = [...requiredNamespaces, "page-wallets", "page-wallets-find-wallet"]
-=======
-  if (path.startsWith("/wallets")) {
-    requiredNamespaces = [...requiredNamespaces, "page-wallets"]
->>>>>>> f7f3cbfc
   }
 
   return requiredNamespaces
