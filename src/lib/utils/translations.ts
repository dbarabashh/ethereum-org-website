--- conflicted
+++ resolved
@@ -63,11 +63,7 @@
     primaryNamespace = "page-contributing-translation-program-contributors"
     requiredNamespaces = [
       ...requiredNamespaces,
-<<<<<<< HEAD
       "page-contributing-translation-program-contributors",
-=======
-      "page-languages",
->>>>>>> a7f3790a
     ]
   }
 
@@ -139,13 +135,6 @@
     primaryNamespace = "page-get-eth"
   }
 
-<<<<<<< HEAD
-=======
-  if (path.startsWith("/languages")) {
-    primaryNamespace = "page-languages"
-  }
-
->>>>>>> a7f3790a
   if (path.startsWith("/roadmap/vision")) {
     primaryNamespace = "page-roadmap-vision"
     requiredNamespaces = [
