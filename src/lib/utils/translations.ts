import { Lang, Languages } from "@/lib/types"

import { DEFAULT_LOCALE } from "@/lib/constants"

import i18nConfig from "../../../i18n.config.json"

// same data as in the `config.json` but indexed by language code
export const languages: Languages = i18nConfig.reduce((result, config) => {
  return { ...result, [config.code]: config }
}, {} as Languages)

export const isLangRightToLeft = (lang: Lang): boolean => {
  const langConfig = i18nConfig.filter((language) => language.code === lang)

  if (!langConfig.length)
    throw new Error("Language code not found in isLangRightToLeft")

  return langConfig[0].langDir === "rtl"
}

// Overwrites the default Persian numbering of the Farsi language to use Hindu-Arabic numerals (0-9)
// Context: https://github.com/ethereum/ethereum-org-website/pull/5490#pullrequestreview-892596553
export const getLocaleForNumberFormat = (locale: Lang): Lang =>
  locale === "fa" ? DEFAULT_LOCALE : locale

export const isLang = (lang: string) => {
  return i18nConfig.map((language) => language.code).includes(lang)
}

export const getRequiredNamespacesForPage = (
  path: string,
  layout?: string | undefined
) => {
  const baseNamespaces = ["common"]

  const requiredNamespacesForPath = getRequiredNamespacesForPath(path)
  const requiredNamespacesForLayout = getRequiredNamespacesForLayout(layout)

  return [
    ...baseNamespaces,
    ...requiredNamespacesForPath,
    ...requiredNamespacesForLayout,
  ]
}

const getRequiredNamespacesForPath = (path: string) => {
  let requiredNamespaces: string[] = []

  if (path === "assets") {
    requiredNamespaces = [...requiredNamespaces, "page-assets"]
  }

  if (path === "/") {
    requiredNamespaces = [...requiredNamespaces, "page-index"]
  }

  if (path.startsWith("/community")) {
    requiredNamespaces = [...requiredNamespaces, "page-community"]
  }

  if (path.startsWith("/energy-consumption")) {
    requiredNamespaces = [
      ...requiredNamespaces,
      "page-about",
      "page-what-is-ethereum",
    ]
  }

  if (path.startsWith("/eth")) {
    requiredNamespaces = [...requiredNamespaces, "page-eth"]
  }

  if (path.startsWith("/glossary")) {
    requiredNamespaces = [...requiredNamespaces, "glossary"]
  }

  if (path.startsWith("/history")) {
    requiredNamespaces = [...requiredNamespaces, "page-history"]
  }

  if (path.startsWith("/staking")) {
    requiredNamespaces = [...requiredNamespaces, "page-staking"]
  }

  if (path.startsWith("/staking/deposit-contract")) {
    requiredNamespaces = [...requiredNamespaces, "page-staking-deposit-contract"]
  }

  if (path.startsWith("/developers")) {
    requiredNamespaces = [...requiredNamespaces, "page-developers-index"]
  }

  if (path.startsWith("/learn")) {
    requiredNamespaces = [...requiredNamespaces, "page-learn"]
  }

  if (path.startsWith("/developers/local-environment")) {
    requiredNamespaces = [
      ...requiredNamespaces,
      "page-developers-local-environment",
    ]
  }

  if (path.startsWith("/developers/learning-tools")) {
    requiredNamespaces = [
      ...requiredNamespaces,
      "page-developers-index",
      "page-developers-learning-tools",
    ]
  }

  if (path.startsWith("/developers/tutorials")) {
    requiredNamespaces = [...requiredNamespaces, "page-developers-tutorials"]
  }

  if (path.startsWith("/developers/docs/scaling")) {
    requiredNamespaces = [...requiredNamespaces, "page-layer-2"]
  }

  if (path === "get-eth") {
    requiredNamespaces = [...requiredNamespaces, "page-get-eth"]
  }

  if (path.startsWith("/languages")) {
    requiredNamespaces = [...requiredNamespaces, "page-languages"]
  }

  if (path.startsWith("/roadmap/vision")) {
    requiredNamespaces = [
      ...requiredNamespaces,
      "page-roadmap-vision",
      "page-upgrades-index",
    ]
  }

  if (path.startsWith("/gas")) {
    requiredNamespaces = [...requiredNamespaces, "page-gas", "page-community"]
  }

  // Quizzes
  // Note: Add any URL paths that have quizzes here
  if (
    path.startsWith("/nft") ||
    path.startsWith("/roadmap/merge") ||
    path.startsWith("/security") ||
<<<<<<< HEAD
    path.startsWith("/quizzes") ||
    path.startsWith("/eth")
=======
    path.startsWith("/wallets") ||
    path.startsWith("/web3") ||
    path.startsWith("/quizzes")
>>>>>>> f8db7bc6
  ) {
    requiredNamespaces = [...requiredNamespaces, "learn-quizzes"]
  }

  if (path === "bug-bounty") {
    requiredNamespaces = [...requiredNamespaces, "page-bug-bounty"]
  }

  if (path === "run-a-node") {
    requiredNamespaces = [...requiredNamespaces, "page-run-a-node"]
  }

  if (path.startsWith("/wallets")) {
    requiredNamespaces = [...requiredNamespaces, "page-wallets"]
  }

  return requiredNamespaces
}

const getRequiredNamespacesForLayout = (layout?: string) => {
  let requiredNamespaces: string[] = []

  if (layout === "docs") {
    requiredNamespaces = [...requiredNamespaces, "page-developers-docs"]
  }

  if (layout === "use-cases") {
    requiredNamespaces = [
      ...requiredNamespaces,
      "template-usecase",
      "learn-quizzes",
    ]
  }

  if (layout === "upgrade") {
    requiredNamespaces = [
      ...requiredNamespaces,
      "page-upgrades",
      "page-upgrades-index",
    ]
  }

  if (layout === "tutorial") {
    requiredNamespaces = [...requiredNamespaces, "page-developers-tutorials"]
  }

  return requiredNamespaces
}<|MERGE_RESOLUTION|>--- conflicted
+++ resolved
@@ -143,14 +143,10 @@
     path.startsWith("/nft") ||
     path.startsWith("/roadmap/merge") ||
     path.startsWith("/security") ||
-<<<<<<< HEAD
-    path.startsWith("/quizzes") ||
     path.startsWith("/eth")
-=======
     path.startsWith("/wallets") ||
     path.startsWith("/web3") ||
     path.startsWith("/quizzes")
->>>>>>> f8db7bc6
   ) {
     requiredNamespaces = [...requiredNamespaces, "learn-quizzes"]
   }
