import { Lang, Languages } from "@/lib/types"

import { DEFAULT_LOCALE } from "@/lib/constants"

import i18nConfig from "../../../i18n.config.json"

// same data as in the `config.json` but indexed by language code
export const languages: Languages = i18nConfig.reduce((result, config) => {
  return { ...result, [config.code]: config }
}, {} as Languages)

export const isLangRightToLeft = (lang: Lang): boolean => {
  const langConfig = i18nConfig.filter((language) => language.code === lang)

  if (!langConfig.length)
    throw new Error("Language code not found in isLangRightToLeft")

  return langConfig[0].langDir === "rtl"
}

// Overwrites the default Persian numbering of the Farsi language to use Hindu-Arabic numerals (0-9)
// Context: https://github.com/ethereum/ethereum-org-website/pull/5490#pullrequestreview-892596553
export const getLocaleForNumberFormat = (locale: Lang): Lang =>
  locale === "fa" ? DEFAULT_LOCALE : locale

export const isLang = (lang: string) => {
  return i18nConfig.map((language) => language.code).includes(lang)
}

export const getRequiredNamespacesForPage = (
  path: string,
  layout?: string | undefined
) => {
  const baseNamespaces = ["common"]

  const requiredNamespacesForPath = getRequiredNamespacesForPath(path)
  const requiredNamespacesForLayout = getRequiredNamespacesForLayout(layout)

  return [
    ...baseNamespaces,
    ...requiredNamespacesForPath,
    ...requiredNamespacesForLayout,
  ]
}

const getRequiredNamespacesForPath = (path: string) => {
  let requiredNamespaces: string[] = []

  if (path === "assets") {
    requiredNamespaces = [...requiredNamespaces, "page-assets"]
  }

  if (path === "/") {
    requiredNamespaces = [...requiredNamespaces, "page-index"]
  }

  if (path.startsWith("/community")) {
    requiredNamespaces = [...requiredNamespaces, "page-community"]
  }

  if (path.startsWith("/energy-consumption")) {
    requiredNamespaces = [
      ...requiredNamespaces,
      "page-about",
      "page-what-is-ethereum",
    ]
  }

  if (path.startsWith("/glossary")) {
    requiredNamespaces = [...requiredNamespaces, "glossary"]
  }

  if (path.startsWith("/history")) {
    requiredNamespaces = [...requiredNamespaces, "page-history"]
  }

  if (path.startsWith("/nft")) {
    requiredNamespaces = [...requiredNamespaces, "learn-quizzes"]
  }

  if (path.startsWith("/staking")) {
    requiredNamespaces = [...requiredNamespaces, "page-staking"]
  }

  if (path.startsWith("/developers")) {
    requiredNamespaces = [...requiredNamespaces, "page-developers-index"]
  }

<<<<<<< HEAD
  if (path.startsWith("/developers/local-environment")) {
    requiredNamespaces = [...requiredNamespaces, "page-developers-local-environment"]
=======
  if (path.startsWith("/developers/learning-tools")) {
    requiredNamespaces = [...requiredNamespaces, "page-developers-index", "page-developers-learning-tools"]
>>>>>>> 33e44c67
  }

  if (path.startsWith("/developers/docs/scaling")) {
    requiredNamespaces = [...requiredNamespaces, "page-layer-2"]
  }

  if (path.startsWith("/languages")) {
    requiredNamespaces = [...requiredNamespaces, "page-languages"]
  }

  // Quizzes
  // Note: Add any URL paths that have quizzes here
  if (
    path.startsWith("/nft") ||
    path.startsWith("/roadmap/merge") ||
    path.startsWith("/security")
  ) {
    requiredNamespaces = [...requiredNamespaces, "learn-quizzes"]
  }

  if (path === "bug-bounty") {
    requiredNamespaces = [...requiredNamespaces, "page-bug-bounty"]
  }

  return requiredNamespaces
}

const getRequiredNamespacesForLayout = (layout?: string) => {
  let requiredNamespaces: string[] = []

  if (layout === "docs") {
    requiredNamespaces = [...requiredNamespaces, "page-developers-docs"]
  }

  if (layout === "use-cases") {
    requiredNamespaces = [
      ...requiredNamespaces,
      "template-usecase",
      "learn-quizzes",
    ]
  }

  if (layout === "upgrade") {
    requiredNamespaces = [
      ...requiredNamespaces,
      "page-upgrades",
      "page-upgrades-index",
    ]
  }

  if (layout === "tutorial") {
    requiredNamespaces = [...requiredNamespaces, "page-developers-tutorials"]
  }

  return requiredNamespaces
}<|MERGE_RESOLUTION|>--- conflicted
+++ resolved
@@ -86,13 +86,12 @@
     requiredNamespaces = [...requiredNamespaces, "page-developers-index"]
   }
 
-<<<<<<< HEAD
   if (path.startsWith("/developers/local-environment")) {
     requiredNamespaces = [...requiredNamespaces, "page-developers-local-environment"]
-=======
+  }
+
   if (path.startsWith("/developers/learning-tools")) {
     requiredNamespaces = [...requiredNamespaces, "page-developers-index", "page-developers-learning-tools"]
->>>>>>> 33e44c67
   }
 
   if (path.startsWith("/developers/docs/scaling")) {
