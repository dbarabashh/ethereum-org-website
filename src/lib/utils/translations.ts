import { Lang, Languages } from "@/lib/types"

import * as url from "@/lib/utils/url"

import { DEFAULT_LOCALE, FAKE_LOCALE } from "@/lib/constants"

import i18nConfig from "../../../i18n.config.json"

// Same data as in the `config.json` but indexed by language code
export const languages: Languages = i18nConfig.reduce((result, config) => {
  return { ...result, [config.code]: config }
}, {} as Languages)

export const isLangRightToLeft = (lang: Lang): boolean => {
  const langConfig = i18nConfig.filter((language) => language.code === lang)

  if (!langConfig.length) {
    return false
  }

  return langConfig[0].langDir === "rtl"
}

export const filterRealLocales = (locales: string[] | undefined) => {
  return locales?.filter((locale) => locale !== FAKE_LOCALE) || []
}

// Overwrites the default Persian numbering of the Farsi language to use Hindu-Arabic numerals (0-9)
// Context: https://github.com/ethereum/ethereum-org-website/pull/5490#pullrequestreview-892596553
export const getLocaleForNumberFormat = (locale: Lang): Lang =>
  locale === "fa" ? DEFAULT_LOCALE : locale

export const isLang = (lang: string) => {
  return i18nConfig.map((language) => language.code).includes(lang)
}

export const getRequiredNamespacesForPage = (
  path: string,
  layout?: string | undefined
) => {
  const baseNamespaces = ["common", "page-languages"]

  const requiredNamespacesForPath = getRequiredNamespacesForPath(path)
  const requiredNamespacesForLayout = getRequiredNamespacesForLayout(layout)

  return [
    ...baseNamespaces,
    ...requiredNamespacesForPath,
    ...requiredNamespacesForLayout,
  ]
}

const getRequiredNamespacesForPath = (relativePath: string) => {
  const path = url.addSlashes(relativePath)

  let primaryNamespace: string | undefined // the primary namespace for the page
  let requiredNamespaces: string[] = [] // any additional namespaces required for the page

  if (path === "/assets/") {
    primaryNamespace = "page-assets"
  }

  if (path === "/") {
    primaryNamespace = "page-index"
  }

  if (path === "/contributing/translation-program/acknowledgements/") {
    primaryNamespace = "page-contributing-translation-program-acknowledgements"
  }

  if (path === "/contributing/translation-program/contributors/") {
    primaryNamespace = "page-contributing-translation-program-contributors"
  }

  if (path.startsWith("/community/")) {
    primaryNamespace = "page-community"
  }

  if (path.startsWith("/dapps/")) {
    primaryNamespace = "page-dapps"
  }

  if (path.startsWith("/energy-consumption/")) {
    primaryNamespace = "page-what-is-ethereum"
    requiredNamespaces = [...requiredNamespaces, "page-about"]
  }

  if (path.startsWith("/eth/")) {
    primaryNamespace = "page-eth"
  }

  if (path.startsWith("/glossary/") || path.startsWith("/dapps/")) {
    requiredNamespaces = [...requiredNamespaces, "glossary"]
  }

  if (path.startsWith("/history/")) {
    primaryNamespace = "page-history"
  }

  if (path.startsWith("/stablecoins/")) {
    primaryNamespace = "page-stablecoins"
  }

  if (path.startsWith("/staking/")) {
    primaryNamespace = "page-staking"
  }

  if (path.startsWith("/staking/deposit-contract/")) {
    primaryNamespace = "page-staking-deposit-contract"
  }

  if (path.startsWith("/developers/")) {
    primaryNamespace = "page-developers-index"
  }

  if (path.startsWith("/learn/")) {
    primaryNamespace = "page-learn"
  }

  if (path.startsWith("/developers/local-environment/")) {
    primaryNamespace = "page-developers-local-environment"
  }

  if (path.startsWith("/developers/learning-tools/")) {
    primaryNamespace = "page-developers-learning-tools"
  }

  if (path.startsWith("/developers/tutorials/")) {
    primaryNamespace = "page-developers-tutorials"
  }

  if (path.startsWith("/developers/docs/scaling/")) {
    requiredNamespaces = [...requiredNamespaces, "page-layer-2"]
  }

  if (path === "/get-eth/") {
    primaryNamespace = "page-get-eth"
  }

  if (path.startsWith("/roadmap/vision/")) {
    primaryNamespace = "page-roadmap-vision"
    requiredNamespaces = [...requiredNamespaces, "page-upgrades-index"]
  }

  if (path.startsWith("/gas/")) {
    primaryNamespace = "page-gas"
    requiredNamespaces = [...requiredNamespaces, "page-gas", "page-community"]
  }

  if (path.startsWith("/what-is-ethereum/")) {
    primaryNamespace = "page-what-is-ethereum"
  }

  if (path === "/bug-bounty/") {
    primaryNamespace = "page-bug-bounty"
  }

  if (path.startsWith("/run-a-node/")) {
    primaryNamespace = "page-run-a-node"
  }

<<<<<<< HEAD
  if (path.endsWith("/wallets")) {
=======
  if (path.startsWith("/wallets/")) {
>>>>>>> e67d2e58
    primaryNamespace = "page-wallets"
    requiredNamespaces = [...requiredNamespaces, "glossary"]
  }

<<<<<<< HEAD
  if (path.endsWith("/wallets/find-wallet")) {
    primaryNamespace = "page-wallets-find-wallet"
    requiredNamespaces = [
      ...requiredNamespaces,
      "page-languages",
      "page-wallets",
    ]
=======
  if (path.startsWith("/wallets/find-wallet/")) {
    primaryNamespace = "page-wallets-find-wallet"
    requiredNamespaces = [...requiredNamespaces, "page-wallets"]
>>>>>>> e67d2e58
  }

  if (path.startsWith("/layer-2/")) {
    primaryNamespace = "page-layer-2"
  }

  // Quizzes
  // Note: Add any URL paths that have quizzes here
  if (
    path.startsWith("/eth/") ||
    path.startsWith("/layer-2/") ||
    path.startsWith("/nft/") ||
    path.startsWith("/roadmap/merge/") ||
    path.startsWith("/roadmap/scaling/") ||
    path.startsWith("/run-a-node/") ||
    path.startsWith("/security/") ||
    path.startsWith("/staking/solo/") ||
    path.startsWith("/wallets/") ||
    path.startsWith("/web3/") ||
    path.startsWith("/what-is-ethereum/") ||
    path.startsWith("/quizzes/")
  ) {
    requiredNamespaces = [...requiredNamespaces, "learn-quizzes"]
  }

  // Ensures that the primary namespace is always the first item in the array
  return primaryNamespace
    ? [primaryNamespace, ...requiredNamespaces]
    : [...requiredNamespaces]
}

const getRequiredNamespacesForLayout = (layout?: string) => {
  let requiredNamespaces: string[] = []

  // namespaces required for all layouts
  if (layout) {
    requiredNamespaces = [...requiredNamespaces, "glossary"]
  }

  if (layout === "docs") {
    requiredNamespaces = [...requiredNamespaces, "page-developers-docs"]
  }

  if (layout === "use-cases") {
    requiredNamespaces = [
      ...requiredNamespaces,
      "template-usecase",
      "learn-quizzes",
    ]
  }

  if (layout === "upgrade") {
    requiredNamespaces = [
      ...requiredNamespaces,
      "page-upgrades",
      "page-upgrades-index",
    ]
  }

  if (layout === "tutorial") {
    requiredNamespaces = [...requiredNamespaces, "page-developers-tutorials"]
  }

  return requiredNamespaces
}<|MERGE_RESOLUTION|>--- conflicted
+++ resolved
@@ -159,28 +159,14 @@
     primaryNamespace = "page-run-a-node"
   }
 
-<<<<<<< HEAD
-  if (path.endsWith("/wallets")) {
-=======
-  if (path.startsWith("/wallets/")) {
->>>>>>> e67d2e58
+  if (path.endsWith("/wallets/")) {
     primaryNamespace = "page-wallets"
     requiredNamespaces = [...requiredNamespaces, "glossary"]
   }
 
-<<<<<<< HEAD
-  if (path.endsWith("/wallets/find-wallet")) {
-    primaryNamespace = "page-wallets-find-wallet"
-    requiredNamespaces = [
-      ...requiredNamespaces,
-      "page-languages",
-      "page-wallets",
-    ]
-=======
-  if (path.startsWith("/wallets/find-wallet/")) {
+  if (path.endsWith("/wallets/find-wallet/")) {
     primaryNamespace = "page-wallets-find-wallet"
     requiredNamespaces = [...requiredNamespaces, "page-wallets"]
->>>>>>> e67d2e58
   }
 
   if (path.startsWith("/layer-2/")) {
