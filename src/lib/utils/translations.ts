import i18nConfigs from "../../../i18n.config.json"
import { DEFAULT_LOCALE } from "../constants"
import { Lang } from "../types"

export const isLangRightToLeft = (lang: Lang): boolean => {
  const langConfig = i18nConfigs.filter((language) => language.code === lang)

  if (!langConfig.length)
    throw new Error("Language code not found in isLangRightToLeft")

  return langConfig[0].langDir === "rtl"
}

// Overwrites the default Persian numbering of the Farsi language to use Hindu-Arabic numerals (0-9)
// Context: https://github.com/ethereum/ethereum-org-website/pull/5490#pullrequestreview-892596553
export const getLocaleForNumberFormat = (locale: Lang): Lang =>
  locale === "fa" ? DEFAULT_LOCALE : locale

export const isLang = (lang: string) => {
  return i18nConfigs.map((language) => language.code).includes(lang)
} 

export const getRequiredNamespacesForPath = (path: string, layout?: string | undefined) => {
  let requiredNamespaces: string[] = ["common"]

  if (layout === "docs") {
    requiredNamespaces = [...requiredNamespaces, 'page-developers-docs']
  }

  if (layout === 'use-cases') {
    requiredNamespaces = [...requiredNamespaces, "template-usecase", "learn-quizzes"]
  }

  if (layout === "upgrade") {
    requiredNamespaces = [...requiredNamespaces, "page-upgrades", "page-upgrades-index"]
  }

  if (layout === "tutorial") {
    requiredNamespaces = [...requiredNamespaces, "page-developers-tutorials"]
  }

  if (path.startsWith("/community")) {
    requiredNamespaces = [...requiredNamespaces, "page-community"]
  }

  if (path.startsWith("/energy-consumption")) {
    requiredNamespaces = [
      ...requiredNamespaces,
      "page-about",
      "page-what-is-ethereum",
    ]
  }

  if (path.startsWith("/glossary")) {
    requiredNamespaces = [...requiredNamespaces, "glossary"]
  }

  if (path.startsWith("/history")) {
    requiredNamespaces = [...requiredNamespaces, "page-history"]
  }

  if (path.startsWith("/nft")) {
    requiredNamespaces = [...requiredNamespaces, "learn-quizzes"]
  }

  if (path.startsWith("/staking")) {
    requiredNamespaces = [...requiredNamespaces, "page-staking"]
  }

<<<<<<< HEAD
  if (path.startsWith("/developers")) {
    requiredNamespaces = [...requiredNamespaces, "page-developers-index"]
  }

  if (path.startsWith("/developers/local-environment")) {
    requiredNamespaces = [...requiredNamespaces, "page-developers-local-environment"]
=======
  if (path.startsWith("/developers/docs/scaling")) {
    requiredNamespaces = [...requiredNamespaces, "page-layer-2"]
>>>>>>> 92ce1d85
  }

  // Quizzes
  // Note: Add any URL paths that have quizzes here
  if (
    path.startsWith("/nft") ||
    path.startsWith("/roadmap/merge") ||
    path.startsWith("/security")
  ) {
    requiredNamespaces = [...requiredNamespaces, "learn-quizzes"]
  }

  return requiredNamespaces
}
<|MERGE_RESOLUTION|>--- conflicted
+++ resolved
@@ -67,17 +67,16 @@
     requiredNamespaces = [...requiredNamespaces, "page-staking"]
   }
 
-<<<<<<< HEAD
   if (path.startsWith("/developers")) {
     requiredNamespaces = [...requiredNamespaces, "page-developers-index"]
   }
 
   if (path.startsWith("/developers/local-environment")) {
     requiredNamespaces = [...requiredNamespaces, "page-developers-local-environment"]
-=======
+  }
+
   if (path.startsWith("/developers/docs/scaling")) {
     requiredNamespaces = [...requiredNamespaces, "page-layer-2"]
->>>>>>> 92ce1d85
   }
 
   // Quizzes
