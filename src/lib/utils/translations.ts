--- conflicted
+++ resolved
@@ -61,10 +61,6 @@
 
   if (path === "/contributing/translation-program/contributors") {
     primaryNamespace = "page-contributing-translation-program-contributors"
-<<<<<<< HEAD
-    requiredNamespaces = [...requiredNamespaces, "page-languages"]
-=======
->>>>>>> 124a42e4
   }
 
   if (path.startsWith("/community")) {
