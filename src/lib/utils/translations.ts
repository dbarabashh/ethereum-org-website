--- conflicted
+++ resolved
@@ -75,13 +75,10 @@
     requiredNamespaces = [...requiredNamespaces, "page-developers-index"]
   }
 
-<<<<<<< HEAD
-=======
   if (path.startsWith("/developers/learning-tools")) {
     requiredNamespaces = [...requiredNamespaces, "page-developers-index", "page-developers-learning-tools"]
   }
 
->>>>>>> 59776e53
   if (path.startsWith("/developers/docs/scaling")) {
     requiredNamespaces = [...requiredNamespaces, "page-layer-2"]
   }
