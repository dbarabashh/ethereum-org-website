--- conflicted
+++ resolved
@@ -89,11 +89,7 @@
     primaryNamespace = "page-eth"
   }
 
-<<<<<<< HEAD
-  if (path.startsWith("/glossary")) {
-=======
-  if (path.startsWith("/glossary/") || path.startsWith("/dapps/")) {
->>>>>>> 2db4ea34
+  if (path.startsWith("/glossary/")) {
     requiredNamespaces = [...requiredNamespaces, "glossary"]
   }
 
@@ -178,10 +174,10 @@
 
   // Glossary tooltips
   if (
-    path.startsWith("/dapps") ||
-    path.startsWith("/layer-2") ||
-    path.startsWith("/wallets") ||
-    path.startsWith("/get-eth")
+    path.startsWith("/dapps/") ||
+    path.startsWith("/layer-2/") ||
+    path.startsWith("/wallets/") ||
+    path.startsWith("/get-eth/")
   ) {
     requiredNamespaces = [...requiredNamespaces, "glossary-tooltip"]
   }
