import i18nConfigs from "../../../i18n.config.json"
import { DEFAULT_LOCALE } from "../constants"
import { Lang } from "../types"

export const isLangRightToLeft = (lang: Lang): boolean => {
  const langConfig = i18nConfigs.filter((language) => language.code === lang)

  if (!langConfig.length)
    throw new Error("Language code not found in isLangRightToLeft")

  return langConfig[0].langDir === "rtl"
}

// Overwrites the default Persian numbering of the Farsi language to use Hindu-Arabic numerals (0-9)
// Context: https://github.com/ethereum/ethereum-org-website/pull/5490#pullrequestreview-892596553
export const getLocaleForNumberFormat = (locale: Lang): Lang =>
  locale === "fa" ? DEFAULT_LOCALE : locale

<<<<<<< HEAD
export const getRequiredNamespacesForPath = (
  path: string,
  layout?: string | undefined
) => {
  let requiredNamespaces: string[] = ["common"]

  if (layout === "use-cases") {
    requiredNamespaces = [
      ...requiredNamespaces,
      "template-usecase",
      "learn-quizzes",
    ]
=======
export const isLang = (lang: string) => {
  return i18nConfigs.map((language) => language.code).includes(lang)
} 

export const getRequiredNamespacesForPath = (path: string, layout?: string | undefined) => {
  let requiredNamespaces: string[] = ["common"]

  if (layout === "docs") {
    requiredNamespaces = [...requiredNamespaces, 'page-developers-docs']
  }

  if (layout === 'use-cases') {
    requiredNamespaces = [...requiredNamespaces, "template-usecase", "learn-quizzes"]
>>>>>>> 931cd20e
  }

  if (layout === "upgrade") {
    requiredNamespaces = [
      ...requiredNamespaces,
      "page-upgrades",
      "page-upgrades-index",
    ]
  }

  if (layout === "tutorial") {
    requiredNamespaces = [...requiredNamespaces, "page-developers-tutorials"]
  }

  if (path.startsWith("/community")) {
    requiredNamespaces = [...requiredNamespaces, "page-community"]
  }

  if (path.startsWith("/energy-consumption")) {
    requiredNamespaces = [
      ...requiredNamespaces,
      "page-about",
      "page-what-is-ethereum",
    ]
  }

  if (path.startsWith("/glossary")) {
    requiredNamespaces = [...requiredNamespaces, "glossary"]
  }

  if (path.startsWith("/history")) {
    requiredNamespaces = [...requiredNamespaces, "page-history"]
  }

  if (path.startsWith("/nft")) {
    requiredNamespaces = [...requiredNamespaces, "learn-quizzes"]
  }

  if (path.startsWith("/staking")) {
    requiredNamespaces = [...requiredNamespaces, "page-staking"]
  }

  if (path.startsWith("/developers/docs/scaling")) {
    requiredNamespaces = [...requiredNamespaces, "page-layer-2"]
  }

  // Quizzes
  // Note: Add any URL paths that have quizzes here
  if (
    path.startsWith("/nft") ||
    path.startsWith("/roadmap/merge") ||
    path.startsWith("/security") ||
    path.startsWith("/quizzes")
  ) {
    requiredNamespaces = [...requiredNamespaces, "learn-quizzes"]
  }

  return requiredNamespaces
}
<|MERGE_RESOLUTION|>--- conflicted
+++ resolved
@@ -16,12 +16,19 @@
 export const getLocaleForNumberFormat = (locale: Lang): Lang =>
   locale === "fa" ? DEFAULT_LOCALE : locale
 
-<<<<<<< HEAD
+export const isLang = (lang: string) => {
+  return i18nConfigs.map((language) => language.code).includes(lang)
+}
+
 export const getRequiredNamespacesForPath = (
   path: string,
   layout?: string | undefined
 ) => {
   let requiredNamespaces: string[] = ["common"]
+
+  if (layout === "docs") {
+    requiredNamespaces = [...requiredNamespaces, "page-developers-docs"]
+  }
 
   if (layout === "use-cases") {
     requiredNamespaces = [
@@ -29,21 +36,6 @@
       "template-usecase",
       "learn-quizzes",
     ]
-=======
-export const isLang = (lang: string) => {
-  return i18nConfigs.map((language) => language.code).includes(lang)
-} 
-
-export const getRequiredNamespacesForPath = (path: string, layout?: string | undefined) => {
-  let requiredNamespaces: string[] = ["common"]
-
-  if (layout === "docs") {
-    requiredNamespaces = [...requiredNamespaces, 'page-developers-docs']
-  }
-
-  if (layout === 'use-cases') {
-    requiredNamespaces = [...requiredNamespaces, "template-usecase", "learn-quizzes"]
->>>>>>> 931cd20e
   }
 
   if (layout === "upgrade") {
@@ -102,4 +94,4 @@
   }
 
   return requiredNamespaces
-}
+}