import fs from "fs"
import { join, extname } from "path"
import matter from "gray-matter"

import { Frontmatter } from "../types"

import { CONTENT_DIR } from "@/lib/constants"
import { generateTableOfContents } from "@/lib/utils/toc"
import type { ToCItem } from "@/lib/interfaces"

const CURRENT_CONTENT_DIR = join(process.cwd(), CONTENT_DIR)

const getPostSlugs = (dir: string, files: string[] = []) => {
  const contentDir = join(CURRENT_CONTENT_DIR, dir)
  // Temporal list of content pages allowed to be compiled
  // When a content page is migrated (and he components being used), should be added to this list
  const temporalAllowedPages = [
    "/about",
    "/bridges",
    "/community/code-of-conduct",
    "/community/events",
    "/community/support",
    "/energy-consumption",
    "/glossary",
    "/governance",
    "/guides/how-to-swap-tokens",
    "/history/",
    "/smart-contracts",
    "/whitepaper",
<<<<<<< HEAD
    "/defi",
    "/nft",
    "/dao",
    "/desci",
    "/refi",
    "/social-networks",
    "/decentralized-identity",
=======
    "/developers/tutorials/all-you-can-cache",
>>>>>>> 725e700e
  ]

  // Skip /translations dir for now until we set up i18n
  // Skip /developers dir for now until we set up required layout
  if (dir.includes("/translations")) return []

  // Get an array of all files and directories in the passed directory using
  // fs.readdirSync
  const fileList = fs.readdirSync(contentDir)

  // Create the full path of the file/directory by concatenating the passed directory and file/directory name
  for (const file of fileList) {
    const name = join(contentDir, file)

    // Check if the current file/directory is a directory using fs.statSync
    if (fs.statSync(name).isDirectory()) {
      // If it is a directory, recursively call the getFiles function with the
      // directory path and the files array
      const nestedDir = join(dir, file)
      getPostSlugs(nestedDir, files)
    } else {
      const fileExtension = extname(name)

      if (fileExtension === ".md") {
        // If it is a .md file (allowed content page), push the path to the files array
        for (const page of temporalAllowedPages) {
          const fullPagePath = join(CURRENT_CONTENT_DIR, page)
          if (name.includes(fullPagePath)) {
            files.push(
              name.replace(CURRENT_CONTENT_DIR, "").replace("/index.md", "")
            )
          }
        }
      }
    }
  }

  return files
}

// Removes {#...} from .md file so content can be parsed properly
const removeAnchorLinks = (mdContent: string) =>
  mdContent.replace(/{#.*?}/g, "").trim()

<<<<<<< HEAD
export interface PageContent {
  slug?: string
  content?: string
  tocItems?: Array<ToCItem>
  frontmatter?: Frontmatter
}

export const getContentBySlug = (
  slug: string,
  fields: string[] = []
): PageContent => {
=======
export const getContentBySlug = (slug: string) => {
>>>>>>> 725e700e
  const realSlug = `${slug}/index.md`
  const fullPath = join(CURRENT_CONTENT_DIR, realSlug)
  const fileContents = fs.readFileSync(fullPath, "utf8")
  const { data: frontmatter, content } = matter(fileContents)

<<<<<<< HEAD
  const items: PageContent = {}

  // Ensure only the minimal needed data is exposed
  fields.forEach((field) => {
    if (field === "slug") {
      items[field] = slug
    }

    if (field === "content") {
      items[field] = content
    }

    if (field === "tocItems") {
      items[field] = generateTableOfContents(content)
    }

    if (field === "frontmatter") {
      items[field] = frontmatter
    }
  })
=======
  type Items = {
    slug: string
    content: string
    frontmatter: Frontmatter
  }

  const items: Items = {
    slug,
    content: removeAnchorLinks(content),
    frontmatter,
  }
>>>>>>> 725e700e

  return items
}

<<<<<<< HEAD
export const getContent = (fields: string[] = []): Array<PageContent> => {
  const slugs = getPostSlugs(CONTENT_DIR)
  const content = slugs.map((slug) => getContentBySlug(slug as string, fields))
=======
export const getContent = (dir: string) => {
  const slugs = getPostSlugs(dir)
  const content = slugs.map(getContentBySlug)
>>>>>>> 725e700e

  return content
}<|MERGE_RESOLUTION|>--- conflicted
+++ resolved
@@ -27,7 +27,6 @@
     "/history/",
     "/smart-contracts",
     "/whitepaper",
-<<<<<<< HEAD
     "/defi",
     "/nft",
     "/dao",
@@ -35,9 +34,7 @@
     "/refi",
     "/social-networks",
     "/decentralized-identity",
-=======
     "/developers/tutorials/all-you-can-cache",
->>>>>>> 725e700e
   ]
 
   // Skip /translations dir for now until we set up i18n
@@ -78,77 +75,32 @@
   return files
 }
 
-// Removes {#...} from .md file so content can be parsed properly
-const removeAnchorLinks = (mdContent: string) =>
-  mdContent.replace(/{#.*?}/g, "").trim()
-
-<<<<<<< HEAD
-export interface PageContent {
-  slug?: string
-  content?: string
-  tocItems?: Array<ToCItem>
-  frontmatter?: Frontmatter
-}
-
-export const getContentBySlug = (
-  slug: string,
-  fields: string[] = []
-): PageContent => {
-=======
 export const getContentBySlug = (slug: string) => {
->>>>>>> 725e700e
   const realSlug = `${slug}/index.md`
   const fullPath = join(CURRENT_CONTENT_DIR, realSlug)
   const fileContents = fs.readFileSync(fullPath, "utf8")
   const { data: frontmatter, content } = matter(fileContents)
 
-<<<<<<< HEAD
-  const items: PageContent = {}
-
-  // Ensure only the minimal needed data is exposed
-  fields.forEach((field) => {
-    if (field === "slug") {
-      items[field] = slug
-    }
-
-    if (field === "content") {
-      items[field] = content
-    }
-
-    if (field === "tocItems") {
-      items[field] = generateTableOfContents(content)
-    }
-
-    if (field === "frontmatter") {
-      items[field] = frontmatter
-    }
-  })
-=======
   type Items = {
     slug: string
     content: string
     frontmatter: Frontmatter
+    tocItems: Array<ToCItem>
   }
 
   const items: Items = {
     slug,
-    content: removeAnchorLinks(content),
+    content,
     frontmatter,
+    tocItems: generateTableOfContents(content),
   }
->>>>>>> 725e700e
 
   return items
 }
 
-<<<<<<< HEAD
-export const getContent = (fields: string[] = []): Array<PageContent> => {
-  const slugs = getPostSlugs(CONTENT_DIR)
-  const content = slugs.map((slug) => getContentBySlug(slug as string, fields))
-=======
 export const getContent = (dir: string) => {
   const slugs = getPostSlugs(dir)
   const content = slugs.map(getContentBySlug)
->>>>>>> 725e700e
 
   return content
 }