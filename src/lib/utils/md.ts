import fs from "fs"
import { join, extname } from "path"
import matter from "gray-matter"

import { CONTENT_DIR } from "@/lib/constants"
import { generateTableOfContents } from "@/lib/utils/toc"
import type { PageContent } from "@/lib/interfaces"

const CURRENT_CONTENT_DIR = join(process.cwd(), CONTENT_DIR)

const getPostSlugs = (dir: string, files: string[] = []) => {
  const contentDir = join(CURRENT_CONTENT_DIR, dir)
  // Temporal list of content pages allowed to be compiled
  // When a content page is migrated (and he components being used), should be added to this list
  const temporalAllowedPages = [
    "/about",
    "/bridges",
    "/community/code-of-conduct",
    "/community/events",
    "/community/support",
    "/energy-consumption",
    "/glossary",
    "/governance",
    "/guides/how-to-swap-tokens",
    "/history/",
    "/smart-contracts",
    "/whitepaper",
    "/defi",
    "/nft",
    "/dao",
    "/desci",
    "/refi",
    "/social-networks",
    "/decentralized-identity",
<<<<<<< HEAD
    "/roadmap",
    "/roadmap/future-proofing",
    "/roadmap/scaling",
    "/roadmap/security",
    "/roadmap/user-experience",
=======
    "/developers/tutorials/all-you-can-cache",
>>>>>>> 7a8065f7
  ]

  // Skip /translations dir for now until we set up i18n
  // Skip /developers dir for now until we set up required layout
  if (dir.includes("/translations")) return []

  // Get an array of all files and directories in the passed directory using
  // fs.readdirSync
  const fileList = fs.readdirSync(contentDir)

  // Create the full path of the file/directory by concatenating the passed directory and file/directory name
  for (const file of fileList) {
    const name = join(contentDir, file)

    // Check if the current file/directory is a directory using fs.statSync
    if (fs.statSync(name).isDirectory()) {
      // If it is a directory, recursively call the getFiles function with the
      // directory path and the files array
      const nestedDir = join(dir, file)
      getPostSlugs(nestedDir, files)
    } else {
      const fileExtension = extname(name)

      if (fileExtension === ".md") {
        // If it is a .md file (allowed content page), push the path to the files array
        for (const page of temporalAllowedPages) {
          const fullPagePath = join(CURRENT_CONTENT_DIR, page)
          if (name.includes(fullPagePath)) {
            files.push(
              name.replace(CURRENT_CONTENT_DIR, "").replace("/index.md", "")
            )
          }
        }
      }
    }
  }

  return files
}

export const getContentBySlug = (slug: string) => {
  const realSlug = `${slug}/index.md`
  const fullPath = join(CURRENT_CONTENT_DIR, realSlug)
  const fileContents = fs.readFileSync(fullPath, "utf8")
  const { data: frontmatter, content } = matter(fileContents)

  const items: PageContent = {
    slug,
    content,
    frontmatter,
    tocItems: generateTableOfContents(content),
  }

  return items
}

export const getContent = (dir: string) => {
  const slugs = getPostSlugs(dir)
  const content = slugs.map(getContentBySlug)

  return content
}<|MERGE_RESOLUTION|>--- conflicted
+++ resolved
@@ -32,15 +32,12 @@
     "/refi",
     "/social-networks",
     "/decentralized-identity",
-<<<<<<< HEAD
     "/roadmap",
     "/roadmap/future-proofing",
     "/roadmap/scaling",
     "/roadmap/security",
     "/roadmap/user-experience",
-=======
     "/developers/tutorials/all-you-can-cache",
->>>>>>> 7a8065f7
   ]
 
   // Skip /translations dir for now until we set up i18n
