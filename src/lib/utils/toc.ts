--- conflicted
+++ resolved
@@ -89,14 +89,10 @@
  * @param h Heading level being parsed (2 for h2, 3 for h3, 4 for h4), starting with 2
  * @returns Array of `Item` objects parsed from the headings
  */
-<<<<<<< HEAD
-const addHeadingsAsItems = (headings: Array<string>, h = 3): Array<ToCItem> => {
-=======
 const addHeadingsAsItems = (
   headings: Array<SourceHeadingItem>,
-  h = 2
+  h = 3
 ): Array<ToCItem> => {
->>>>>>> 729426d1
   const items: Array<ToCItem> = []
   const depths: number[] = headings.map(({ depth }) => depth)
   depths.forEach((depth, i): void => {
