--- conflicted
+++ resolved
@@ -1,27 +1,5 @@
 import { Lang } from "../types"
 
-<<<<<<< HEAD
-export const INVALID_DATETIME = "Invalid DateTime"
-
-export const getLocaleTimestamp = (locale: Lang, timestamp: string) => {
-  let localeTimestamp = DateTime.fromSQL(timestamp)
-    .setLocale(locale)
-    .toLocaleString(DateTime.DATE_FULL)
-
-  // Fallback to ISO
-  if (localeTimestamp === INVALID_DATETIME) {
-    localeTimestamp = DateTime.fromISO(timestamp)
-      .setLocale(locale)
-      .toLocaleString(DateTime.DATE_FULL)
-  }
-  return localeTimestamp
-}
-
-export const getLocaleFormattedDate = (locale: Lang, date: string) => {
-  const walletLastUpdatedDate = new Date(date)
-
-  return new Intl.DateTimeFormat(locale).format(walletLastUpdatedDate)
-=======
 export const getLocaleTimestamp = (
   locale: Lang,
   timestamp: string,
@@ -36,5 +14,10 @@
     } as Intl.DateTimeFormatOptions)
   const date = new Date(timestamp)
   return new Intl.DateTimeFormat(locale, opts).format(date)
->>>>>>> 127e8f22
+}
+
+export const getLocaleFormattedDate = (locale: Lang, date: string) => {
+  const walletLastUpdatedDate = new Date(date)
+
+  return new Intl.DateTimeFormat(locale).format(walletLastUpdatedDate)
 }