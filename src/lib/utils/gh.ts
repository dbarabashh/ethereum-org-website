import fs from "fs"
import { join } from "path"
import { execSync } from "child_process"

<<<<<<< HEAD
import { CONTENT_DIR, DEFAULT_LOCALE, TRANSLATIONS_DIR } from "../constants"
=======
import {
  CONTENT_DIR,
  DEFAULT_LOCALE,
  GITHUB_LAST_DEPLOY_URL,
  TRANSLATIONS_DIR,
} from "@/lib/constants"
import { gitHubAuthHeaders } from "@/hooks/useClientSideGitHubContributors"
>>>>>>> f6bc8058

// This util filters the git log to get the file last commit info, and then the commit date (last update)
export const getLastModifiedDate = (slug: string, locale: string) => {
  const translatedContentPath = join(TRANSLATIONS_DIR, locale, slug, "index.md")
  const contentIsNotTranslated = !fs.existsSync(translatedContentPath)
  let filePath = ""

  if (locale === DEFAULT_LOCALE || contentIsNotTranslated) {
    // Use git log data from english content
    filePath = join(CONTENT_DIR, slug, "index.md")
  } else {
    // Use git log data from translated content
    filePath = join(TRANSLATIONS_DIR, locale, slug, "index.md")
  }

  // git command to show file last commit info
  const gitCommand = `git log -1 -- ${filePath}`
  // Execute git command and parse result to string
  const logInfo = execSync(gitCommand).toString()
  // Filter commit date in log and return date using ISOString format (same that GH API uses)
  const lastCommitDate = logInfo
    .split("\n")
    .filter((x) => x.startsWith("Date: "))[0]
    .slice("Date:".length)
    .trim()

  return new Date(lastCommitDate).toISOString()
<<<<<<< HEAD
=======
}

export const getLastDeployDate = async () => {
  try {
    // Fetch data from closed PRs made to the master branch
    const response = await fetch(GITHUB_LAST_DEPLOY_URL, gitHubAuthHeaders)
    const pullRequests = await response.json()

    // Get the `merged_at` date (deployment date) from last deploy PR made to the master branch
    const deploys = pullRequests.filter(({ title }: { title: string }) =>
      title.toLowerCase().includes("deploy")
    )

    if (deploys.length <= 0) throw new Error("No deploy PRs found")
    const lastDeployDate: string = deploys[0].merged_at

    return lastDeployDate
  } catch (err) {
    console.error(err)
    // If API fetch fails, use current date as fallback date
    return new Date().toISOString()
  }
>>>>>>> f6bc8058
}<|MERGE_RESOLUTION|>--- conflicted
+++ resolved
@@ -2,17 +2,13 @@
 import { join } from "path"
 import { execSync } from "child_process"
 
-<<<<<<< HEAD
-import { CONTENT_DIR, DEFAULT_LOCALE, TRANSLATIONS_DIR } from "../constants"
-=======
 import {
   CONTENT_DIR,
   DEFAULT_LOCALE,
-  GITHUB_LAST_DEPLOY_URL,
   TRANSLATIONS_DIR,
 } from "@/lib/constants"
+
 import { gitHubAuthHeaders } from "@/hooks/useClientSideGitHubContributors"
->>>>>>> f6bc8058
 
 // This util filters the git log to get the file last commit info, and then the commit date (last update)
 export const getLastModifiedDate = (slug: string, locale: string) => {
@@ -40,29 +36,4 @@
     .trim()
 
   return new Date(lastCommitDate).toISOString()
-<<<<<<< HEAD
-=======
-}
-
-export const getLastDeployDate = async () => {
-  try {
-    // Fetch data from closed PRs made to the master branch
-    const response = await fetch(GITHUB_LAST_DEPLOY_URL, gitHubAuthHeaders)
-    const pullRequests = await response.json()
-
-    // Get the `merged_at` date (deployment date) from last deploy PR made to the master branch
-    const deploys = pullRequests.filter(({ title }: { title: string }) =>
-      title.toLowerCase().includes("deploy")
-    )
-
-    if (deploys.length <= 0) throw new Error("No deploy PRs found")
-    const lastDeployDate: string = deploys[0].merged_at
-
-    return lastDeployDate
-  } catch (err) {
-    console.error(err)
-    // If API fetch fails, use current date as fallback date
-    return new Date().toISOString()
-  }
->>>>>>> f6bc8058
 }