import type { CommitHistory, FileContributor } from "@/lib/types"

import {
  CONTENT_DIR,
  GITHUB_COMMITS_URL,
  OLD_CONTENT_DIR,
} from "@/lib/constants"

async function fetchWithRateLimit(
  filepath: string
): Promise<Record<any, any>[]> {
  const url = new URL(GITHUB_COMMITS_URL)
  url.searchParams.set("path", filepath)
  url.searchParams.set("sha", "master")

  const gitHubToken = process.env.GITHUB_TOKEN_READ_ONLY

  // If no token available, return empty array
  if (!gitHubToken) return []

  while (true) {
    const response = await fetch(url.href, {
      headers: { Authorization: `token ${gitHubToken}` },
    })

    if (
      response.status === 403 &&
      response.headers.get("X-RateLimit-Remaining") === "0"
    ) {
      const resetTime = response.headers.get("X-RateLimit-Reset") as string
      const waitTime = +resetTime - Math.floor(Date.now() / 1000)
      console.log(`Rate limit exceeded, waiting for ${waitTime} seconds`)
      await new Promise((resolve) => setTimeout(resolve, waitTime * 1000))
      continue
    }

    if (!response.ok) throw new Error(response.statusText)
    const json = await response.json()
    if (!Array.isArray(json)) {
      console.warn("Unexpected response from GitHub API", json)
      return []
    }
    return json
  }
}

// Fetch commit history and save it to a JSON file
export const fetchAndCacheGitContributors = async (
<<<<<<< HEAD
  mdDir: string
): Promise<FileContributor[]> => {
  const filepath = join("/", mdDir, "index.md")

  // Load cache
  let commitHistory = {}
  if (fs.existsSync(GIT_CONTRIBUTOR_CACHE_JSON)) {
    try {
      commitHistory = JSON.parse(
        fs.readFileSync(GIT_CONTRIBUTOR_CACHE_JSON, "utf8")
      )
    } catch (error) {
      console.error(
        `Error reading commit history cache for filepath ${filepath}`,
        error
      )
    }
  }

=======
  filepath: string,
  cache: CommitHistory
) => {
>>>>>>> ea4fcbaf
  // First, check cache for existing commit history for English version (despite locale)
  if (cache[filepath]) return cache[filepath]

  // Fetch and save commit history for file
  const history = (await fetchWithRateLimit(filepath)) || []
  const legacyHistory =
    (await fetchWithRateLimit(
      filepath.replace(CONTENT_DIR, OLD_CONTENT_DIR)
    )) || []

  // Transform commitHistory
  const contributors = [...history, ...legacyHistory]
    .filter(({ author }) => !!author)
    .map((contribution: Record<any, any>) => {
      const { login, avatar_url, html_url } = contribution.author
      const { date } = contribution.commit.author
      return { login, avatar_url, html_url, date }
    }) as FileContributor[]

  // Remove duplicates from same login
  const uniqueContributors = contributors.filter(
    (contributor, index, self) =>
      index === self.findIndex((t) => t.login === contributor.login)
  )

  // Amend to cache
  cache[filepath] = uniqueContributors

  return uniqueContributors
}<|MERGE_RESOLUTION|>--- conflicted
+++ resolved
@@ -46,31 +46,9 @@
 
 // Fetch commit history and save it to a JSON file
 export const fetchAndCacheGitContributors = async (
-<<<<<<< HEAD
-  mdDir: string
-): Promise<FileContributor[]> => {
-  const filepath = join("/", mdDir, "index.md")
-
-  // Load cache
-  let commitHistory = {}
-  if (fs.existsSync(GIT_CONTRIBUTOR_CACHE_JSON)) {
-    try {
-      commitHistory = JSON.parse(
-        fs.readFileSync(GIT_CONTRIBUTOR_CACHE_JSON, "utf8")
-      )
-    } catch (error) {
-      console.error(
-        `Error reading commit history cache for filepath ${filepath}`,
-        error
-      )
-    }
-  }
-
-=======
   filepath: string,
   cache: CommitHistory
 ) => {
->>>>>>> ea4fcbaf
   // First, check cache for existing commit history for English version (despite locale)
   if (cache[filepath]) return cache[filepath]
 
