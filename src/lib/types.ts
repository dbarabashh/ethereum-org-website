--- conflicted
+++ resolved
@@ -15,6 +15,7 @@
 } from "@/lib/interfaces"
 
 import type { CallToActionProps } from "@/components/Hero/CallToAction"
+import { ImageProps } from "@/components/Image"
 
 import { layoutMapping } from "@/pages/[...slug]"
 
@@ -219,14 +220,14 @@
   callback: (toc: TocNodeType) => void
 }
 
-<<<<<<< HEAD
 export type CommonHeroProps = {
-  heroImgSrc: string
+  heroImgSrc: ImageProps["src"]
   header: string
   title: string
   description: string
   buttons?: [CallToActionProps, CallToActionProps?]
-=======
+}
+
 // Learning Tools
 
 export interface LearningTool {
@@ -242,5 +243,4 @@
 
 export interface LearningToolsCardGridProps {
   category: Array<LearningTool>
->>>>>>> a216dbec
 }