--- conflicted
+++ resolved
@@ -348,14 +348,13 @@
   apiProvider: string
 }
 
-<<<<<<< HEAD
 export type SimulatorNavProps = {
   nav: SimulatorNav
 }
 
 export type PhoneScreenProps = SimulatorNavProps & {
   ctaLabel: string
-=======
+}
 export type CommunityConference = {
   title: string
   to: string
@@ -363,5 +362,4 @@
   description: string
   startDate: string
   endDate: string
->>>>>>> a19b5bdd
 }