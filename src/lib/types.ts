--- conflicted
+++ resolved
@@ -402,7 +402,6 @@
   endDate: string
 }
 
-<<<<<<< HEAD
 // Translation progress data
 type TranslationProgressSummary = {
   total: number
@@ -417,7 +416,8 @@
   phrases: TranslationProgressSummary
   translationProgress: number
   approvalProgress: number
-=======
+}
+
 type TranslatedStats = {
   tmMatch: number
   default: number
@@ -464,5 +464,4 @@
       approvalCosts: TranslatedStats
     }>
   }>
->>>>>>> 722ff369
 }