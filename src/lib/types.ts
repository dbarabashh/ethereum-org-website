--- conflicted
+++ resolved
@@ -20,11 +20,8 @@
 import type { CallToActionProps } from "@/components/Hero/CallToAction"
 import type { SimulatorNav } from "@/components/Simulator/interfaces"
 
-<<<<<<< HEAD
+import chains from "@/data/chains"
 import { Rollup, Rollups } from "@/data/layer-2/layer-2"
-=======
-import chains from "@/data/chains"
->>>>>>> 8b4f6736
 import allQuizData from "@/data/quizzes"
 import allQuestionData from "@/data/quizzes/questionBank"
 
@@ -635,6 +632,8 @@
 
 export type ChainName = (typeof chains)[number]["name"]
 
+export type NonEVMChainName = "Starknet"
+
 // Wallets
 export type WalletData = {
   last_updated: string
@@ -670,7 +669,7 @@
   swaps: boolean
   multichain?: boolean
   layer_2: boolean
-  supported_chains?: ChainName[]
+  supported_chains?: (ChainName | NonEVMChainName)[]
   gas_fee_customization: boolean
   ens_support: boolean
   erc_20_support: boolean
@@ -682,7 +681,6 @@
   documentation: string
   mpc?: boolean
   new_to_crypto?: boolean
-  networks_supported: string[]
 }
 
 export type Wallet = WalletData & {
