--- conflicted
+++ resolved
@@ -1,14 +1,7 @@
-<<<<<<< HEAD
 import type { ReactElement, ReactNode } from "react"
 import type { NextPage } from "next"
 import type { AppProps } from "next/app"
 import type { Options } from "mdast-util-toc"
-=======
-import { ReactElement, ReactNode } from "react"
-import { Options } from "mdast-util-toc"
-import { NextPage } from "next"
-import { AppProps } from "next/app"
->>>>>>> d4b7071e
 
 import type {
   DocsFrontmatter,
@@ -205,8 +198,8 @@
 export type TocNodeType =
   | ToCNodeEntry
   | {
-    items: TocNodeType[]
-  }
+      items: TocNodeType[]
+    }
 
 export type ToCItem = {
   title: string
