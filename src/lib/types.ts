--- conflicted
+++ resolved
@@ -170,28 +170,6 @@
   callback: (toc: TocNodeType) => void
 }
 
-<<<<<<< HEAD
-type CrowdinUser = {
-  totalCosts: number
-  username: string
-  fullName: string
-  avatarUrl: string
-}
-
-type LanguageCostSummary = {
-  language: {
-    totalCosts: number
-    name: string
-  }
-}
-
-export type CrowdinData = {
-  user: CrowdinUser
-  languages: LanguageCostSummary[]
-}
-
-=======
->>>>>>> f42f5d77
 export type CommonHeroProps = {
   heroImgSrc: string
   header: string
