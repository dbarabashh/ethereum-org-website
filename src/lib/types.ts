--- conflicted
+++ resolved
@@ -1,6 +1,7 @@
-import { ReactElement, ReactNode } from "react"
-import { NextPage } from "next"
-import { AppProps } from "next/app"
+import type { ReactElement, ReactNode } from "react"
+import type { NextPage } from "next"
+import type { AppProps } from "next/app"
+import type { Options } from "mdast-util-toc"
 
 import type {
   DocsFrontmatter,
@@ -11,7 +12,6 @@
   UpgradeFrontmatter,
   UseCasesFrontmatter,
 } from "@/lib/interfaces"
-import { Options } from "mdast-util-toc"
 
 export type ChildOnlyProp = { children?: ReactNode }
 
@@ -186,9 +186,8 @@
 /**
  * Table of contents
  */
-<<<<<<< HEAD
 export type SourceHeadingItem = { depth: number; id: string; label: string }
-=======
+
 export type ToCNodeEntry = {
   url?: string
   title?: string
@@ -197,20 +196,16 @@
 export type TocNodeType =
   | ToCNodeEntry
   | {
-      items: TocNodeType[]
-    }
->>>>>>> 931cd20e
+    items: TocNodeType[]
+  }
 
 export type ToCItem = {
   title: string
   url: string
   items?: ToCItem[]
-<<<<<<< HEAD
-=======
 }
 
 export type IRemarkTocOptions = {
   maxDepth?: Options["maxDepth"]
   callback: (toc: TocNodeType) => void
->>>>>>> 931cd20e
 }