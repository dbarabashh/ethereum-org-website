import { ReportsModel } from "@crowdin/crowdin-api-client"

import { NavSectionKey } from "@/components/Nav/types"

import i18nConfig from "../../i18n.config.json"

export const OLD_CONTENT_DIR = "src/content"
export const CONTENT_DIR = "public/content"
export const TRANSLATIONS_DIR = "public/content/translations"
export const TRANSLATED_IMAGES_DIR = "/content/translations"
export const PLACEHOLDER_IMAGE_DIR = "src/data/placeholders"
export const INTL_JSON_DIR = "src/intl"

// i18n
export const DEFAULT_LOCALE = "en"
export const FAKE_LOCALE = "default"
// Sorted list of supported locales codes, defined in `i18n.config.json`
const BUILD_LOCALES = process.env.BUILD_LOCALES
export const LOCALES_CODES = BUILD_LOCALES
  ? BUILD_LOCALES.split(",")
  : i18nConfig.map(({ code }) => code)

// Site urls
export const SITE_URL = "https://ethereum.org"
export const DISCORD_PATH = "/discord/"
export const EDIT_CONTENT_URL = `https://github.com/ethereum/ethereum-org-website/tree/dev/`
export const MAIN_CONTENT_ID = "main-content"
export const WEBSITE_EMAIL = "website@ethereum.org"
export const DEFAULT_OG_IMAGE = "/home/hero.png"

// Config
export const CONTENT_IMAGES_MAX_WIDTH = 800
export const GITHUB_BASE_API =
  "https://api.github.com/repos/ethereum/ethereum-org-website"
export const GITHUB_COMMITS_URL = GITHUB_BASE_API + "/commits"
export const GITHUB_URL = `https://github.com/`
export const COINGECKO_API_BASE_URL =
  "https://api.coingecko.com/api/v3/coins/markets?vs_currency=usd&category="
export const COINGECKO_API_URL_PARAMS =
  "&order=market_cap_desc&per_page=100&page=1&sparkline=false"
export const BASE_TIME_UNIT = 3600 // 1 hour

// Quiz Hub
export const PROGRESS_BAR_GAP = "4px"
export const PASSING_QUIZ_SCORE = 65
export const USER_STATS_KEY = "quizzes-stats"
export const INITIAL_QUIZ = "what-is-ethereum"
export const TOTAL_QUIZ_QUESTIONS_ANSWERED = 100000
export const TOTAL_QUIZ_AVERAGE_SCORE = 67.4
export const TOTAL_QUIZ_RETRY_RATE = 15.6

// Crowdin
export const CROWDIN_PROJECT_ID = 363359
export const CROWDIN_API_MAX_LIMIT = 500
export const FIRST_CROWDIN_CONTRIBUTION_DATE = "2019-07-01T00:00:00+00:00"
export const REGULAR_RATES: ReportsModel.RegularRate[] = [
  {
    mode: "tm_match",
    value: 1.01,
  },
  {
    mode: "no_match",
    value: 1.01,
  },
]

export const languagePathRootRegExp = /^.+\/content\/translations\/[a-z\-]*\//

// Metrics
export const DAYS_TO_FETCH = 90
export const RANGES = ["30d", "90d"] as const
export const BEACONCHA_IN_URL = "https://beaconcha.in/"
export const ETHERSCAN_API_URL = "https://api.etherscan.io"

export const NAV_BAR_PX_HEIGHT = "75px"
export const FROM_QUERY = "from"

/**
 * Navigation
 */

// Determines the order of sections in the menu
export const SECTION_LABELS: NavSectionKey[] = [
  "learn",
  "use",
  "build",
  "participate",
  "research",
]

<<<<<<< HEAD
export const MAIN_NAV_ID = "main-navigation"
=======
// Glossary Definition Component
export const DEFAULT_GLOSSARY_NS = "glossary"

export const NAV_PY = 4
>>>>>>> 299715d2
<|MERGE_RESOLUTION|>--- conflicted
+++ resolved
@@ -72,12 +72,14 @@
 export const BEACONCHA_IN_URL = "https://beaconcha.in/"
 export const ETHERSCAN_API_URL = "https://api.etherscan.io"
 
-export const NAV_BAR_PX_HEIGHT = "75px"
-export const FROM_QUERY = "from"
-
 /**
  * Navigation
  */
+
+export const MAIN_NAV_ID = "main-navigation"
+export const NAV_BAR_PX_HEIGHT = "75px"
+export const FROM_QUERY = "from"
+export const NAV_PY = 4
 
 // Determines the order of sections in the menu
 export const SECTION_LABELS: NavSectionKey[] = [
@@ -88,11 +90,5 @@
   "research",
 ]
 
-<<<<<<< HEAD
-export const MAIN_NAV_ID = "main-navigation"
-=======
 // Glossary Definition Component
-export const DEFAULT_GLOSSARY_NS = "glossary"
-
-export const NAV_PY = 4
->>>>>>> 299715d2
+export const DEFAULT_GLOSSARY_NS = "glossary"