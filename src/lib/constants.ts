--- conflicted
+++ resolved
@@ -88,9 +88,7 @@
   "research",
 ]
 
-<<<<<<< HEAD
 // Glossary Definition Component
 export const DEFAULT_GLOSSARY_NS = "glossary"
-=======
-export const NAV_PY = 4
->>>>>>> 6fe80ecd
+
+export const NAV_PY = 4