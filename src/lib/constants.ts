--- conflicted
+++ resolved
@@ -55,13 +55,11 @@
 
 export const languagePathRootRegExp = /^.+\/content\/translations\/[a-z\-]*\//
 
-<<<<<<< HEAD
 // Metrics
 export const DAYS_TO_FETCH = 90
 export const RANGES = ["30d", "90d"] as const
 export const BEACONCHA_IN_URL = "https://beaconcha.in/"
 export const ETHERSCAN_API_URL = "https://api.etherscan.io"
-=======
+
 export const NAV_BAR_PX_HEIGHT = "75px"
-export const FROM_QUERY = "from"
->>>>>>> c2795192
+export const FROM_QUERY = "from"