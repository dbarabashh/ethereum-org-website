--- conflicted
+++ resolved
@@ -17,16 +17,9 @@
 
 // Config
 export const CONTENT_IMAGES_MAX_WIDTH = 800
-<<<<<<< HEAD
-export const LAST_COMMIT_BASE_URL =
-  "https://api.github.com/repos/ethereum/ethereum-org-website/commits"
-=======
 export const GITHUB_BASE_API =
   "https://api.github.com/repos/ethereum/ethereum-org-website"
 export const GITHUB_COMMITS_URL = GITHUB_BASE_API + "/commits"
-export const GITHUB_LAST_DEPLOY_URL =
-  GITHUB_BASE_API + "/pulls?base=master&state=closed"
->>>>>>> f6bc8058
 
 // Quiz Hub
 export const PROGRESS_BAR_GAP = "4px"
