import type { BlockContent, DefinitionContent, ListItem } from "mdast"
import { toc } from "mdast-util-toc"
import type { List, Nodes } from "mdast-util-toc/lib"
import type { Plugin } from "unified"
import { visit } from "unist-util-visit"

import type { IRemarkTocOptions, ToCMapItem, ToCNodeEntry, TocNodeType } from "@/lib/types"

const remarkInferToc: Plugin<[IRemarkTocOptions]> = (options) => {
  const { callback, maxDepth }: IRemarkTocOptions = {
    maxDepth: 6,
    ...options,
  }

  const processToC = (
<<<<<<< HEAD
    node: BlockContent | DefinitionContent | ListItem | ToCMapItem | null,
=======
    node: BlockContent | DefinitionContent | ListItem | List | null,
>>>>>>> 33e44c67
    current: TocNodeType
  ): TocNodeType => {
    if (!node) {
      return {}
    }

    switch (node.type) {
      case `paragraph`: {
        const typedCurrent = current as ToCNodeEntry

        visit(node, (item) => {
          if (item.type === `link`) {
            typedCurrent.url = item.url
          }
          if (item.type === `text` || item.type === `inlineCode`) {
            if (typedCurrent.title) {
              typedCurrent.title += item.value
            } else {
              typedCurrent.title = item.value
            }
          }
        })

        return current
      }

      case `list`: {
        const typedCurrent = current as { items: Array<TocNodeType> }

        typedCurrent.items = node.children.map((item) => processToC(item, {}))

        return typedCurrent
      }

      case `listItem`: {
        if (node.children.length) {
          const heading = processToC(node.children[0], {})

          if (node.children.length > 1) {
            processToC(node.children[1], heading)
          }

          return heading
        }
      }

      default:
        return {}
    }
  }

  return (tree) => {
    const generatedToC = toc(tree as Nodes, { maxDepth })

    if (generatedToC.map) {
      const processedToC = processToC(generatedToC.map, {})
      callback(processedToC)
    }
  }
}

export default remarkInferToc<|MERGE_RESOLUTION|>--- conflicted
+++ resolved
@@ -4,7 +4,7 @@
 import type { Plugin } from "unified"
 import { visit } from "unist-util-visit"
 
-import type { IRemarkTocOptions, ToCMapItem, ToCNodeEntry, TocNodeType } from "@/lib/types"
+import type { IRemarkTocOptions, ToCNodeEntry, TocNodeType } from "@/lib/types"
 
 const remarkInferToc: Plugin<[IRemarkTocOptions]> = (options) => {
   const { callback, maxDepth }: IRemarkTocOptions = {
@@ -13,11 +13,7 @@
   }
 
   const processToC = (
-<<<<<<< HEAD
-    node: BlockContent | DefinitionContent | ListItem | ToCMapItem | null,
-=======
     node: BlockContent | DefinitionContent | ListItem | List | null,
->>>>>>> 33e44c67
     current: TocNodeType
   ): TocNodeType => {
     if (!node) {
