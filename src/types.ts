import { IGatsbyImageData } from "gatsby-plugin-image"

import type { Messages } from "./interfaces"
import type { Lang } from "./utils/languages"
import { TranslationKey } from "./utils/translations"

export type Intl = {
  language: Lang
  languages: Array<Lang>
  defaultLanguage: Lang
  messages: Messages
  routed: boolean
  originalPath: string
  redirect: boolean
}

export type Context = {
  slug: string
  relativePath?: string
  language: Lang
  ignoreTranslationBanner?: boolean
  isOutdated: boolean
  isLegal?: boolean
  isDefaultLang?: boolean
  isContentEnglish?: boolean

  // gatsby i18n theme context
  locale: Lang
  hrefLang: string
  originalPath: string
  dateFormat: string
}

export interface DeveloperDocsLink {
  id: TranslationKey
  to: string
  path: string
  description: TranslationKey
  items: Array<DeveloperDocsLink>
}

export type Direction = "rtl" | "ltr" | "auto"

export type ForbidOptional<T = {}> = {
  [P in keyof T]?: never
}

type OptionalImageProp = {
  image: IGatsbyImageData
  alt: string
}

type ForbidOptionalImageProp = ForbidOptional<OptionalImageProp>

export type ImageProp = OptionalImageProp | ForbidOptionalImageProp

<<<<<<< HEAD
/**
 * Quiz data types
 */
export interface AnswerChoice {
  answerId: string
  isCorrect: boolean
}

export interface Answer {
  id: string
  label: string
  explanation: string
  moreInfoLabel?: string
  moreInfoUrl?: string
}

export interface RawQuestion {
  prompt: string
  answers: Array<Answer>
  correctAnswerId: string // Answer.id
}

export interface Question extends RawQuestion {
  id: string // 0a001 || Hash of prompt??
}

export interface QuestionBank {
  [key: string]: RawQuestion
}

export interface RawQuiz {
  // id: string // Use "key" from Quizzes as ID instead
  title: string
  questions: Array<string> // TODO: Force to be an array of questionID's
}

export interface Quiz {
  title: string
  questions: Array<Question>
}

export interface RawQuizzes {
  [key: string]: RawQuiz
=======
export interface LearningTool {
  name: string
  description: TranslationKey
  url: string
  image: IGatsbyImageData | string
  alt: TranslationKey
  background: string
  subjects: Array<string>
  locales?: Array<Lang>
}

export interface LearningToolsCardGridProps {
  category: Array<LearningTool>
>>>>>>> 287aa2ff
}<|MERGE_RESOLUTION|>--- conflicted
+++ resolved
@@ -54,7 +54,21 @@
 
 export type ImageProp = OptionalImageProp | ForbidOptionalImageProp
 
-<<<<<<< HEAD
+export interface LearningTool {
+  name: string
+  description: TranslationKey
+  url: string
+  image: IGatsbyImageData | string
+  alt: TranslationKey
+  background: string
+  subjects: Array<string>
+  locales?: Array<Lang>
+}
+
+export interface LearningToolsCardGridProps {
+  category: Array<LearningTool>
+}
+
 /**
  * Quiz data types
  */
@@ -98,19 +112,4 @@
 
 export interface RawQuizzes {
   [key: string]: RawQuiz
-=======
-export interface LearningTool {
-  name: string
-  description: TranslationKey
-  url: string
-  image: IGatsbyImageData | string
-  alt: TranslationKey
-  background: string
-  subjects: Array<string>
-  locales?: Array<Lang>
-}
-
-export interface LearningToolsCardGridProps {
-  category: Array<LearningTool>
->>>>>>> 287aa2ff
 }