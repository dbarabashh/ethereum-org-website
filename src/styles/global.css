@tailwind base;
@tailwind components;
@tailwind utilities;

@import "@docsearch/css";
@import "@/styles/colors.css";
@import "@/styles/semantic-tokens.css";
@import "@/styles/fonts.css";
@import "@/styles/docsearch.css";

@layer base {
  :root {
    --font-inter: Inter, sans-serif;
    --font-mono: "IBM Plex Mono", Courier, monospace;

    /* Semantic Colors: Light mode */
    /* ! Deprecating primary-light */
    --primary-light: var(--blue-100);
    /* ! Deprecating primary-dark */
    --primary-dark: var(--blue-700);

<<<<<<< HEAD
    /* ! Deprecating neutral */
    --neutral: var(--white);

    /* Complementary Set */
    --attention: var(--yellow-500);
    --attention-light: var(--yellow-200);
    --attention-outline: var(--attention);

    /* ? Keep "error" or rename to "fail" ? */
    --error: var(--red-500);
    --error-light: var(--red-100);
    --error-outline: var(--error);
    /* ! Deprecating error-neutral */
    --error-neutral: var(--red-100);

    --success: var(--green-500);
    --success-light: var(--green-100);
    --success-outline: var(--success);
    /* ! Deprecating success-neutral */
    --success-neutral: var(--green-100);

=======
>>>>>>> 22d1f7e9
    /* Misc sematics: light mode */
    --tooltip-shadow: rgba(0, 0, 0, 0.24);
    --switch-background: var(--gray-300);
    --hub-hero-content: rgba(255, 255, 255, 0.8);
    --gradient-main: linear-gradient(
      102.7deg,
      rgba(185, 185, 241, 0.2) 0%,
      rgba(84, 132, 234, 0.2) 51.56%,
      rgba(58, 142, 137, 0.2) 100%
    );
    --feedback-gradient: var(--gradient-main);
    --table-box-shadow: 0 14px 66px rgba(0, 0, 0, 0.07),
      0 10px 17px rgba(0, 0, 0, 0.03), 0 4px 7px rgba(0, 0, 0, 0.05);
    --table-item-box-shadow: 0 1px 1px rgba(0, 0, 0, 0.1);

    --gradient-banner: radial-gradient(
      155% 100% at 50% 0%,
      rgba(201, 179, 245, 0.16) 0%,
      rgba(201, 179, 245, 0.48) 33%,
      rgba(136, 170, 241, 0.16) 66%,
      rgba(255, 255, 255, 0) 100%
    );

    --banner-grid-gradient: linear-gradient(
      90deg,
      rgba(127, 127, 213, 0.2) 0%,
      rgba(132, 145, 221, 0.2) 50%,
      rgba(145, 234, 228, 0.2) 100%
    );
    --search-background: var(--background);
  }

  .dark {
    /* Semantic Colors: Dark mode */
    /* ! Deprecating primary-light */
    --primary-light: hsla(var(--orange-100));
    /* ! Deprecating primary-dark */
    --primary-dark: hsla(var(--orange-800));

    /* Misc sematics: dark mode */
    --tooltip-shadow: rgba(255, 255, 255, 0.24);
    --switch-background: rgba(255, 255, 255, 0.24);
    --hub-hero-content: rgba(34, 34, 34, 0.8);
    --gradient-main: linear-gradient(
      102.7deg,
      rgba(185, 185, 241, 0.2) 0%,
      rgba(84, 132, 234, 0.2) 51.56%,
      rgba(58, 142, 137, 0.2) 100%
    );
    --feedback-gradient: linear-gradient(
      83.46deg,
      #2c2c32 7.03%,
      #44404d 52.42%,
      #303038 98.77%
    );
    --table-box-shadow: 0 14px 66px hsla(0, 0%, 96.1%, 0.07),
      0 10px 17px hsla(0, 0%, 96.1%, 0.03), 0 4px 7px hsla(0, 0%, 96.1%, 0.05);
    --table-item-box-shadow: 0 1px 1px hsla(0, 0%, 100%, 0.1);
    --banner-grid-gradient: linear-gradient(
      90deg,
      rgba(172, 182, 229, 0.08) 0%,
      rgba(134, 253, 232, 0.08) 100%
    );
    --search-background: #4c4c4c;
  }
}

@layer base {
  body {
    @apply !bg-background font-body text-sm !text-body lg:text-md;
  }

  a {
    @apply text-primary underline underline-offset-3 hover:text-primary-hover focus-visible:rounded-sm focus-visible:outline focus-visible:outline-2 focus-visible:outline-offset-2 focus-visible:outline-primary-hover;
  }

  h1,
  h2,
  h3,
  h4,
  h5,
  h6 {
    @apply font-bold;
  }

  h1 {
    @apply text-4xl lg:text-5xl;
  }

  h2 {
    @apply text-3xl lg:text-4xl;
  }

  h3 {
    @apply text-2xl lg:text-3xl;
  }

  h4 {
    @apply text-xl lg:text-2xl;
  }

  h5 {
    @apply text-md lg:text-xl;
  }

  h6 {
    @apply text-sm lg:text-md;
  }

  pre,
  code,
  kbd,
  samp {
    @apply font-monospace text-base leading-base;
  }

  /* TODO: remove these global styles when the list component migration is complete */
  ul,
  ol {
    margin: 0px 0px 1.45rem 1.45rem;
    padding: 0;
    list-style-type: initial;

    & li {
      padding-inline-start: 0;
    }
  }

  li {
    margin-bottom: calc(1.45rem / 2);

    & > ol,
    & > ul {
      margin-inline-start: 1.45rem;
      margin-block: calc(1.45rem / 2);
      margin-top: calc(1.45rem / 2);
    }

    & * {
      @apply last:mb-0;
    }

    & > p {
      margin-bottom: calc(1.45rem / 2);
    }
  }
}

@layer components {
  .swiper-horizontal > .swiper-pagination-bullets,
  .swiper-pagination-bullets.swiper-pagination-horizontal {
    @apply bg-background-highlight;
  }

  .swiper-pagination.swiper-pagination-clickable.swiper-pagination-bullets.swiper-pagination-horizontal {
    @apply !relative;
  }

  .swiper-pagination {
    @apply relative mx-auto mt-8 flex h-[26px] max-w-48 items-center justify-center rounded-full bg-background-highlight;
  }

  .css-posts-swiper .swiper-pagination {
    @apply max-w-52 sm:max-w-40 lg:max-w-36;
  }

  .swiper-pagination .swiper-pagination-bullet {
    @apply bg-primary-high-contrast;
  }

  .swiper-pagination.swiper-pagination-clickable.swiper-pagination-bullets.swiper-pagination-horizontal
    .swiper-pagination-bullet-active {
    @apply bg-primary-hover;
  }

  .swiper-button-prev,
  .swiper-button-next {
    @apply !h-6 !w-fit fill-primary px-2;
  }
}

.swiper-button-prev,
.swiper-button-next {
  top: calc(100% - 11px) !important;
  --nav-inset: calc(50% - 6.5rem);
}

@media (min-width: theme("screens.sm")) {
  .swiper-button-prev,
  .swiper-button-next {
    --nav-inset: calc(50% - 5rem);
  }
}

@media (min-width: theme("screens.lg")) {
  .swiper-button-prev,
  .swiper-button-next {
    --nav-inset: calc(50% - 4.5rem);
  }
}

.swiper-button-next {
  inset-inline-end: var(--nav-inset) !important;
  inset-inline-start: auto !important;
}

.swiper-button-prev {
  inset-inline-end: auto !important;
  inset-inline-start: var(--nav-inset) !important;
}

.swiper-slide-shadow {
  background: transparent !important;
}<|MERGE_RESOLUTION|>--- conflicted
+++ resolved
@@ -19,30 +19,6 @@
     /* ! Deprecating primary-dark */
     --primary-dark: var(--blue-700);
 
-<<<<<<< HEAD
-    /* ! Deprecating neutral */
-    --neutral: var(--white);
-
-    /* Complementary Set */
-    --attention: var(--yellow-500);
-    --attention-light: var(--yellow-200);
-    --attention-outline: var(--attention);
-
-    /* ? Keep "error" or rename to "fail" ? */
-    --error: var(--red-500);
-    --error-light: var(--red-100);
-    --error-outline: var(--error);
-    /* ! Deprecating error-neutral */
-    --error-neutral: var(--red-100);
-
-    --success: var(--green-500);
-    --success-light: var(--green-100);
-    --success-outline: var(--success);
-    /* ! Deprecating success-neutral */
-    --success-neutral: var(--green-100);
-
-=======
->>>>>>> 22d1f7e9
     /* Misc sematics: light mode */
     --tooltip-shadow: rgba(0, 0, 0, 0.24);
     --switch-background: var(--gray-300);
