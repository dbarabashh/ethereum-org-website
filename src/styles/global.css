--- conflicted
+++ resolved
@@ -13,77 +13,14 @@
     --font-inter: Inter, sans-serif;
     --font-mono: "IBM Plex Mono", Courier, monospace;
 
-<<<<<<< HEAD
-    /* Primitive Color Scheme */
-    --gray-100: #f7f7f7;
-    --gray-150: #f2f2f2;
-    --gray-175: #ececec;
-    --gray-200: #e7e7e7;
-    --gray-300: #c8c8c8;
-    --gray-400: #8c8c8c;
-    --gray-500: #616161;
-    --gray-550: #404040;
-    --gray-600: #333333;
-    --gray-700: #222222;
-    --gray-800: #1b1b1b;
-    --gray-900: #141414;
-
-    --blue-50: #f6f6ff;
-    --blue-100: #ebebff;
-    --blue-200: #d6d6ff;
-    --blue-300: #9999ff;
-    --blue-400: #5555ff;
-    --blue-500: #1c1cff;
-    --blue-600: #000066;
-    --blue-700: #0000a3;
-    --blue-800: #000066;
-    --blue-900: #000029;
-
-    --orange-50: #fff3ed;
-    --orange-100: #ffe5d6;
-    --orange-200: #ffcbad;
-    --orange-300: #ffb18f;
-    --orange-400: #ff985c;
-    --orange-500: #ff7324;
-    --orange-550: #df5a0e;
-    --orange-600: #b84300;
-    --orange-700: #7a2d00;
-    --orange-800: #521e00;
-    --orange-900: #2f1000;
-
-    --red-100: #f7c8c8;
-    --red-500: #b80000;
-    /* ! Deprecating 900 */
-    --red-900: #180c0c;
-
-    --green-100: #ddf4e4;
-    /* ! Deprecating 400 */
-    --green-400: #48bb78;
-    --green-500: #0a7146;
-    /* ! Deprecating 900 */
-    --green-900: #0a160e;
-
-    --yellow-200: #fff8df;
-    --yellow-500: #bd8400;
-
-=======
->>>>>>> 065a0558
     /* Semantic Colors: Light mode */
     /* ! Deprecating primary-light */
     --primary-light: var(--blue-100);
     /* ! Deprecating primary-dark */
     --primary-dark: var(--blue-700);
 
-<<<<<<< HEAD
-    --border-accordion: var(--gray-175);
-
-    --disabled: var(--gray-400);
-
     /* ! Deprecating neutral */
-    --neutral: white;
-=======
     --neutral: var(--white);
->>>>>>> 065a0558
 
     /* Complementary Set */
     --attention: var(--yellow-500);
@@ -140,26 +77,7 @@
     /* ! Deprecating primary-light */
     --primary-light: hsla(var(--orange-100));
     /* ! Deprecating primary-dark */
-<<<<<<< HEAD
-    --primary-dark: var(--orange-800);
-    /* ! Deprecating primary-pressed */
-    --primary-pressed: var(--orange-800);
-
-    --body: var(--gray-100);
-    --body-medium: var(--gray-400);
-    --body-light: var(--gray-600);
-    /* ! Deprecating body-inverted */
-    --body-inverted: var(--gray-800);
-
-    --background: var(--gray-800);
-    --background-highlight: var(--gray-900);
-
-    --border-accordion: var(--gray-550);
-
-    --disabled: var(--gray-500);
-=======
     --primary-dark: hsla(var(--orange-800));
->>>>>>> 065a0558
 
     /* ! Deprecating neutral */
     --neutral: var(--gray-900);
