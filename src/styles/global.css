@tailwind base;
@tailwind components;
@tailwind utilities;

@import "@docsearch/css";
@import "@/styles/fonts.css";
@import "@/styles/docsearch.css";

@layer base {
  :root {
    --font-inter: Inter, sans-serif;
    --font-mono: "IBM Plex Mono", Courier, monospace;

    /* Primitive Color Scheme */
    --gray-100: #f7f7f7;
    --gray-150: #f2f2f2;
    --gray-200: #e7e7e7;
    --gray-300: #c8c8c8;
    --gray-400: #8c8c8c;
    --gray-500: #616161;
    --gray-600: #333333;
    --gray-700: #222222;
    --gray-800: #1b1b1b;
    --gray-900: #141414;

    --blue-50: #f6f6ff;
    --blue-100: #ebebff;
    --blue-200: #d6d6ff;
    --blue-300: #9999ff;
    --blue-400: #5555ff;
    --blue-500: #1c1cff;
    --blue-600: #000066;
    --blue-700: #0000a3;
    --blue-800: #000066;
    --blue-900: #000029;

    --orange-50: #fff3ed;
    --orange-100: #ffe5d6;
    --orange-200: #ffcbad;
    --orange-300: #ffb18f;
    --orange-400: #ff985c;
    --orange-500: #ff7324;
    --orange-550: #df5a0e;
    --orange-600: #b84300;
    --orange-700: #7a2d00;
    --orange-800: #521e00;
    --orange-900: #2f1000;

    --red-100: #f7c8c8;
    --red-500: #b80000;
    /* ! Deprecating 900 */
    --red-900: #180c0c;

    --green-100: #ddf4e4;
    /* ! Deprecating 400 */
    --green-400: #48bb78;
    --green-500: #0a7146;
    /* ! Deprecating 900 */
    --green-900: #0a160e;

    --yellow-200: #fff8df;
    --yellow-500: #bd8400;

    /* Semantic Colors: Light mode */
    --primary: var(--blue-500);
    --primary-high-contrast: var(--blue-800);
    --primary-low-contrast: var(--blue-100);
    --primary-hover: var(--blue-400);
    --primary-visited: var(--blue-700);
    /* ! Deprecating primary-light */
    --primary-light: var(--blue-100);
    /* ! Deprecating primary-dark */
    --primary-dark: var(--blue-700);
    /* ! Deprecating primary-pressed */
    --primary-pressed: var(--blue-400);

    --body: var(--gray-800);
    --body-medium: var(--gray-500);
    --body-light: var(--gray-200);
    /* ! Deprecating body-inverted */
    --body-inverted: var(--gray-100);

    --background: white;
    --background-highlight: var(--gray-100);

    --disabled: var(--gray-400);

    /* ! Deprecating neutral */
    --neutral: white;

    /* Complementary Set */
    --attention: var(--yellow-500);
    --attention-light: var(--yellow-200);
    --attention-outline: var(--attention);

    /* ? Keep "error" or rename to "fail" ? */
    --error: var(--red-500);
    --error-light: var(--red-100);
    --error-outline: var(--error);
    /* ! Deprecating error-neutral */
    --error-neutral: var(--red-100);

    --success: var(--green-500);
    --success-light: var(--green-100);
    --success-outline: var(--success);
    /* ! Deprecating success-neutral */
    --success-neutral: var(--green-100);

    /* Misc sematics: light mode */
    --tooltip-shadow: rgba(0, 0, 0, 0.24);
    --switch-background: var(--gray-300);
    --hub-hero-content-bg: rgba(255, 255, 255, 0.8);
    --main-gradient: linear-gradient(
      102.7deg,
      rgba(185, 185, 241, 0.2) 0%,
      rgba(84, 132, 234, 0.2) 51.56%,
      rgba(58, 142, 137, 0.2) 100%
    );
    --feedback-gradient: var(--main-gradient);
    --table-box-shadow: 0 14px 66px rgba(0, 0, 0, 0.07),
      0 10px 17px rgba(0, 0, 0, 0.03), 0 4px 7px rgba(0, 0, 0, 0.05);
    --table-item-box-shadow: 0 1px 1px rgba(0, 0, 0, 0.1);
<<<<<<< HEAD

    /* Menu colors */
    --menu: var(--body);
    --menu-hover: var(--gray-200);
    --menu-active: var(--primary);
    --menu-active-background: var(--primary-high-contrast);
    --menu-1-subtext: var(--gray-400);
    --menu-1-background: white;
    --menu-1-active-background: var(--gray-150);
    --menu-2-subtext: var(--gray-400);
    --menu-2-background: var(--gray-150);
    --menu-2-active-background: var(--gray-200);
    --menu-3-subtext: var(--gray-500);
    --menu-3-background: var(--gray-200);
    --menu-3-active-background: var(--gray-100);
    --menu-4-subtext: var(--gray-700);
    --menu-4-background: var(--gray-300);
    --menu-4-active-background: var(--gray-200);
=======
    --banner-grid-gradient: linear-gradient(
      90deg,
      rgba(127, 127, 213, 0.2) 0%,
      rgba(132, 145, 221, 0.2) 50%,
      rgba(145, 234, 228, 0.2) 100%
    );
    --search-background: var(--background);
>>>>>>> f2c8ca6f
  }

  [data-theme="dark"] {
    /* Semantic Colors: Dark mode */
    --primary: var(--orange-500);
    --primary-high-contrast: var(--orange-100);
    --primary-low-contrast: var(--orange-800);
    --primary-hover: var(--orange-400);
    --primary-visited: var(--orange-550);
    /* ! Deprecating primary-light */
    --primary-light: var(--orange-100);
    /* ! Deprecating primary-dark */
    --primary-dark: var(--orange-800);
    /* ! Deprecating primary-pressed */
    --primary-pressed: var(--orange-800);

    --body: var(--gray-100);
    --body-medium: var(--gray-400);
    --body-light: var(--gray-600);
    /* ! Deprecating body-inverted */
    --body-inverted: var(--gray-800);

    --background: var(--gray-800);
    --background-highlight: var(--gray-900);

    --disabled: var(--gray-500);

    /* ! Deprecating neutral */
    --neutral: var(--gray-900);

    /* Complementary Set */
    --attention-outline: var(--attention-light);

    --error-light: var(--error-light);
    /* ! Deprecating error-neutral */
    --error-netural: var(--red-900);

    --success-outline: var(--success-light);
    /* ! Deprecating success-neutral */
    --success-neutral: var(--green-900);

    /* Misc sematics: light mode */
    --tooltip-shadow: rgba(255, 255, 255, 0.24);
    --switch-background: rgba(255, 255, 255, 0.24);
    --hub-hero-content-bg: rgba(34, 34, 34, 0.8);
    --main-gradient: linear-gradient(
      102.7deg,
      rgba(185, 185, 241, 0.2) 0%,
      rgba(84, 132, 234, 0.2) 51.56%,
      rgba(58, 142, 137, 0.2) 100%
    );
    --feedback-gradient: linear-gradient(
      83.46deg,
      #2c2c32 7.03%,
      #44404d 52.42%,
      #303038 98.77%
    );
    --table-box-shadow: 0 14px 66px hsla(0, 0%, 96.1%, 0.07),
      0 10px 17px hsla(0, 0%, 96.1%, 0.03), 0 4px 7px hsla(0, 0%, 96.1%, 0.05);
    --table-item-box-shadow: 0 1px 1px hsla(0, 0%, 100%, 0.1);
<<<<<<< HEAD

    /* Menu colors */
    --menu: var(--body);
    --menu-hover: var(--gray-200);
    --menu-active: var(--primary);
    --menu-active-background: var(--primary-high-contrast);
    --menu-1-subtext: var(--gray-400);
    --menu-1-background: black;
    --menu-1-active-background: var(--gray-700);
    --menu-2-subtext: var(--gray-300);
    --menu-2-background: var(--gray-700);
    --menu-2-active-background: var(--gray-600);
    --menu-3-subtext: var(--gray-300);
    --menu-3-background: var(--gray-600);
    --menu-3-active-background: var(--gray-700);
    --menu-4-subtext: var(--gray-300);
    --menu-4-background: var(--gray-700);
    --menu-4-active-background: var(--gray-800);
=======
    --banner-grid-gradient: linear-gradient(
      90deg,
      rgba(172, 182, 229, 0.08) 0%,
      rgba(134, 253, 232, 0.08) 100%
    );
    --search-background: #4c4c4c;
>>>>>>> f2c8ca6f
  }
}

@layer base {
  body {
    @apply bg-background font-body text-sm text-body lg:text-md;
  }

  a {
    @apply text-primary underline underline-offset-3 hover:text-primary-hover focus-visible:rounded-sm focus-visible:outline focus-visible:outline-2 focus-visible:outline-offset-2 focus-visible:outline-primary-hover;
  }

  h1,
  h2,
  h3,
  h4,
  h5,
  h6 {
    @apply font-bold;
  }

  h1 {
    @apply text-4xl lg:text-5xl;
  }

  h2 {
    @apply text-3xl lg:text-4xl;
  }

  h3 {
    @apply text-2xl lg:text-3xl;
  }

  h4 {
    @apply text-xl lg:text-2xl;
  }

  h5 {
    @apply text-md lg:text-xl;
  }

  h6 {
    @apply text-sm lg:text-md;
  }

  pre,
  code,
  kbd,
  samp {
    @apply font-monospace text-base leading-base;
  }

  /* TODO: remove these global styles when the list component migration is complete */
  ul,
  ol {
    margin: 0px 0px 1.45rem 1.45rem;
    padding: 0;
    list-style-type: initial;

    & li {
      padding-inline-start: 0;
    }
  }

  li {
    margin-bottom: calc(1.45rem / 2);

    & > ol,
    & > ul {
      margin-inline-start: 1.45rem;
      margin-block: calc(1.45rem / 2);
      margin-top: calc(1.45rem / 2);
    }

    & * {
      @apply last:mb-0;
    }

    & > p {
      margin-bottom: calc(1.45rem / 2);
    }
  }
}<|MERGE_RESOLUTION|>--- conflicted
+++ resolved
@@ -120,7 +120,13 @@
     --table-box-shadow: 0 14px 66px rgba(0, 0, 0, 0.07),
       0 10px 17px rgba(0, 0, 0, 0.03), 0 4px 7px rgba(0, 0, 0, 0.05);
     --table-item-box-shadow: 0 1px 1px rgba(0, 0, 0, 0.1);
-<<<<<<< HEAD
+    --banner-grid-gradient: linear-gradient(
+      90deg,
+      rgba(127, 127, 213, 0.2) 0%,
+      rgba(132, 145, 221, 0.2) 50%,
+      rgba(145, 234, 228, 0.2) 100%
+    );
+    --search-background: var(--background);
 
     /* Menu colors */
     --menu: var(--body);
@@ -139,15 +145,6 @@
     --menu-4-subtext: var(--gray-700);
     --menu-4-background: var(--gray-300);
     --menu-4-active-background: var(--gray-200);
-=======
-    --banner-grid-gradient: linear-gradient(
-      90deg,
-      rgba(127, 127, 213, 0.2) 0%,
-      rgba(132, 145, 221, 0.2) 50%,
-      rgba(145, 234, 228, 0.2) 100%
-    );
-    --search-background: var(--background);
->>>>>>> f2c8ca6f
   }
 
   [data-theme="dark"] {
@@ -208,7 +205,12 @@
     --table-box-shadow: 0 14px 66px hsla(0, 0%, 96.1%, 0.07),
       0 10px 17px hsla(0, 0%, 96.1%, 0.03), 0 4px 7px hsla(0, 0%, 96.1%, 0.05);
     --table-item-box-shadow: 0 1px 1px hsla(0, 0%, 100%, 0.1);
-<<<<<<< HEAD
+    --banner-grid-gradient: linear-gradient(
+      90deg,
+      rgba(172, 182, 229, 0.08) 0%,
+      rgba(134, 253, 232, 0.08) 100%
+    );
+    --search-background: #4c4c4c;
 
     /* Menu colors */
     --menu: var(--body);
@@ -227,14 +229,6 @@
     --menu-4-subtext: var(--gray-300);
     --menu-4-background: var(--gray-700);
     --menu-4-active-background: var(--gray-800);
-=======
-    --banner-grid-gradient: linear-gradient(
-      90deg,
-      rgba(172, 182, 229, 0.08) 0%,
-      rgba(134, 253, 232, 0.08) 100%
-    );
-    --search-background: #4c4c4c;
->>>>>>> f2c8ca6f
   }
 }
 
