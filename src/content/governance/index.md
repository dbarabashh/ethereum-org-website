---
title: Ethereum Governance
description: An introduction to how decisions about Ethereum are made.
lang: en
postMergeBannerTranslation: page-upgrades-post-merge-banner-governance-ood
---

# Introduction to Ethereum governance {#introduction}

_If no one owns Ethereum, how are decisions about past and future changes to Ethereum made? Ethereum governance refers to the process that allows such decisions to be made._

<Divider />

## What is governance? {#what-is-governance}

Governance is the systems in place that allow decisions to be made. In a typical organizational structure, the executive team or a board of directors may have the final say in decision-making. Or perhaps shareholders vote on proposals to enact change. In a political system, elected officials may enact legislation that attempts to represent their constituents' desires.

## Decentralized governance {#decentralized-governance}

No one person owns or controls the Ethereum protocol, but decisions still need to be made about implementing changes to best ensure the longevity and prosperity of the network. This lack of ownership makes traditional organizational governance an incompatible solution.

## Ethereum Governance {#ethereum-governance}

Ethereum governance is the process by which protocol changes are made. It's important to point out that this process isn't related to how people and applications use the protocol - Ethereum is permissionless. Anyone from anywhere in the world can participate in on-chain activities. There are no rules set for who can or cannot build an application or send a transaction. However, there is a process to propose changes to the core protocol, which decentralized applications run on top of. Since so many people depend on Ethereum's stability, there is a very high coordination threshold for core changes, including social and technical processes, to ensure any changes to Ethereum are secure and widely supported by the community.

### On-chain vs off-chain governance {#on-chain-vs-off-chain}

Blockchain technology allows for new governance capabilities, known as on-chain governance. On-chain governance is when proposed protocol changes are decided by a stakeholder vote, usually by holders of a governance token, and voting happens on the blockchain. With some forms of on-chain governance, the proposed protocol changes are already written in code and implemented automatically if the stakeholders approve the changes via signing a transaction.

The opposite approach, off-chain governance, is where any protocol change decisions happen through an informal process of social discussion, which, if approved, would be implemented in code.

**Ethereum governance happens off-chain** with a wide variety of stakeholders involved in the process.

_Whilst at the protocol level Ethereum governance is off-chain, many use cases built on top of Ethereum, such as DAOs, use on-chain governance._

<ButtonLink to="/dao/">
  More on DAOs
</ButtonLink>

<Divider />

## Who is involved? {#who-is-involved}

There are various stakeholders in the [Ethereum community](/community/), each playing a role in the governance process. Starting from the stakeholders furthest from the protocol and zooming in, we have:

- **Ether holders**: these people hold an arbitrary amount of ETH. [More on ETH](/eth/).
- **Application Users**: these people interact with applications on the Ethereum blockchain.
- **Application/Tooling Developers**: these people write applications that run on the Ethereum blockchain (e.g. DeFi, NFTs, etc.) or build tooling to interact with Ethereum (e.g. wallets, test suites, etc.). [More on dapps](/dapps/).
- **Node Operators**: these people run nodes that propagate blocks and transactions, rejecting any invalid transaction or block that they come across. [More on nodes](/developers/docs/nodes-and-clients/).
- **EIP Authors**: these people propose changes to the Ethereum protocol, in the form of Ethereum Improvement Proposals (EIPs). [More on EIPs](/eips/).
- **Validators**: these people run nodes that can add new blocks to the Ethereum blockchain.
- **Protocol Developers** (a.k.a. "Core Developers" ): these people maintain the various Ethereum implementations (e.g. go-ethereum, Nethermind, Besu, Erigon at the execution layer or Prysm, Lighthouse, Nimbus, Teku, Lodestar at the consensus layer). [More on Ethereum clients](/developers/docs/nodes-and-clients/).

_Note: any individual can be part of multiple of these groups (e.g. a protocol developer could champion an EIP, and run a beacon chain validator, and use DeFi applications). For conceptual clarity, it is easiest to distinguish between them, though._

<Divider />

## What is an EIP? {#what-is-an-eip}

One important process used in Ethereum governance is the proposal of **Ethereum Improvement Proposals (EIPs)**. EIPs are standards specifying potential new features or processes for Ethereum. Anyone within the Ethereum community can create an EIP. For example, none of the authors of EIP-721, the EIP that standardized NFTs, have worked directly on Ethereum's protocol development.

<ButtonLink to="/eips/">
  More on EIPs
</ButtonLink>

<Divider />

## The formal process {#formal-process}

The formal process for introducing changes to the Ethereum protocol is as follows:

1. **Propose a Core EIP**: as described in [EIP-1](https://eips.ethereum.org/EIPS/eip-1#core-eips), the first step to formally proposing a change to Ethereum is to detail it in a Core EIP. This will act as the official specification for an EIP that Protocol Developers will implement if accepted.

2. **Present your EIP to Protocol Developers**: once you have a Core EIP for which you've gathered community input, you should present it to Protocol Developers. You can do so by proposing it for discussion on an [AllCoreDevs call](https://github.com/ethereum/execution-specs/tree/master/network-upgrades#getting-the-considered-for-inclusion-cfi-status). It is likely some discussions will have already happened asynchronously on the [Ethereum Magician's forum](https://ethereum-magicians.org/) or in the [Ethereum R&D Discord](https://discord.gg/mncqtgVSVw).

> Potential outcomes of this stage are:

> - The EIP will be considered for a future network upgrade
> - Technical changes will be requested
> - It may be rejected if it is not a priority or the improvement is not large enough relative to the development effort

3. **Iterate towards a final proposal:** after receiving feedback from all relevant stakeholders, you will likely need to make changes to your initial proposal to improve its security or better meet the needs of various users. Once your EIP has incorporated all the changes you believe are necessary, you will need to present it again to Protocol Developers. You will then move to the next step of this process, or new concerns will emerge, requiring another round of iterations on your proposal.

4. **EIP Included in Network Upgrade**: assuming the EIP is approved, tested and implemented, it gets scheduled as part of a network upgrade. Given the high coordination costs of network upgrades (everyone needs to upgrade simultaneously), EIPs are generally bundled together in upgrades.

5. **Network Upgrade Activated**: after the network upgrade is activated, the EIP will be live on the Ethereum network. _Note: network upgrades are usually activated on testnets before being activated on the Ethereum Mainnet._

This flow, while very simplified, gives an overview of the significant stages for a protocol change to be activated on Ethereum. Now, let's look at the informal factors at play during this process.

## The informal process {#informal-process}

### Understanding prior work {#prior-work}

EIP Champions should familiarise themselves with prior work and proposals before creating an EIP which can be seriously considered for deployment on the Ethereum Mainnet. This way, the EIP hopefully brings something new which hasn't been rejected before. The three main places to research this are the [EIP repository](https://github.com/ethereum/EIPs), [Ethereum Magicians](https://ethereum-magicians.org/) and [ethresear.ch](https://ethresear.ch/).

### Working groups {#working-groups}

The initial draft of an EIP is unlikely to be implemented on the Ethereum Mainnet without edits or changes. Generally, EIP Champions will work with a subset of Protocol Developers to specify, implement, test, iterate, and finalize their proposal. Historically, these working groups have required several months (and sometimes years!) of work. Similarly, EIP Champions for such changes should involve relevant Application/Tooling Developers early in their efforts to gather end-user feedback and mitigate any deployment risks.

### Community consensus {#community-consensus}

While some EIPs are straightforward technical improvements with minimal nuance, some are more complex and come with tradeoffs which will affect different stakeholders in different ways. This means some EIPs are more contentious within the community than others. In such cases, there will always be various interest groups attempting to control the network through a series of coordination games where widespread support across stakeholder groups is crucial.

There is no clear playbook on how to handle contentious proposals. This is a result of Ethereum's decentralized design whereby no single stakeholder group can coerce the other through brute force: protocol developers can choose not to implement code changes; node operators can choose not to run the latest Ethereum client; application teams and users can choose not to transact on the chain. Since Protocol Developers have no way to force people to adopt network upgrades, they will generally avoid implementing EIPs where the contentiousness outweighs the benefits to the broader community.

EIP Champions are expected to solicit feedback from all relevant stakeholders. If you find yourself the champion of a contentious EIP, you should try and address objections to build consensus around your EIP. Given the size and diversity of the Ethereum community, there isn't a single metric (e.g. a coin vote) that can be used to gauge community consensus, and EIP Champions are expected to adapt to the circumstances of their proposal.

Beyond the security of the Ethereum network, significant weight has historically been placed by Protocol Developers on what Application/Tooling Developers and Application Users value, given that their using and developing on Ethereum is what makes the ecosystem attractive for other stakeholders. Additionally, EIPs need to be implemented across all client implementations, which are managed by distinct teams. Part of this process usually means convincing multiple teams of Protocol Developers that a particular change is valuable and that it helps end-users or solves a security issue.

<Divider />

## Handling disagreements {#disagreements}

Having many stakeholders with different motivations and beliefs means that disagreements are not uncommon.

Generally, disagreements are handled with long-form discussion in public forums to understand the root of the problem and allow anyone to weigh in. Typically, one group concedes, or a happy medium is achieved. If one group feels strongly enough, forcing through a particular change could result in a chain split. A chain split is when some stakeholders protest implementing a protocol change resulting in different, incompatible versions of the protocol operating, from which two distinct blockchains emerge.

### The DAO fork {#dao-fork}

Forks are when major technical upgrades or changes need to be made to the network and change the "rules" of the protocol. [Ethereum clients](/developers/docs/nodes-and-clients/) must update their software to implement the new fork rules.

The DAO fork was in response to the [2016 DAO attack](https://www.coindesk.com/understanding-dao-hack-journalists) where an insecure [DAO](/glossary/#dao) contract was drained of over 3.6 million ETH in a hack. The fork moved the funds from the faulty contract to a new contract allowing anyone who lost funds in the hack to recover them.

This course of action was voted on by the Ethereum community. Any ETH holder was able to vote via a transaction on [a voting platform](http://v1.carbonvote.com/). The decision to fork reached over 85% of the votes.

It's important to note that whilst the protocol did fork to revert the hack, the weight the vote carried in deciding to fork is debatable for a few reasons:

- The turnout to vote was incredibly low
- Most people didn't know the vote was happening
- The vote only represented ETH holders, not any of the other participants in the system

A subset of the community refused to fork, largely because they felt the DAO incident wasn't a defect in the protocol. They went on to form [Ethereum Classic](https://ethereumclassic.org/).

Today, the Ethereum community has adopted a policy of non-intervention in cases of contract bugs or lost funds to maintain the credible neutrality of the system.

Watch more on the DAO hack:

<YouTube id="rNeLuBOVe8A" />

<Divider />

### The utility of forking {#forking-utility}

The Ethereum/Ethereum Classic fork is an excellent example of a healthy fork. We had two groups who disagreed strongly enough with each other on some core values to feel it was worth the risks involved to pursue their specific courses of action.

The ability to fork in the face of significant political, philosophical or economic differences plays a large part in the success of Ethereum governance. Without the ability to fork the alternative was ongoing in-fighting, forced reluctant participation for those who eventually formed Ethereum Classic and an increasingly differing vision of how success for Ethereum looks.

<Divider />

## Beacon Chain governance {#beacon-chain}

The Ethereum governance process often trades off speed and efficiency for openness and inclusivity. In order to accelerate the development of the Beacon Chain, it was launched separately from the proof-of-work Ethereum network and followed its own governance practices.

While the specification and development implementations have always been fully open source, the formal processes used to propose updates described above weren't used. This allowed changes to be specified and agreed upon quicker by researchers and implementers.

<<<<<<< HEAD
When the Beacon Chain (consensus layer) merged with the Ethereum execution layer, the governance process to propose changes was harmonized. The Merge was successfully implemented on September 15, 2022 and the governance process that lead to its success can be found [here](https://github.com/ethereum/EIPs/pull/3675).
=======
When the Beacon Chain merged with the Ethereum execution layer on September 15th, 2022 The Merge was complete as part of the [Paris network upgrade](https://ethereum.org/en/history/#paris). The proposal [EIP-3675](https://eips.ethereum.org/EIPS/eip-3675) was changed from 'Last Call' to 'Final', completing the transition to proof-of-stake.
>>>>>>> ab804164

<ButtonLink to="/upgrades/merge/">
  More on The Merge
</ButtonLink>

<Divider />

## How can I get involved? {#get-involved}

- [Propose an EIP](/eips/#participate)
- [Discuss current proposals](https://ethereum-magicians.org/)
- [Get involved in R&D discussion](https://ethresear.ch/)
- [Join the Ethereum R&D discord](https://discord.gg/mncqtgVSVw)
- [Run a node](/developers/docs/nodes-and-clients/run-a-node/)
- [Contribute to client development](/developers/docs/nodes-and-clients/#execution-clients)
- [Core Developer Apprenticeship Program](https://blog.ethereum.org/2021/09/06/core-dev-apprenticeship-second-cohort/)

## Further reading {#further-reading}

Governance in Ethereum isn’t rigidly defined. Various community participants have diverse perspectives on it. Here are a few of them:

- [Notes on Blockchain Governance](https://vitalik.ca/general/2017/12/17/voting.html) - _Vitalik Buterin_
- [How does Ethereum Governance work?](https://cryptotesters.com/blog/ethereum-governance) – _Cryptotesters_
- [How Ethereum governance works](https://medium.com/coinmonks/how-ethereum-governance-works-71856426b63a) – _Micah Zoltu_
- [What is an Ethereum core developer?](https://hudsonjameson.com/2020-06-22-what-is-an-ethereum-core-developer/) - _Hudson Jameson_
- [Governance, Part 2: Plutocracy Is Still Bad](https://vitalik.ca/general/2018/03/28/plutocracy.html) - _Vitalik Buterin_
- [Moving beyond coin voting governance](https://vitalik.ca/general/2021/08/16/voting3.html) - _Vitalik Buterin_<|MERGE_RESOLUTION|>--- conflicted
+++ resolved
@@ -153,11 +153,7 @@
 
 While the specification and development implementations have always been fully open source, the formal processes used to propose updates described above weren't used. This allowed changes to be specified and agreed upon quicker by researchers and implementers.
 
-<<<<<<< HEAD
-When the Beacon Chain (consensus layer) merged with the Ethereum execution layer, the governance process to propose changes was harmonized. The Merge was successfully implemented on September 15, 2022 and the governance process that lead to its success can be found [here](https://github.com/ethereum/EIPs/pull/3675).
-=======
 When the Beacon Chain merged with the Ethereum execution layer on September 15th, 2022 The Merge was complete as part of the [Paris network upgrade](https://ethereum.org/en/history/#paris). The proposal [EIP-3675](https://eips.ethereum.org/EIPS/eip-3675) was changed from 'Last Call' to 'Final', completing the transition to proof-of-stake.
->>>>>>> ab804164
 
 <ButtonLink to="/upgrades/merge/">
   More on The Merge
