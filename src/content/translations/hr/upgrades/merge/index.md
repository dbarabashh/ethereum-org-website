---
title: Spajanje
description: Saznajte više o spajanju – kada je glavna mreža Ethereuma usvojila dokaz uloga.
lang: hr
template: upgrade
image: ../../../../../assets/upgrades/merge.png
summaryPoint1: Glavna mreža Ethereuma upotrebljava dokaz uloga, međutim, to nije uvijek bilo tako.
summaryPoint2: Nadogradnja izvornog mehanizma dokaza rada na dokaz uloga nazvana je The Merge (Spajanje).
summaryPoint3: Spajanjem je spojena izvorna glavna mreža Ethereumu sa zasebnim lancem blokova dokaza uloga (poznat pod nazivom Beacon Chain) u jedan lanac.
summaryPoint4: Spajanjem je potrošnja energije Ethereuma smanjena za približno 99,95 %.
---

<<<<<<< HEAD
<UpgradeStatus dateKey="page-upgrades-merge-date">
    Ova nadogradnja uslijedit će nakon dolaska lanaca djelića. Ali to je trenutak u kojem se <a href="/roadmap/vision/"> vizija nadogradnje Eth2 </a> u potpunosti ostvaruje – veća nadogradivost, sigurnost i održivost uz ulaganja koja podržavaju cijelu mrežu.
=======
<UpgradeStatus dateKey="page-upgrades-beacon-date">
  Spajanje je provedeno 15. rujna 2022. Dovršeni prijelaz Ethereuma na konsenzus dokaza uloga službeno je zamijenio dokaz rada i smanjio potrošnju energije za približno 99,95 %.
>>>>>>> 5718ed5d
</UpgradeStatus>

## Što je spajanje? {#what-is-the-merge}

Spajanje predstavlja objedinjavanje izvornog izvršnog sloja Ethereuma (glavne mreže koja je postojala još od [geneze](/history/#frontier)) s novim slojem konsenzusa dokaza uloga pod nazivom Beacon Chain. Time se uklanja potreba za energetski intenzivnim rudarenjem i umjesto toga mreža se osigurava korištenjem ulagačkog ETH-a. To je bio dosta značajan korak vizije Ethereuma kao prilagodljivijeg, sigurnijeg i održivijeg.

<MergeInfographic />

U početku je [Beacon Chain](/upgrades/beacon-chain/) bio odvojen od [glavne mreže](/glossary/#mainnet). Glavna mreža Ethereuma, sa svim svojim računima, stanjima, pametnim ugovorima i stanjima lanaca blokova, ostaje zaštićena [dokazom rada](/developers/docs/consensus-mechanisms/pow/), čak i za vrijeme paralelnog rada značajke Beacon Chain i njegova [dokaza uloga](/developers/docs/consensus-mechanisms/pos/). Spajanjem su ta dva sustava konačno objedinjena, pri čemu je dokaz rada trajno zamijenjen dokazom uloga.

Zamislite Ethereum kao svemirski brod koji je izbačen u orbitu prije nogo što je bio spreman za zvjezdano putovanje. Uz Beacon Chain zajednica je izgradila novi stroj i ojačala njegov trup. Nakon iscrpnog testiranja, odlučeno je da je vrijeme za zamjenu starog stroja u radu novim. Time je uveden nov i učinkovitiji motor u postojeći brod koji mu omogućuje dodatne svjetlosne godine i osvajanje novih svjetova.

## Spajanje s Mainnetom {#merging-with-mainnet}

Dokaz rada štitio je glavnu mrežu Ethereuma od njegove geneze sve do spajanja. Time je omogućeno da se u srpnju 2015. uvede lanac blokova Ethereuma kojim se svi mi koristimo, sa svim poznatim značajkama – transakcijama, pametnim ugovorima, računima i drugim.

<<<<<<< HEAD
To će označiti kraj mehanizma Proof of Work za Ethereum i početak održivijeg, ekološki prihvatljivijeg Ethereuma. U tom će trenutku Ethereum imati opseg, sigurnost i održivost koju istiće u svojoj [viziji Eth2](/roadmap/vision/).
=======
Tijekom postojanja Ethereuma programeri su se pripremali za mogući prijelaz s koncepta dokaza rada na koncept dokaza uloga. Dana 1. prosinca 2020. Beacon Chain je formiran kao lanac blokova odvojen od glavne mreže u paralelnom radu.

Beacon Chain nije obrađivao transakcije glavne mreže. Umjesto toga konsenzus je postizao agregiranjem aktivnih validatora i njihovih stanja računa. Nakon iscrpnog testiranja postalo je izvjesno da je vrijeme da Beacon Chain postiže konsenzus temeljem stvarnih podataka. Nakon spajanja Beacon Chain postao je procesor za konsenzus svih mrežnih podataka, uključujući transakcije izvršnog sloja i bilance računa.

Spajanje je predstavljalo službeni prijelaz na Beacon Chain kao procesor proizvodnje bloka. Rudarenje više nije predstavljalo način kako proizvoditi valjane blokove. Umjesto toga, validatori dokaza uloga preuzeli su tu ulogu i sada su odgovorni za obradu valjanosti svih transakcija i predlaganje blokova.

Spajanjem nisu izgubljeni povijesni podaci. Kako se glavna mreža objedinila s Beacon Chainom, tako je migrirana i cjelokupna povijest transakcija Ethereuma.

<InfoBanner>
Prijelaz na dokaz uloga promijenio je način izdavanja Ethera. Saznajte više o <a href="/upgrades/merge/issuance/">izdavanju Ethera prije i nakon Spajanja</a>.
</InfoBanner>

### Korisnici i vlasnici {#users-holders}

**Spajanjem nije promijenjeno ništa za vlasnike ili korisnike.**

_Ponavljamo_: kao korisnik ili vlasnik ETH-a ili bilo kojeg drugog digitalnog novčanog sredstva na Ethereumu i kao dionik koji ne radi putem čvora, **zbog spajanja ne morate poduzeti nikakve mjere sa svojim sredstvima ili novčanikom u računu.** ETH je uvijek ETH. Ne postoji „stari ETH” ili „novi ETH” ili „ETH1” ili „ETH2”. Novčanici funkcioniraju na isti način poslije spajanja kao i prije – ako vam netko kaže drugačije, to je prevarant.

Unatoč trajne zamjene dokaza rada i prijelaza na dokaz uloga, cjelokupna povijest Ethereuma od samih početaka ostala je nepromijenjen i potpuna. Sva sredstva u novčaniku prije spajanja i dalje su dostupna i nakon spajanja. **Zbog nadogradnje vi ne morate ništa učiniti.**

[Više o sigurnosti Ethereuma](/security/#eth2-token-scam)

### Rukovatelji čvora i programeri decentralizirane aplikacije (dapp) {#node-operators-dapp-developers}

<ExpandableCard
title="Rukovatelji i davatelji ulagačkih čvorova"
contentPreview="If you are a staker running your own node setup or a node infrastructure provider, there are a few things you need to be aware of after The Merge."
id="staking-node-operators">

Ključne radnje sadržavaju:

1. Zajedničko pokretanje konsenzus klijenta i izvršnog klijenta; kranje točke treće strane za preuzimanje podataka izvršavanja više ne funkcioniraju nakon spajanja.
2. Provjerite autentičnost klijenta za izvršavanje i konsenzus klijenta dijeljenom JWR tajnom kako bi sigurno mogli komunicirati.
3. Postavite adresu „primatelja naknade” kako biste primili svoju zarađenu napojnicu/MEV za naknadu za transakciju.

Ako ne dovršite gornje dvije radnje, vaš će se čvor vidjeti kao „izvan mreže” sve dok oba sloja nisu sinkronizirana i dok im nije potvrđena autentičnost.

Iako nije postavljen „primatelj naknade”, validator i dalje može raditi na uobičajeni način, ali vi nećete primiti napojnice za naknade ili MEV koje biste inače zaradili u blokovima koje vaš validator predloži.
</ExpandableCard>

<ExpandableCard
title="Rukovatelji nevalidiranog čvora i davatelji infrastrukture"
contentPreview="If you're operating a non-validating Ethereum node, the most significant change that came with The Merge was the requirement to run clients for BOTH the execution layer AND the consensus layer."
id="node-operators">

Sve do spajanja bio je dovoljan samo klijent za izvršenje (npr. Geth, Erigon, Besu ili Nethermind) za primanje, odgovarajuću potvrdu i propagiranje blokova o kojima se nagađalo u mreži. Nakon spajanja potvrđivanje transakcija koje su dio izvršnog korisnog iznosa sada ovisi o valjanosti „bloka konsenzusa” u kojem se nalaze.

Kao rezultat, čvor Ethereum sada zahtijeva i klijent za izvršenje i klijent za konsenzus. Ta dva klijenta zajednički funkcioniraju služeći se API-jem novog procesora. API procesora zahtijeva provjeru autentičnosti JWT tajnom koja se daje oboma klijentima glede sigurne komunikacije.

Ključne radnje sadržavaju:

- Instalaciju klijenta za konsenzus uz klijenta za izvršenje.
- Potvrdu autentičnosti klijenta za izvršenje i klijenta za konsenzus dijeljenom JWT tajnom kako bi mogli sigurno međusobno komunicirati.

Ako ne dovršite gornje radnje, vaš će se čvor vidjeti kao „izvan mreže” sve dok oba sloja nisu sinkronizirana i dok im nije potvrđena autentičnost.

</ExpandableCard>

<ExpandableCard
title="Programeri decentralizirane aplikacije (dapp) i pametnog ugovora"
contentPreview="The Merge was designed to have minimal impact on smart contract and dapp developers."
id="developers">

Spajanje je izvršilo promjene konsenzusa koje su uključivale promjene:

- strukture bloka
- vremena utora/bloka
- operacijskog programa
- izvora slučajne izvedbe u lancu
- koncept sigurnih blokova za dodavanje (safe head) i odobrenih blokova (finalized).

Više informacija potražite u objavi Tima Beikoa: [How The Merge Impacts Ethereum’s Application Layer](https://blog.ethereum.org/2021/11/29/how-the-merge-impacts-app-layer/).
</ExpandableCard>

## Spajanje i potrošnja energije {#merge-and-energy}

Spajanje predstavlja kraj ere dokaza rada u Ethereumu i početak održivijeg, ekološki prikladnijeg Ethereuma. Pad potrošnje energije Ethereuma procijenjen je na 99,95 %, čime je Ethereum postao zeleni lanac čvorova. Saznajte više o [potrošnji energije Ethereuma](/energy-consumption/).

## Spajanje i skaliranje {#merge-and-scaling}

Spajanje je postavilo temelje za nove nadogradnje skalabilnosti koje nisu bile moguće u konceptu dokaza rada. Tako se Ethereum približio potpunoj sigurnosti i održivosti koja je opisana u [Viziji Ethereuma](/upgrades/vision/).

## Zablude o spajanju {#misconceptions}

<ExpandableCard
title="Zabluda: „Za pokretanje čvora potreban je ulog od 32 ETH.”"
contentPreview="False. Anyone is free to sync their own self-verified copy of Ethereum (i.e. run a node). No ETH is required—not before The Merge, not after The Merge, not ever.">
Postoje dvije vrste čvorova u Ethereumu: čvorovi koji mogu predložiti blokove i čvorovi koji to ne mogu.

Čvorovi koji mogu predložiti blokove samo su mali dio cjelokupne količine blokova u Ethereumu. Ta kategorija uključuje čvorove za rudarenje po konceptu dokaza rada (proof-of-work – PoW) i čvorove validatora po konceptu dokaza uloga (proof-of-stake – PoS). Ta kategorija zahtijeva predaju ekonomskih resursa (kao GPU hash snaga u dokazu rada ili ulogi ETH-a u dokazu uloga) u zamjenu za mogućnost povremenih prijedloga sljedećeg bloka i zarade nagrada protokola.

Ostali čvorovi mreže (većina) ne moraju predati ekonomske resurse veće od uobičajenog korisničkog računala s 1 do 2 TB dostupnog prostora za pohranu i internetske veze. Ti čvorovi ne predlažu blokove, ali i dalje imaju kritičnu ulogu u zaštiti mreže jer praćenjem novih blokova i provjerom njihove valjanosti u skladu s pravilma konsenzusa mreže prilikom prispjeća održavaju sve predlagače blokova odgovornim. Ako je blok valjan, čvor nastavlja propagiranje u mreži. Ako blok nije valjan zbog nekog razloga, softver čvora ga odbacuje kao nevaljanog i zaustavlja njegovo propagiranje.

Svatko može pokrenuti proizvodnju čvora bez bloka s bilo kojim mehanizmom konsenzusa (dokaz rada ili dokaz uloga) i preporučuje se svim korisnicima ako imaju tu mogućnost. Rad čvora od velike je vrijednosti za Ethereum i donosi dodatne koristi vlasnikau čvora u vidu poboljšane sigurnosti, zaštite privatnosti i otpornosti na cenzuru.

Mogućnost da svaka osoba pokrene vlastiti čvor temeljni je čimbenik održavanja decentralizirane mreže Ethereuma.

[Više o pokretanju vlastitog čvora](/run-a-node/)

</ExpandableCard>

<ExpandableCard
title="Zabluda: „Spajanje nije uspjelo smanjiti troškove goriva.”"
contentPreview="False. The Merge was a change of consensus mechanism, not an expansion of network capacity, and was never intended to lower gas fees.">
Troškovi goriva proizvod su mrežnog zahtjeva povezanog s kapacitetom mreže. Spajanje je zamijenilo koncept dokaza rada prijelazom na dokaz uloga za konsenzuse. Međutim, ono nije značajno promijenilo parametre koji imaju izravan utjecaj na kapacitet ili propusnost mreže.

S [planom razvoja objedinjavanja transakcija](https://ethereum-magicians.org/t/a-rollup-centric-ethereum-roadmap/4698) napori su usmjereni na skaliranje aktivnosti korisnika na [sloju 2](/layer-2/), dok je sloj 1 glavne mreže omogućen kao zaštićen, decentralizirani sloj odlučivanja optimiziran za pohranu podataka objedinjavanja transakcija kako bi cijena objedinjenih transakcija eksponencijalno padala. Da bi se to moglo provesti, prijelaz na dokaz uloga kritični je preduvjet. [Više o gorivu i troškovima.](/developers/docs/gas/)
</ExpandableCard>

<ExpandableCard
title="Zabluda: „Spajanje je znatno ubrzalo transakcije.”"
contentPreview="False. Though some slight changes exist, transaction speed is mostly the same on layer 1 now as it was before The Merge.">
Brzina transakcije može se mjeriti na nekoliko načina, uključujući vrijeme do uključivanja u blok i vrijeme do finalizacije. Oba se neznatno mijenjaju, ali ne u mjeri koju će korisnici primijetiti.

Povijesno, u konceptu dokaza rada cilj je bio dobiti novi blok približno svakih 13,3 sekundi. U konceptu dokaza uloga utori se pojavljuju točno svakih 12 sekundi, a što predstavlja mogućnost za validatora da objavi blok. Većina utora imaju blokove, ali to ne i svi (npr. validator je van mreže). U konceptu dokaza uloga blokovi se proizvode približno 10 % češće nego u konceptu dokaza rada. To je doista mala promjena i nije vjerojatno da će je korisnici primijetiti.

Koncept dokaza uloga uveo je potpuno novi koncept konačnosti transakcije. U konceptu dokaza rada mogućnost reverzije bloka eksponencijalno se usložnjava sa svakim rudarenim blokom u transakciji, međutim ona nikada ne nestaje. U konceptu dokaza uloga blokovi su objedinjeni u epohe (razdoblje od 6,4 minuta sadrži 32 mogućnosti za blokove) za koje glasuju validatori. Kada se epoha završi, validatori glasuju smatra li se epoha „opravdanom”. Ako se validatori slože da je epoha opravdana, epoha se finalizira u sljedećoj epohi. Poništavanje finaliziranih transakcija ekonomski je neodrživo jer bi zahtijevalo prikupljanje i spaljivanje više od trećine ukupunih uloga ETH-a.

</ExpandableCard>

<ExpandableCard
title="Zabluda: „Spajanje je omogućilo povrat uloženih sredstava.”"
contentPreview="False. Staking withdrawals are not yet enabled with The Merge. The following Shanghai upgrade will enable staking withdrawals.">
Uloženi ETH i nagrade za ulaganje i dalje su zaključani bez mogućnosti povlačenja. Povlačenje je planirano za sljedeću šangajsku nadogradnju.
</ExpandableCard>

<ExpandableCard
title="Zabluda: „Validatori neće primiti likvidne ETH nagrade do šangajske nadogradnje u kojoj će biti omogućeno povlačenje sredstava.”"
contentPreview="False. Fee tips/MEV are credited to a non-staking account controlled by the validator, available immediately.">
To se možda čini u suprotnosti s gore navedom informacijom da povlačenje sredstava nije moguće do šangajske nadogradnje, međutim, validatori IMAJU trenutačni pristup nagradama/MEV-ovima zarađenim tijekom predlaganja bloka.

Protokol izdaje ETH kao nagradu validatorima za njihov doprinos u konsenzusu. Sloj konsenzusa računa se kao novoizdani ETH, pri čemu validator ima jedinstvenu adresu koja čuva uložene ETH-ove i nagrade za protokole. Taj je ETH blokiran do šangajske nadogradnje.

ETH na sloju za izvršavanje računa se odvojeno od sloja konsenzusa. Kada korisnici provode transakcije na glavnoj mreži Ethereuma, ETH-om se mora platiti gorivo, uključujući i napojnicu za validatora. ETH je već na sloju za izvršavanje. Protokol ga NIJE izdao kao novog i trenutačno je dostupan validatoru (uz pretpostavku da je registrirana adresa „primatelja naknade” u klijentskom softveru).
</ExpandableCard>

<ExpandableCard
title="Zabluda: „Kada se omogući povlačenje sredstava, ulagači će odmah biti isključeni.”"
contentPreview="False. Validator exits are rate limited for security reasons.">
Nakon što se šangajskom nadogradnjom omogući povlačenje sredstava, svi će se validatori potaknuti da povuku svoju bilansu ulaganja iznad 32 ETH jer su ta sredstva blokirana i ne računaju se u prihod. Ovisno o kamatnoj stopi na godišnjoj razini (APR, koja je određena ukupnim ulogom ETH-a), validatorima se može savjetovati da napuste svoje validatore i zatraže svoju cjelokupnu bilancu ili možda ulože još više, iskorištavajući svoje nagrade, kako bi više zaradili.

Važno upozorenje, protokol ograničava stopu potpunog izlaska validatora, pa tako izaći može samo šest validatora po Epohi (svakih 6,4 min, 1350 na dan, odnosno oko 43.200 ETH dnevno na 10 milijuna uloženih ETH-ova). To se ograničenje prilagođava ovisno o ukupnom ulogu ETH-a i sprječava masovno odlivanje sredstava. Nadalje, sprječava moguće napadače koji žele iskoristiti svoj ulog za kaznene napade i izvući svoju cjelokupnu bilancu ulaganja u istoj Epohi prije nego što protokol može nametnuti kaznu.

Kamatna stopa na godišnjoj razini namjerno je dinamična kako bi dopustila tržištu ulagača da odluče koliko žele zaraditi za pomoć u zaštiti mreže. Kada je omogućeno povlačenje sredstava, ako je stopa preniska, validatori izlaze po stopi koju je ograničio protokol. Postupno će to povećati kamatnu stopu na godišnjoj razini za sve one koji ostanu i privući će nove ulagače i one koji se žele vratiti.
</ExpandableCard>

## Što se dogodilo s „Eth2”? {#eth2}

Pojam „Eth2” je povučen. Nakoj spajanja „Eth1” i „Eth2” u jedan lanac, više nema potrebe za razdvajanjem dviju Ethereumovih mreža – postoji samo jedan Ethereum.

Kako bi se izbjegla zabuna, zajednica je ažurila te pojmove:

- „Eth1” sada je „sloj za izvršavanje” koji obrađuje transakcije i izvršavanja.
- „Eth2” sada je „sloj konsenzusa” koji obrađuje konsenzuse dokaza uloga.

Te terminološke promjene mijenjaju samo naziv i ne utječu na ciljeve i plan razvoja Ethereuma.

[Saznajte više o promjeni naziva „Eth2”](https://blog.ethereum.org/2022/01/24/the-great-eth2-renaming/)
>>>>>>> 5718ed5d

## Odnos između nadogradnji {#relationship-between-upgrades}

Sve nadogradnje Ethereum donekle su međusobno povezane. Ponovimo kako se spajanje odnosi na druge nadogradnje.

### Spajanje i Beacon Chain {#merge-and-beacon-chain}

Spajanje predstavlja formalno usvajanje nadogradnje Beacon Chain kao novog sloja konsenzusa za izvorni sloj za izvršavanje glavne mreže. Od spajanja validatori se dodjeljuju kako bi zaštitili glavnu mrežu Ethereuma, a rudarenje temeljem [dokaza rada](/developers/docs/consensus-mechanisms/pow/) više nije valjan način proizvodnje bloka.

Blokove sada predlažu validirajući čvorovi s ulogom ETH-a u zamjenu za pravo da sudjeluju u konsenzusu. Te nadogradnje postavljaju temelj za buduće nadogradnje prilagođavanja, uključujući razdjeljivanje.

<ButtonLink to="/upgrades/beacon-chain/">
  Beacon Chain
</ButtonLink>

### Spajanje i šangajska nadogradnja {#merge-and-shanghai}

Kako bi se pojednostavila i maksimizirala usredotočenost na uspješan prijelaz na koncept dokaza uloga, nadogradnja spajanja nije sadržavala određene, očekivane značajke, kao mogućnost povlačenja uloženog ETH-a. Šangajska nadogradnja planira se nakon spajanja kako bi omogućila ulagačima da povuku sredstva.

Pratite [problem sa šangajskom nadogradnjom na GitHubu](https://github.com/ethereum/pm/issues/450) ili [blog o razvoju i istraživanju EF-a](https://blog.ethereum.org/category/research-and-development/). Za znatiželjne, pogledajte prezentaciju [Što se događa nakon spajanja](https://youtu.be/7ggwLccuN5s?t=101) koju je održao Vitalik u travnju 2021. na događaju ETHGlobal.

### Spajanje i razdjeljivanje {#merge-and-data-sharding}

Izvorni je plan bio razvijati razdjeljivanje prije spajanja kako bi se riješio problem prilagođavanja. Međutim, uz procvat [rješenja za skaliranje sloja 2](/layer-2/), prioritet se prebacio na zamjenu koncepta dokaza rada u dokaz uloga.

Planovi za razdjeljivanje brzo su se razvijali. Međutim, uzimajući u obzir rast i uspjeh tehnologija sloja 2 za skaliranje izvršavanja transakcija, planovi za razdjeljivanje prešli su u traženje najoptimalnijeg načina diobe opterećenja pohrane komprimiranih podataka iz poziva svih pametnih ugovora uz mogućnost eksponencijalnog rasta mrežnog kapaciteta. To ne bi bilo moguće bez prethodnog prelaska na koncept dokaza uloga.

<ButtonLink to="/upgrades/sharding/">
  Dijeljenje
</ButtonLink>

## Daljnje čitanje {#further-reading}

<MergeArticleList />

<QuizWidget quizKey="merge" /><|MERGE_RESOLUTION|>--- conflicted
+++ resolved
@@ -10,13 +10,8 @@
 summaryPoint4: Spajanjem je potrošnja energije Ethereuma smanjena za približno 99,95 %.
 ---
 
-<<<<<<< HEAD
-<UpgradeStatus dateKey="page-upgrades-merge-date">
-    Ova nadogradnja uslijedit će nakon dolaska lanaca djelića. Ali to je trenutak u kojem se <a href="/roadmap/vision/"> vizija nadogradnje Eth2 </a> u potpunosti ostvaruje – veća nadogradivost, sigurnost i održivost uz ulaganja koja podržavaju cijelu mrežu.
-=======
 <UpgradeStatus dateKey="page-upgrades-beacon-date">
   Spajanje je provedeno 15. rujna 2022. Dovršeni prijelaz Ethereuma na konsenzus dokaza uloga službeno je zamijenio dokaz rada i smanjio potrošnju energije za približno 99,95 %.
->>>>>>> 5718ed5d
 </UpgradeStatus>
 
 ## Što je spajanje? {#what-is-the-merge}
@@ -33,9 +28,6 @@
 
 Dokaz rada štitio je glavnu mrežu Ethereuma od njegove geneze sve do spajanja. Time je omogućeno da se u srpnju 2015. uvede lanac blokova Ethereuma kojim se svi mi koristimo, sa svim poznatim značajkama – transakcijama, pametnim ugovorima, računima i drugim.
 
-<<<<<<< HEAD
-To će označiti kraj mehanizma Proof of Work za Ethereum i početak održivijeg, ekološki prihvatljivijeg Ethereuma. U tom će trenutku Ethereum imati opseg, sigurnost i održivost koju istiće u svojoj [viziji Eth2](/roadmap/vision/).
-=======
 Tijekom postojanja Ethereuma programeri su se pripremali za mogući prijelaz s koncepta dokaza rada na koncept dokaza uloga. Dana 1. prosinca 2020. Beacon Chain je formiran kao lanac blokova odvojen od glavne mreže u paralelnom radu.
 
 Beacon Chain nije obrađivao transakcije glavne mreže. Umjesto toga konsenzus je postizao agregiranjem aktivnih validatora i njihovih stanja računa. Nakon iscrpnog testiranja postalo je izvjesno da je vrijeme da Beacon Chain postiže konsenzus temeljem stvarnih podataka. Nakon spajanja Beacon Chain postao je procesor za konsenzus svih mrežnih podataka, uključujući transakcije izvršnog sloja i bilance računa.
@@ -116,7 +108,7 @@
 
 ## Spajanje i skaliranje {#merge-and-scaling}
 
-Spajanje je postavilo temelje za nove nadogradnje skalabilnosti koje nisu bile moguće u konceptu dokaza rada. Tako se Ethereum približio potpunoj sigurnosti i održivosti koja je opisana u [Viziji Ethereuma](/upgrades/vision/).
+Spajanje je postavilo temelje za nove nadogradnje skalabilnosti koje nisu bile moguće u konceptu dokaza rada. Tako se Ethereum približio potpunoj sigurnosti i održivosti koja je opisana u [Viziji Ethereuma](/roadmap/vision/).
 
 ## Zablude o spajanju {#misconceptions}
 
@@ -194,7 +186,6 @@
 Te terminološke promjene mijenjaju samo naziv i ne utječu na ciljeve i plan razvoja Ethereuma.
 
 [Saznajte više o promjeni naziva „Eth2”](https://blog.ethereum.org/2022/01/24/the-great-eth2-renaming/)
->>>>>>> 5718ed5d
 
 ## Odnos između nadogradnji {#relationship-between-upgrades}
 
