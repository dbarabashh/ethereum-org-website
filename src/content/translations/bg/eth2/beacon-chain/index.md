---
title: Сигналната верига
description: Научете какво е сигналната верига – първата голяма надстройка на Eth2 на Етереум.
lang: bg
template: eth2
sidebar: true
image: ../../../../../assets/eth2/core.png
summaryPoint1: Сигналната верига не променя нищо за Етереум, който използваме днес.
summaryPoint2: Тя ще координира мрежата.
summaryPoint3: Тя въвежда доказателство-за-залог в екосистемата на Етереум.
summaryPoint4: Това може да ви познато като „Фаза 0“ в техническите пътни карти.
---

<<<<<<< HEAD
<UpgradeStatus isShipped date="Изпратено!">
    Сигналната верига беше пусната на 1 декември 2020 г. по обяд, UTC. За да научите повече, <a href="https://beaconscan.com/">вижте данните</a>. Ако желаете да помогнете при валидирането на веригата, може да <a href="/eth2/staking/">заложите своя ETH</a>.
=======
<UpgradeStatus isShipped dateKey="page-eth2-upgrades-beacon-date">
    Сигналната верига беше пусната на 1 декември по обяд UTC. За да научите повече, <a href="https://beaconscan.com/">вижте данните</a>. Ако желаете да помогнете при валидирането на веригата, може да <a href="/eth2/staking/">заложите своя ETH</a>.
>>>>>>> ac6cdd11
</UpgradeStatus>

## Какво прави Сигналната верига? {#what-does-the-beacon-chain-do}

Сигналната верига ще ръководи или координира разширената мрежа на [фрагменти](/eth2/shard-chains/) и [залагащи](/eth2/staking/). Но това няма да бъде същото като [основната мрежа на Етереум](/glossary/#mainnet) към днешна дата. Тя не може да се справя с акаунтите и умните договори.

Ролята на Сигналната верига ще се променя с времето, но тя е основна част на [сигурния, устойчив и разширяващ се Етереум, върху който работим](/eth2/vision/).

## Характеристики на Сигналната верига {#beacon-chain-features}

### Какво представляват залаганията {#introducing-staking}

Сигналната верига ще включи [доказателство-за-залог](/developers/docs/consensus-mechanisms/pos/) в Етереум. Това е един нов начин за вас да помогнете за запазване сигурността на Етереум. Представете си го като обществено благо, което ще направи Етереум по-здрав и в същото време ще ви донесе повече ETH. На практика това ще ви накара да заложите ETH, за да активирате валидаторския софтуер. Като валидатор вие ще задействате трансакциите и ще създадете нови блокове във веригата.

Депозирането на залог и това да станеш валидатор е по-лесно от [копаенето](/developers/docs/mining/) (както мрежата се осигурява в момента). И се предполага, че това ще помогне Етереум да стане по-сигурен и за в бъдеще. Колкото повече хора участват в мрежата, толкова по-децентрализирана и защитена от атаки ще бъде тя.

<InfoBanner emoji=":money_bag:">
Ако се интересувате как да станете валидатор и да помогнете в осигуряването на Сигналната верига, <a href="/eth2/staking/">научете повече за залагането</a>.
</InfoBanner>

Това е и важна промяна за друга надстройка на Eth2: [вериги от компоненти](/eth2/shard-chains/).

### Настройки за веригите от компоненти {#setting-up-for-shard-chains}

След като Основната мрежа се слее със Сигналната верига, следващата надстройка ще въведе веригите от компоненти към мрежата на доказателство-за-залог. Тези „компоненти“ ще увеличат капацетита на мрежата и ще подобрят скоростта на трансакциите чрез разширяването на мрежата до 64 блока във веригата. Сигналната верига е важна първа стъпка при въвеждането на веригите от компоненти, защото те изискват залагане, за да работят сигурно.

Накрая Сигналната верига ще има и задачата да избере залагащите на случаен принцип, за да валидират веригите от компоненти. Това е от ключово значение за възпрепятстване на залагащите тайно да се наговорят и да изземат някой компонент. Е, това означава, че те имат [шанс, по-малък от 1 към 1 милиард](https://medium.com/@chihchengliang/minimum-committee-size-explained-67047111fa20).

## Връзки между надстройките {#relationship-between-upgrades}

Всички надстройки на Eth2 са взаимосвързани по определен начин. Така че нека обобщим как Сигналната верига влияе върху другите надстройки.

### Главната мрежа и Сигналната верига {#mainnet-and-beacon-chain}

Първоначално Сигналната верига ще съществува отделно от главната мрежа на Етереум, която използваме днес. Впоследствие обаче те ще бъдат свързани. Планът е Главната мрежа да се интегрира в системата на доказателство-за-залог, която се управлява и координира от Сигналната верига.

<ButtonLink to="/eth2/merge/">Сливането</ButtonLink>

### Компонентите и Сигналната верига {#shards-and-beacon-chain}

Веригите от компоненти могат безопасно да влязат в екосистемата на Етереум само чрез съществуващ механизъм на консесус при доказателство-за-залог. Сигналната верига ще активира залагането и така ще проправи пътя за следващата надстройка на веригата от компоненти.

<ButtonLink to="/eth2/shard-chains/">Вериги от компоненти</ButtonLink>

<Divider />

## Взаимодействие със Сигналната верига {#interact-with-beacon-chain}

<Eth2BeaconChainActions /><|MERGE_RESOLUTION|>--- conflicted
+++ resolved
@@ -11,13 +11,8 @@
 summaryPoint4: Това може да ви познато като „Фаза 0“ в техническите пътни карти.
 ---
 
-<<<<<<< HEAD
-<UpgradeStatus isShipped date="Изпратено!">
+<UpgradeStatus isShipped date="page-eth2-upgrades-beacon-date">
     Сигналната верига беше пусната на 1 декември 2020 г. по обяд, UTC. За да научите повече, <a href="https://beaconscan.com/">вижте данните</a>. Ако желаете да помогнете при валидирането на веригата, може да <a href="/eth2/staking/">заложите своя ETH</a>.
-=======
-<UpgradeStatus isShipped dateKey="page-eth2-upgrades-beacon-date">
-    Сигналната верига беше пусната на 1 декември по обяд UTC. За да научите повече, <a href="https://beaconscan.com/">вижте данните</a>. Ако желаете да помогнете при валидирането на веригата, може да <a href="/eth2/staking/">заложите своя ETH</a>.
->>>>>>> ac6cdd11
 </UpgradeStatus>
 
 ## Какво прави Сигналната верига? {#what-does-the-beacon-chain-do}
