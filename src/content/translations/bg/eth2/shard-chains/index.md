---
title: Вериги от компоненти
description: Научете какво са веригите от компоненти – части от мрежата, които дават по-голям капацитет на трансакциите при Етереум и я правят по-лесна за работа.
lang: bg
template: eth2
sidebar: true
image: ../../../../../assets/eth2/newrings.png
summaryPoint1: Разделянето на компоненти представлява многоетапна надстройка за подобряване на мащабирумостта и възможностите на Етереум.
summaryPoint2: Веригите от компоненти разпределят натоварването на мрежата по 64 нови вериги.
summaryPoint3: Те улесняват стартирането на възел, като поддържат ниски хардуерните изисквания.
summaryPoint4: Това надграждане е планирано да последва сливането на основната мрежа със Сигналната верига.
---

<<<<<<< HEAD
<UpgradeStatus date="~2023">
    Веригите от компоненти ще бъдат пуснати по някое време през 2022 г., в зависимост от това колко бързо върви работата след <a href="/eth2/merge/">сливането</a>. Тези компоненти ще увеличат капацитета на Етереум да съхранява и намира данни, но те няма да бъдат използвани при кодиране. Подробностите за това още се уточняват.
=======
<UpgradeStatus dateKey="page-eth2-upgrades-shards-date">
    Веригите от компоненти ще бъдат пуснати по някое време през 2023 г. в зависимост от това колко бързо върви работата след като <a href="/eth2/beacon-chain/">Сигналната верига</a> бъде внедрена. Тези компоненти ще увеличат капацитета на Етереум да съхранява и намира данни, но те няма да бъдат използвани при кодиране. Подробностите за това още се уточняват.
>>>>>>> ac6cdd11
</UpgradeStatus>

## Какво представлява фрагментирането? {#what-is-sharding}

Фрагментирането е процес на хоризонтално разделяне на база данни, за да се разпредели натоварването – това е често срещан метод в компютърните науки. В контекста на Етереум фрагментирането ще намали задръстването на мрежата и ще увеличи броя трансакции в секунда чрез създаването на нови вериги, известни като "компоненти".

Това е важно и поради други причини освен мащаба.

## Характеристики на фрагментирането {#features-of-sharding}

### Всеки може да създаде нод {#everyone-can-run-a-node}

Фрагментирането е добър начин за увеличаване на мащаба, ако държите на децентрализацията, тъй като алтернативата е мащабът да се увеличи чрез увеличаване на размера на съществуващата база данни. Това ще направи Етереум по-малко достъпен за валидаторите на мрежата, защото те ще се нуждаят от мощни и скъпи компютри. С веригите от компоненти валидаторите ще трябва да съхраняват/работят с данни само за компонента, който валидират, а не за цялата мрежа (както се случва сега). Това ускорява процеса и драстично намалява изискванията към хардуера.

### Повече участие в мрежата {#more-network-participation}

Впоследствие фрагментирането ще позволи свалянето на Етереум на личния лаптоп или телефон. Така че повече хора ще могат да участват или да управляват [клиенти](/developers/docs/nodes-and-clients/) в един фрагментиран Етереум. Това ще увеличи сигурността, защото колкото по-децентрализирана е мрежата, толкова по-малка ще е площта за атака.

С по-малкото изисквания към хардуера фрагментирането ще направи по-лесно управлението на [клиенти](/developers/docs/nodes-and-clients/) сам, без въобще да се разчита на услугите на междинни звена. И ако можете, да прецените обслужване и на няколко клиента. Това ще заздрави мрежата чрез намаляване на слабите звена. [Активирай клиент на Eth2](/eth2/get-involved/)

<br />

<InfoBanner isWarning={true}>
  Като начало ще трябва да активирате клиент на основната мрежа едновременно с клиента на Eth2. <a href="https://launchpad.ethereum.org" target="_blank">Платформата</a> ще ви води през изискванията към хардуера и целия процес. Възможно е и да използвате <a href="/developers/docs/apis/backend/#available-libraries">вътрешен API</a>.
</InfoBanner>

## Вериги от компоненти версия 1: наличност на данните {#data-availability}

Когато се пуснат първите вериги от компоненти, те ще заредят мрежата с допълнителни данни. Те няма да се занимават с трансакции или умни договори. Но те все още ще предлагат невероятни подобрения към трансакциите за секунда, когато се съчетаят с ролаповете.

Ролаповете са технология на "ниво 2", каквато съществува днес. Те позволяват на дапс (децентрализираните приложения) да опаковат или "ролап" няколко трансакции в една извън веригата, да генерират криптографско доказателство и след това да я пуснат във веригата. Това намалява данните, необходими за една трансакция. Ако комбинирате това с всички допълнителни възможности за данни, осигурени от компонентите, ще получите 100 000 трансакции на секунда.

<InfoBanner isWarning={false}>
  Предвид скорошния напредък при изследването и разработките на самото разширяване на ниво 2, това подканва приоритизирането на надстройката на сливането преди веригите от компоненти. Това ще бъде фокусът след преминаването на основната мрежа към доказателство за залог.

[Повече за ролап/rollups](/developers/docs/scaling/layer-2-rollups/)
</InfoBanner>

## Вериги от компоненти версия 2: изпълнение на кодове {#code-execution}

Планът винаги е бил да се добави допълнителна функционалност на компонентите, те да приличат повече на [основната мрежа на Етереум](/glossary/#mainnet) днес. Това ще им позволи да съхраняват и изпълняват умни договори и да работят с акаунти. Но ако имаме предвид увеличаването на трансакциите на секунда, които предлагат компонентите във версия 1, това наистина ли е необходимо? Това все още се обсъжда в общността и, както изглежда, има няколко възможности.

### Компонентите нуждаят ли се от изпълнение на кодове? {#do-shards-need-code-execution}

В подкаста на Банклес Виталик Бутерин представи 3 потенциални възможности, които си струва да бъдат обсъдени.

<YouTube id="-R0j5AMUSzA" start="5841" />

#### 1. Няма да има нужда от изпълнение на умни договори {#state-execution-not-needed}

Това означава, че компонентите няма да имат възможност да управляват умните договори и да ги съхраняват като хранилища за данни.

#### 2. Ще има няколко компонента за изпълнение {#some-execution-shards}

Може би има компромис в това, че нямаме нужда от всички компоненти (сега се планират 64), за да бъде по-разумно. Можем просто да добавим тази функционалност към някои от тях и да оставим другите. Това би могло да ускори предаването.

#### 3. Почакайте, докато можем да извършим компонентите на Zero Knowledge (ZK) {#wait-for-zk-snarks}

И накрая, може да се върнем към този спор, когато се утвърдят тези компоненти на ZK. Това е технология, която наистина може да улесни вкарването на частни трансакции в мрежата. Вероятно е те да изискват по-умни компоненти, но те все още са в процес на изучаване и развитие.

#### Други източници {#other-sources}

Ето няколко повода за размисъл в същата посока:

- [Фаза Едно и Това е: Eth2 като система за наличието на данни](https://ethresear.ch/t/phase-one-and-done-eth2-as-a-data-availability-engine/5269/8) – _cdetrio, ethresear.ch_

Това все още е точка на активно обсъждане. Ще актуализираме тези страници, когато знаем повече.

## Връзка между надстройките {#relationship-between-upgrades}

Всички надстройки на Eth2 са взаимосвързани по определен начин. Затова нека обобщим как веригите от компоненти се отнасят към другите надстройки.

### Компонентите и Сигналната верига {#shards-and-beacon-chain}

Сигналната верига съдържа цялата логика за опазване сигурността на компонентите и тяхното синхронизиране. Сигналната верига ще координира залагащите в мрежата, като ги свързва с компонентите, върху които те трябва да работят. А това също така ще улеснява комуникацията между компонентите чрез получаване и съхраняване на данните за трансакциите, които ще бъдат достъпни за другите компоненти. Това ще даде на компонентите поглед върху Етереум, за да могат да поддържат състоянието му актуално.

<ButtonLink to="/eth2/beacon-chain/">
  Сигналната верига
</ButtonLink>

### Фрагментите и сливането {#shards-and-docking}

С времето се добавят допълнителни компоненти, а основната мрежа на Етереум вече ще бъде осигурена от Сигналната верига чрез употребата на доказателство за залог. Това дава възможност на една ползотворна основна мрежа да изгражда вериги от компоненти, захранвана от решенията на ниво 2, които допълнително зареждат разширяването.

Тепърва ще се види дали основната мрежа ще съществува като единствения „умен“ компонент, който може да изпълнява кодове – но и в двата случая решението за разширяване на компонентите може да бъде преразгледано при нужда.

<div>
  <ButtonLink to="/eth2/merge/">Сливането</ButtonLink>
</div>

<Divider />

### Прочети още {#read-more}

<Eth2ShardChainsList /><|MERGE_RESOLUTION|>--- conflicted
+++ resolved
@@ -11,13 +11,8 @@
 summaryPoint4: Това надграждане е планирано да последва сливането на основната мрежа със Сигналната верига.
 ---
 
-<<<<<<< HEAD
-<UpgradeStatus date="~2023">
+<UpgradeStatus dateKey="page-eth2-upgrades-shards-date">
     Веригите от компоненти ще бъдат пуснати по някое време през 2022 г., в зависимост от това колко бързо върви работата след <a href="/eth2/merge/">сливането</a>. Тези компоненти ще увеличат капацитета на Етереум да съхранява и намира данни, но те няма да бъдат използвани при кодиране. Подробностите за това още се уточняват.
-=======
-<UpgradeStatus dateKey="page-eth2-upgrades-shards-date">
-    Веригите от компоненти ще бъдат пуснати по някое време през 2023 г. в зависимост от това колко бързо върви работата след като <a href="/eth2/beacon-chain/">Сигналната верига</a> бъде внедрена. Тези компоненти ще увеличат капацитета на Етереум да съхранява и намира данни, но те няма да бъдат използвани при кодиране. Подробностите за това още се уточняват.
->>>>>>> ac6cdd11
 </UpgradeStatus>
 
 ## Какво представлява фрагментирането? {#what-is-sharding}
