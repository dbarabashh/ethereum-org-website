--- conflicted
+++ resolved
@@ -696,11 +696,7 @@
 
 [İşaret Zinciri](#beacon-chain) tarafından koordine edilen ve [doğrulayıcılar](#validator) tarafından güvence altına alınan bir [hisse ispatı](#pos) zinciri. Parça zinciri yükseltmesinin bir parçası olarak ağa 64 tanesi eklenecektir. Parça zincirleri, [katman 2](#layer-2) çözümlerine [iyimser toplamalar](#optimistic-rollups) ve [ZK-toplamaları](#zk-rollups) gibi ek veriler sağlayarak Ethereum için artan işlem hacmi sunacak.
 
-<<<<<<< HEAD
-<DocLink to="/upgrades/sharding">
-=======
 <DocLink to="/upgrades/sharding/">
->>>>>>> 7ed9412c
   Parça zincirleri
 </DocLink>
 
