---
title: İyimser Toplamalar
description: İyimser toplamalara giriş
lang: tr
sidebar: true
---

## Ön Koşullar {#prerequisites}

Tüm temel konuları iyi anlamalı ve [Ethereum ölçeklendirme](/developers/docs/scaling/) konusunda üst düzey bir bilgiye sahip olmalısınız. Toplamalar gibi ölçeklendirme çözümlerini yürürlüğe koymak teknoloji az test edildiği, araştırıldığı ve geliştirildiği için ileri seviye bir konudur.

Yeni başlayanlar için daha uygun bir kaynak mı arıyorsunuz? [Katman 2'ye giriş](/layer-2/) makalemize bakın.

## İyimser toplamalar {#optimistic-rollups}

İyimser toplamalar, katman 2'deki ana Ethereum zincirine paralel bir zeminde bulunur. Varsayılan olarak herhangi bir hesaplama yapmadıkları için ölçeklenebilirlikte iyileştirmeler sunabilirler. Bunun yerine bir işlemden sonra, yeni durumu Mainnet'e önerir veya işlemi "notere" tasdik ettirir.

İyimser toplamalarla, işlemler ana Ethereum zincirine `calldata` olarak yazılır ve gaz maliyetini azaltarak daha da optimize edilir.

<<<<<<< HEAD
Hesaplama, Ethereum kullanmanın yavaş ve pahalı kısmı olduğundan İyimser toplamalar, işleme bağlı olarak ölçeklenebilirlikte 10-100 kata kadar iyileştirme sunabilir. [Parça zincirlerin](/upgrades/sharding) kullanıma sunulmasıyla bu sayı daha da artacak çünkü bir işleme itiraz edildiğinde daha fazla veri mevcut olacak.
=======
Hesaplama, Ethereum kullanmanın yavaş ve pahalı kısmı olduğundan İyimser toplamalar, işleme bağlı olarak ölçeklenebilirlikte 10-100 kata kadar iyileştirme sunabilir. [Parça zincirlerin](/upgrades/sharding/) kullanıma sunulmasıyla bu sayı daha da artacak çünkü bir işleme itiraz edildiğinde daha fazla veri mevcut olacak.
>>>>>>> 7ed9412c

### İşlemlere itiraz etme {#disputing-transactions}

İyimser toplamalar işlemi hesaplamaz, bu nedenle işlemlerin meşru ve hileli olmadığından emin olmak için bir mekanizma olması gerekir. Dolandırıcılık kanıtları da bu noktada devreye girer. Birisi hileli bir işlem fark ederse toplama, bir dolandırıcılık kanıtı yürütür ve mevcut durum verilerini kullanarak işlemin hesaplamasını çalıştırır. Bu, işlem sorgulanabileceğinden, işlem onayı için bir ZK-toplamasından daha uzun bekleme sürelerine sahip olabileceğiniz anlamına gelir.

![Ethereum'daki iyimser bir toplamada hileli bir işlem gerçekleştiğinde ne olduğunu gösteren diyagram](./optimistic-rollups.png)

Dolandırıcılık kanıtı hesaplamasını yapmak için ihtiyacınız olan gaz bile geri ödenir. Optimism'den Ben Jones, mevcut bağlama sistemini şöyle anlatıyor:

_Fonlarınızı güvence altına almak için sahtekârlık yaptığınızı kanıtlamanız gereken bir eylemde bulunabilecek herhangi biri, bir bono göndermenizi ister. Basitçe açıklamak gererkise biraz ETH alıp kitlersiniz ve "Hey, doğruyu söyleyeceğime söz veriyorum" dersiniz... Doğruyu söylemezsem ve sahtekârlık kanıtlanırsa bu para kesilecektir. Bu paranın bir kısmı kesilmekle kalmıyor, bir kısmı da insanların sahtekârlığı kanıtlamak için harcadıkları gazın bedelini öder_"

Böylece teşvikleri görebilirsiniz: katılımcılar dolandırıcılık yaptıkları için cezalandırılırlar ve sahtekârlığı kanıtladıkları için geri ödeme alırlar.

### Artıları ve eksileri {#optimistic-pros-and-cons}

| Artıları                                                                                                               | Eksileri                                                                                              |
| ---------------------------------------------------------------------------------------------------------------------- | ----------------------------------------------------------------------------------------------------- |
| Ethereum katman 1'de yapabileceğiniz her şeyi, EVM ve Solidity uyumlu olduğu için İyimser toplamalarla yapabilirsiniz. | Potansiyel dolandırıcılık meydan okumaları nedeniyle zincir üstü işlemler için uzun bekleme süreleri. |
| Tüm işlem verileri, katman 1 zincirinde depolanır, bu da güvenli ve merkeziyetsiz olduğu anlamına gelir.               | Bir operatör, işlem sırasını etkileyebilir.                                                           |

### İyimser toplamaların görsel açıklaması {#optimistic-video}

Finematics'in iyimser toplamalar açıklamasını izleyin:

<YouTube id="7pWxCklcNsU" start="263" />

### İyimser toplamaları kullanın {#use-optimistic-rollups}

Dapp'lerinize entegre edebileceğiniz birden çok İyimser toplama uygulaması mevcuttur:

<RollupProductDevDoc rollupType="optimistic" />

**İyimser toplamalar hakkında bilgi**

- [İyimser Toplama hakkında bilmeniz gereken her şey](https://research.paradigm.xyz/rollups)
- [EthHub'un iyimser toplamalar hakkındaki içerikleri](https://docs.ethhub.io/ethereum-roadmap/layer-2-scaling/optimistic_rollups/)
- [Temel Arbitrum Rehberi](https://newsletter.banklesshq.com/p/the-essential-guide-to-arbitrum)
- [Optimism'in Toplaması aslında nasıl çalışıyor?](https://research.paradigm.xyz/optimism)
- [OVM Deep Dive](https://medium.com/ethereum-optimism/ovm-deep-dive-a300d1085f52)<|MERGE_RESOLUTION|>--- conflicted
+++ resolved
@@ -17,11 +17,7 @@
 
 İyimser toplamalarla, işlemler ana Ethereum zincirine `calldata` olarak yazılır ve gaz maliyetini azaltarak daha da optimize edilir.
 
-<<<<<<< HEAD
-Hesaplama, Ethereum kullanmanın yavaş ve pahalı kısmı olduğundan İyimser toplamalar, işleme bağlı olarak ölçeklenebilirlikte 10-100 kata kadar iyileştirme sunabilir. [Parça zincirlerin](/upgrades/sharding) kullanıma sunulmasıyla bu sayı daha da artacak çünkü bir işleme itiraz edildiğinde daha fazla veri mevcut olacak.
-=======
 Hesaplama, Ethereum kullanmanın yavaş ve pahalı kısmı olduğundan İyimser toplamalar, işleme bağlı olarak ölçeklenebilirlikte 10-100 kata kadar iyileştirme sunabilir. [Parça zincirlerin](/upgrades/sharding/) kullanıma sunulmasıyla bu sayı daha da artacak çünkü bir işleme itiraz edildiğinde daha fazla veri mevcut olacak.
->>>>>>> 7ed9412c
 
 ### İşlemlere itiraz etme {#disputing-transactions}
 
