--- conflicted
+++ resolved
@@ -18,11 +18,7 @@
 
 Você é dos EUA e está planejando uma viagem à Europa. Você tem Dólar, mas precisa de Euro para gastar. Para trocar seus Dólares por Euros, você pode usar uma corretora de câmbio por uma pequena taxa.
 
-<<<<<<< HEAD
-Mas, o que você faz se quiser fazer uma troca parecida para usar um blockchain diferente? Digamos que você queira trocar ETH na rede principal Ethereum por ETH no [Arbitrum](https://arbitrum.io/). Como o câmbio de moedas que fizemos por Euro, precisamos de um mecanismo para mover nosso ETH do Ethereum para o Arbitrum. As pontes tornam essa transação possível. Neste caso,a [Arbitrum tem uma ponte nativa](https://bridge.arbitrum.io/) que pode transferir o ETH da rede principal para o Arbitrum.
-=======
 Mas, o que você faz se quiser fazer uma troca parecida para usar um blockchain diferente? Digamos que você queira trocar ETH na rede principal Ethereum por ETH no [Arbitrum](https://arbitrum.io/). Como o câmbio de moedas que fizemos por Euro, precisamos de um mecanismo para mover nosso ETH do Ethereum para o Arbitrum. As pontes tornam essa transação possível. Neste caso, a [Arbitrum tem uma ponte nativa ](https://bridge.arbitrum.io/) que pode transferir o ETH da rede principal para o Arbitrum.
->>>>>>> 4ebe42bf
 
 ## Por que precisamos de pontes? {#why-do-we-need-bridges}
 
