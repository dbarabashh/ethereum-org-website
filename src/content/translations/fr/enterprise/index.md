--- conflicted
+++ resolved
@@ -16,15 +16,7 @@
 
 Les applications de blockchain d'entreprise peuvent être construites sur le [réseau principal](/glossary/#mainnet) public Ethereum sans autorisation, ou sur des blockchains privés basés sur la technologie Ethereum. Plus d'informations sur les [blockchains Ethereum privées](/enterprise/private-ethereum/).
 
-<<<<<<< HEAD
-- De nouveaux business models et des opportunités de création de valeur
-- La réductions de coûts relatifs à la confiance et la coordination entre sociétés
-- L'amélioration de la transparence des réseaux d'entreprise et de l'efficacité opérationnelle
-- Pérenniser la compétitivité de votre entreprise
-- La compatibilité avec le "Mainnet" : la chaine publique, ou des réseaux privés autorisés
-=======
 ## Ethereum public et privé {#private-vs-public}
->>>>>>> e074b674
 
 Il n'existe qu'un seul réseau principal public Ethereum. Les applications construites sur le réseau principal sont en mesure d'interopérer, tout comme les applications construites sur Internet peuvent se connecter entre elles, en tirant parti du plein potentiel de la blockchain décentralisée.
 
