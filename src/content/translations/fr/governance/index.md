---
title: Gouvernance d'Ethereum
description: Une introduction à la façon dont les décisions concernant Ethereum sont prises.
lang: fr
<<<<<<< HEAD
sidebar: true
postMergeBannerTranslation: page-upgrades-post-merge-banner-governance-ood
=======
>>>>>>> 69989c26
---

# Introduction à la gouvernance d'Ethereum {#introduction}

_Si personne ne possède Ethereum, comment les décisions concernant les changements passés et futurs sur Ethereum sont-elles prises ? On entend par gouvernance d'Ethereum le processus qui permet de prendre des décisions._

<Divider />

## Qu'est-ce que la gouvernance ? {#what-is-governance}

La gouvernance est le système en place qui permet de prendre des décisions. Dans une structure organisationnelle typique, l'équipe exécutive ou un conseil d'administration peuvent avoir le dernier mot dans la prise de décision. Ou peut-être les actionnaires voteront-ils sur des propositions de changement. Dans un système politique, les élus peuvent promulguer des lois qui tentent de représenter les souhaits de leurs électeurs.

## Gouvernance décentralisée {#decentralized-governance}

Aucune personne ne possède ou ne contrôle le protocole d'Ethereum, mais des décisions doivent encore être prises au sujet de la mise en œuvre des changements afin de garantir au mieux la longévité et la prospérité du réseau. Ce défaut de propriété fait de la gouvernance organisationnelle traditionnelle une solution incompatible.

## Gouvernance d'Ethereum {#ethereum-governance}

La gouvernance d'Ethereum est le processus par lequel des changements de protocole sont apportés. Il est important de souligner que ce processus n'est pas lié à la façon dont les gens et les applications utilisent le protocole - Ethereum est sans permission. N'importe qui depuis n'importe où dans le monde peut participer aux activités sur la blockchain. Il n'y a aucune règle définie pour qui peut ou ne peut pas construire une application ou envoyer une transaction. Cependant, il y a un processus pour proposer des modifications au protocole principal, au dessus duquel ces applications s'exécutent. Dans la mesure où un très grand nombre de personnes dépendent de la stabilité d'Ethereum, tout changement fondamental apporté à Ethereum, qu'il soit technique ou social, doit être validé par le plus grand nombre afin de s'assurer qu'il soit sûr et largement soutenu par la communauté.

### Gouvernance sur la blockchain vs hors chaîne {#on-chain-vs-off-chain}

La technologie de la blockchain permet de nouvelles capacités de gouvernance, connues sous le nom de gouvernance sur la blockchain. La gouvernance est dite sur sur la blockchain lorsque les modifications proposées au protocole sont décidées par vote des parties prenantes, généralement par les détenteurs d'un jeton de gouvernance, et le vote se produit sur la blockchain. Avec certaines formes de gouvernance sur la blockchain, les modifications proposées au protocole sont déjà écrites dans le code et mises en œuvre automatiquement si les parties prenantes approuvent les changements.

L'approche opposée, la gouvernance hors chaîne, est celle où toute décision de changement de protocole se fait par le biais d'un processus informel de discussion sociale, qui, s'il est approuvé, sera mis en œuvre dans le code.

**La gouvernance d'Ethereum a lieu hors chaîne** avec une grande variété d'acteurs impliqués dans le processus.

_Bien qu'au niveau du protocole, la gouvernance d'Ethereum est hors chaîne, de nombreux cas d'utilisation basés sur Ethereum, tels que les DAO, utilisent la gouvernance sur la blockchain._

<ButtonLink to="/dao/">
  En savoir plus sur les DAO
</ButtonLink>

<Divider />

## Qui est impliqué ? {#who-is-involved}

Il y a différentes parties prenantes dans la communauté [Ethereum](/community/), chacune jouant un rôle dans le processus de gouvernance. En partant des parties prenantes les plus éloignées du protocole et en zoomant, nous avons :

- **Détenteurs d'Ether** : ces personnes détiennent une quantité arbitraire d'ETH. [Plus d'infos sur ETH](/eth/).
- **Utilisateurs d'application** : ces personnes interagissent avec des applications sur la blockchain Ethereum.
- **Développeurs d'application/d'outils** : ces personnes écrivent des applications qui sont exécutées sur la blockchain Ethereum (p. ex. DeFi, NFTs, etc.) ou des outils de construction pour interagir avec Ethereum (p. ex. portefeuilles, suites de test, etc.). [Plus d'infos sur les dapps](/dapps/).
- **Opérateurs de nœud** : ces personnes exécutent des nœuds qui propagent des blocs et des transactions, rejetant toute transaction invalide ou bloc qu'ils croisent. [Plus d'infos sur les noeud](/developers/docs/nodes-and-clients/).
- **Auteurs des EIPs** : ces personnes proposent des modifications au protocole Ethereum, sous la forme de Propositions d'Amélioration Ethereum (dites EIP). [Plus d'infos sur les EIP](/eips/).
- **Mineurs/Validateurs** : ces personnes exécutent des nœuds qui peuvent ajouter de nouveaux blocs à la blockchain Ethereum.
- **Développeurs de protocole** (a.k.a. « les développeurs principaux » : ces personnes maintiennent les différentes implémentations d'Ethereum (ex. go-ethereum, Nethermind, Besu, Erigon pour la couche d'exécution ou Prysm, Lighthouse, Nimbus, Teku, Lodestar pour la couche de consensus). [Plus de détails sur les clients Ethereum](/developers/docs/nodes-and-clients/).

_Note : Toute personne peut faire partie de plusieurs de ces groupes (par exemple un développeur de protocole peut défendre une EIP, exécuter un validateur de la chaîne phare, et utiliser des applications DeFi). Pour mieux comprendre, il est toutefois plus facile de les distinguer._

<Divider />

## Qu'est-ce qu'une EIP ? {#what-is-an-eip}

Un processus important utilisé dans la gouvernance Ethereum est la proposition de **Propositions d'amélioration Ethereum (EIP)**. Les EIP sont des normes qui spécifient de nouvelles fonctionnalités ou processus potentiels pour Ethereum. N'importe qui au sein de la communauté Ethereum peut créer une EIP. Par exemple, aucun des auteurs de l'EIP-721, l'EIP qui a standardisé les NFT, n'a travaillé directement sur le développement de protocoles Ethereum.

<ButtonLink to="/eips/">
  Plus d'infos les EIP
</ButtonLink>

<Divider />

## Le processus formel {#formal-process}

Le processus formel d'introduction de modifications au protocole Ethereum est le suivant :

1. **Proposer une EIP Coeur** : tel que décrit dans [EIP-1](https://eips.ethereum.org/EIPS/eip-1#core-eips), la première étape pour proposer officiellement un changement à Ethereum est de le détailler dans une EIP Coeur. Cela servira de spécification officielle pour une EIP que les développeurs de protocoles mettront en œuvre si elle est acceptée.

2. **Présentez votre EIP aux développeurs de protocole** : une fois que vous avez une EIP Coeur pour laquelle vous avez collecté les retours de la communauté, vous pouvez la présenter aux développeurs de protocoles. Vous pouvez le faire en proposant de la discuter sur un [appel AllCoreDevs](https://github.com/ethereum/execution-specs/tree/master/network-upgrades#getting-the-considered-for-inclusion-cfi-status). Il est probable que certaines discussions auront déjà eu lieu de manière asynchrone sur le forum des [Ethereum Magicians](https://ethereum-magicians.org/) ou dans le [Discord R&D d'Ethereum](https://discord.gg/mncqtgVSVw).

> Les résultats potentiels de cette étape sont :

> - L'EIP sera considérée pour une mise à niveau future du réseau
> - Des modifications techniques seront demandées
> - Elle peut être rejetée si ce n'est pas une priorité ou si l'amélioration n'est pas assez importante par rapport à l'effort de développement

3. **Itérez vers une proposition finale** : après avoir reçu les commentaires de toutes les parties prenantes concernées, vous devrez probablement apporter des modifications à votre proposition initiale pour améliorer sa sécurité ou mieux répondre aux besoins des différents utilisateurs. Une fois que votre EIP aura incorporé tous les changements que vous croyez nécessaires, vous devrez la présenter à nouveau aux développeurs du protocole. Vous passerez ensuite à l'étape suivante de ce processus, ou de nouvelles préoccupations apparaîtront, nécessitant une nouvelle série d'itérations sur votre proposition.

4. **EIP incluse dans la mise à niveau du réseau** : en supposant que l'EIP soit approuvé, testé et implémenté, il est programmé dans le cadre d'une mise à jour réseau. Étant donné les coûts de coordination élevés des mises à niveau réseau (tout le monde a besoin d'une mise à niveau simultanée), les EIP sont généralement regroupées dans les mises à niveau.

5. **Mise à niveau réseau activée**: après l'activation de la mise à niveau réseau, l'EIP sera en ligne sur le réseau Ethereum. _Remarque : Les mises à jour du réseau sont généralement activées sur des réseaux de test avant d'être activées sur le réseau principal Ethereum._

Ce flux, bien que très simplifié, donne une vue d'ensemble des étapes significatives pour l'activation d'un changement de protocole sur Ethereum. Voyons maintenant les facteurs informels en jeu au cours de ce processus.

## Le processus informel {#informal-process}

### Comprendre les travaux antérieurs {#prior-work}

Les Champions EIP devraient se familiariser avec les travaux et les propositions antérieurs avant de créer une EIP qui peut être sérieusement envisagé pour être déployé sur le réseau principal Ethereum. De cette façon, l'EIP apporte quelque chose de nouveau qui n'a pas été rejeté auparavant. Les trois principaux endroits pour effectuer des recherches sont le [dépôt EIP](https://github.com/ethereum/eips), [Magiciens Ethereum](https://ethereum-magicians.org/) et [ethresear.ch](https://ethresear.ch/).

### Groupes de travail {#working-groups}

Il est peu probable que le projet initial d'une EIP soit implémenté sur le réseau principal Ethereum sans modifications ou modifications. En général, les champions de l'EIP travailleront avec un sous-ensemble de développeurs de protocoles pour spécifier, mettre en œuvre, tester, étayer et finaliser leur proposition. Historiquement, ces groupes de travail ont nécessité plusieurs mois (et parfois des années !) de travail. De même, les champions de l'EIP pour de tels changements devraient impliquer les développeurs d'applications/d'outils pertinents dans leurs efforts pour rassembler les commentaires des utilisateurs finaux et atténuer tous les risques de déploiement.

### Consensus de la communauté {#community-consensus}

Bien que certaines EIP soient des améliorations techniques simples avec une nuance minimale, certaines sont plus complexes et intrinsèquement compromise qui affecteront différentes parties prenantes. Cela signifie que certaines EIP finissent par être plus controversées au sein de la communauté que d'autres.

Il n'y a pas de livre de lecture clair sur la manière de gérer les propositions litigieuses. Puisque les développeurs de protocoles n'ont aucun moyen de forcer les gens à adopter des mises à jour de réseau, ils éviteront généralement de mettre en œuvre des EIP là où le contentieux l'emporte sur les avantages pour l'ensemble de la communauté.

Les champions EIP sont censés solliciter des commentaires de tous les intervenants pertinents. Si vous vous trouvez le champion d'une EIP litigieuse, vous devriez essayer de vous adresser à des objections pour établir un consensus autour de votre EIP. Compte tenu de la taille et de la diversité de la communauté Ethereum, il n'y a pas de métrique (par ex. un vote de pièce) qui peut être utilisé pour mesurer le consensus de la communauté, et les champions de l'EIP devraient s'adapter aux circonstances de leur proposition.

Au-delà de la sécurité du réseau Ethereum, un poids significatif a historiquement été accordé par les développeurs de protocole sur la valeur des développeurs d'applications/outils et des utilisateurs d'applications. étant donné que leur utilisation et leur développement sur Ethereum sont ce qui rend l'écosystème attractif pour les autres parties prenantes. De plus, les EIP doivent être implémentées dans toutes les implémentations de clients, qui sont gérées par des équipes distinctes. Une partie de ce processus signifie généralement convaincre plusieurs équipes de développeurs de protocoles qu'un changement particulier est précieux et qu'il aide les utilisateurs finaux ou résout un problème de sécurité.

<Divider />

## Gérer les désaccords {#disagreements}

Avoir de nombreuses parties prenantes ayant des motivations et des croyances différentes signifie que les désaccords ne sont pas rares.

Généralement, les désaccords sont traités avec des discussions de longue durée dans des forums publics pour comprendre la racine du problème et permettre à quiconque de peser. Typiquement, un groupe cède ou un heureux médium est atteint. Si un groupe se sent assez fort, le fait de forcer un changement particulier pourrait entraîner une division de chaînes. Une fracture de chaîne est lorsque certaines parties prenantes protestent de mettre en œuvre un changement de protocole entraînant des différences, versions incompatibles du protocole en opération, d'où émergent deux blockchains distincts.

### La fourche DAO {#dao-fork}

Les fourches sont lorsque des mises à niveau techniques majeures ou des modifications doivent être apportées au réseau et modifier les « règles » du protocole. [Les clients Ethereum](/developers/docs/nodes-and-clients/) doivent mettre à jour leur logiciel pour implémenter les nouvelles règles de la fourche.

La fourche DAO est la réponse à l'attaque [DAO de 2016](https://www.coindesk.com/understanding-dao-hack-journalists) où un contrat non sécurisé d'une [DAO](/glossary/#dao) a été vidé de plus de 3,6 millions d'ETH lors d'un piratage. La fourche a transféré les fonds du contrat défectueux à un nouveau contrat permettant à quiconque a perdu des fonds dans le piratage de les récupérer.

Ce plan d'action a été voté par la communauté Ethereum. Tout détenteur d'ETH a pu voter via une transaction sur [une plateforme de vote](http://v1.carbonvote.com/). Plus de 85 % des votes étaient favorables à la fourche.

Il est important de noter qu'alors que le protocole a fait une fourche pour annuler le hack, le poids du vote lors de la décision de la fourche est discutable pour quelques raisons :

- Le taux de participation au vote était incroyablement faible
- La plupart des gens ne savaient pas que le vote se passait
- Le vote ne représentait que les détenteurs de ETH, et non aucun des autres participants au système

Un sous-ensemble de la communauté a refusé de suivre la fourche, en grande partie parce qu'ils ont estimé que l'incident de DAO n'était pas un défaut dans le protocole. Ils ont ensuite formé [Ethereum Classic](https://ethereumclassic.org/).

Aujourd'hui, la communauté Ethereum a adopté une politique de non-intervention en cas de bugs de contrat ou de perte de fonds pour maintenir la neutralité crédible du système.

Regardez-en plus sur le piratage DAO :

<YouTube id="rNeLuBOVe8A" />

<Divider />

### L'utilité de la fourche {#forking-utility}

La fourche Ethereum/Ethereum Classic est un excellent exemple de fourche saine. Nous avons eu deux groupes qui étaient assez en désaccord les uns avec les autres sur certaines valeurs fondamentales pour considérer qu'il valait la peine de prendre les risques que comporte la poursuite de leurs actions spécifiques.

La capacité à faire face à des différences politiques, philosophiques ou économiques significatives joue un rôle important dans le succès de la gouvernance d'Ethereum. Sans la fourche, il y aurait eu des luttes incessantes, une réticence à participer pour ceux qui ont finalement formé Ethereum Classic et une vision de plus en plus divergente de ce qui ferait le succès d'Ethereum.

<Divider />

## Développement de la chaîne phare {#beacon-chain}

Le processus de gouvernance Ethereum négocie souvent la vitesse et l'efficacité pour l'ouverture et l'inclusivité. Afin d'accélérer le développement de la chaîne phare, elle fût lancée séparément du réseau Ethereum par preuve de travail et a suivi ses propres pratiques de gouvernance.

Bien que le développement des spécifications et des implémentations ait toujours été entièrement open source, les processus formels utilisés pour proposer des mises à jour décrites ci-dessus n'ont pas été utilisés. Cela a permis de préciser les changements et de parvenir plus rapidmement à un accord entre chercheurs et développeurs.

Lorsque la chaîne phare fusionnera avec la couche d'exécution Ethereum, le processus de gouvernance pour proposer des changements sera harmonisé. Ce processus d'implémentation de la fusion est [déjà en cours](https://github.com/ethereum/EIPs/pull/3675).

<ButtonLink to="/upgrades/merge/">
  Plus d'infos sur la fusion
</ButtonLink>

<Divider />

## Comment s'impliquer ? {#get-involved}

- [Proposer une EIP](/eips/#participate)
- [Discuter des propositions actuelles](https://ethereum-magicians.org/)
- [Impliquez-vous dans la discussion R&D](https://ethresear.ch/)
- [Rejoignez le Discord Ethereum R&D](https://discord.gg/mncqtgVSVw)
- [Exécuter un nœud](/developers/docs/nodes-and-clients/run-a-node/)
- [Contribuer au développement du client](/developers/docs/nodes-and-clients/#execution-clients)
- [Programme d’apprentissage pour les développeurs de base](https://blog.ethereum.org/2021/09/06/core-dev-apprenticeship-second-cohort/)

## Complément d'information {#further-reading}

La gouvernance d'Ethereum n'est pas rigoureusement définie. Divers participants de la communauté ont des points de vue différents à ce sujet. Voici quelques-unes d'entre elles :

- [Notes on Blockchain Governance](https://vitalik.ca/general/2017/12/17/voting.html) - _Vitalik Buterin_
- [Governance on Ethereum](https://docs.ethhub.io/ethereum-basics/governance/) – _ETHHub_
- [How does Ethereum Governance work?](https://cryptotesters.com/blog/ethereum-governance) – _Cryptotesters_
- [How Ethereum governance works](https://medium.com/coinmonks/how-ethereum-governance-works-71856426b63a) – _Micah Zoltu_
- [What is an Ethereum core developer?](https://hudsonjameson.com/2020-06-22-what-is-an-ethereum-core-developer/) - _Hudson Jameson_
- [Governance, Part 2: Plutocracy Is Still Bad](https://vitalik.ca/general/2018/03/28/plutocracy.html) - _Vitalik Buterin_
- [Moving beyond coin voting governance](https://vitalik.ca/general/2021/08/16/voting3.html) - _Vitalik Buterin_<|MERGE_RESOLUTION|>--- conflicted
+++ resolved
@@ -2,11 +2,6 @@
 title: Gouvernance d'Ethereum
 description: Une introduction à la façon dont les décisions concernant Ethereum sont prises.
 lang: fr
-<<<<<<< HEAD
-sidebar: true
-postMergeBannerTranslation: page-upgrades-post-merge-banner-governance-ood
-=======
->>>>>>> 69989c26
 ---
 
 # Introduction à la gouvernance d'Ethereum {#introduction}
