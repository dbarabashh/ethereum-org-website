---
title: Razdrobljene verige
description: Preberite več o razdrobljenih verigah – delitve omrežja, ki Ethereumu zagotavljajo boljšo zmogljivost obdelovanja transakcij in lažje izvajanje.
lang: sl
template: eth2
sidebar: true
image: ../../../../../assets/eth2/newrings.png
summaryPoint1: Drobljenje je večstopenjska nadgradnja z namenom izboljšanja Ethereumove nadgradljivosti in kapacitet.
summaryPoint2: Razdrobljene verige razdelijo obremenitev omrežja na 64 novih verig.
summaryPoint3: Z ohranjanjem nizkih zahtev po strojni opremi lajšajo zagon vozlišč.
summaryPoint4: Ta nadgradnja je načrtovana kot naslednji korak po spojitvi glavnega omrežja z oddajniško verigo.
---

<<<<<<< HEAD
<UpgradeStatus dateKey="page-eth2-upgrades-shards-date">
    Razdrobljene verige bi lahko bile uvedene enkrat v letu 2023, odvisno od hitrosti napredka po zagonu <a href="/eth2/beacon-chain/">oddajniške verige</a>. Ti drobci bodo Ethereumu zagotovili boljšo zmogljivost za obdelavo in dostop do podatkov, vendar se ne bodo uporabljali za izvajanje kode. Podrobnosti tega bodo še določene.
=======
<UpgradeStatus date="~2023">
    Razdrobljene verige bi morale biti uvedene enkrat v letu 2023, odvisno od hitrosti napredka po <a href="/eth2/merge/">spojitvi</a>. Ti drobci bodo Ethereumu zagotovili boljšo zmogljivost za obdelavo in dostop do podatkov, vendar se ne bodo uporabljali za izvajanje kode. Podrobnosti tega bodo še določene.
>>>>>>> b6aacc07
</UpgradeStatus>

## Kaj je razdrobitev? {#what-is-sharding}

Razdrobitev je postopek vodoravne razdelitve zbirke podatkov za razporeditev obremenitve – gre za splošen pojem na področju računalniške znanosti. V kontekstu Ethereuma bo razdrobitev zmanjšala prenatrpanost omrežja in povečala število transakcij na sekundo z ustvarjanjem novih verig, imenovanih »drobci«.

To je pomembno tudi iz drugih razlogov poleg razširljivosti.

## Lastnosti razdrobitve {#features-of-sharding}

### Vozlišče lahko izvaja vsakdo {#everyone-can-run-a-node}

Razdrobitev je dober način zagotavljanja razširljivosti, če je cilj ohraniti decentralizacijo omrežja, saj je druga možnost širitev s povečanjem velikosti obstoječe zbirke podatkov. Zaradi tega bi Ethereum postal manj dostopen za validatorje omrežja, saj bi potrebovali zmogljive in drage računalnike. Pri razdrobljenih verigah morajo validatorji shraniti/izvajati samo podatke o drobcu, ki ga potrjujejo, ne pa o celotnem omrežju (kot to deluje danes). To pospeši stvari in drastično zmanjšuje zahteve glede strojne opreme.

### Več sodelovanja v omrežju {#more-network-participation}

Razdrobitev vam bo sčasoma omogočala, da boste lahko Ethereum izvajali v osebnem prenosnem računalniku ali telefonu. Zato naj bi na razdrobljenem Ethereumu več ljudi imelo možnost sodelovanja ali izvajanja [odjemalcev](/developers/docs/nodes-and-clients/). S tem se bo izboljšala varnost, saj je pri bolj decentraliziranih omrežjih možnost za napad manjša.

Z manjšimi zahtevami glede strojne opreme bo razdrobitev omogočala lastno izvajanje [odjemalcev](/developers/docs/nodes-and-clients/) brez vsakršnega zanašanja na posredniške storitve. Če lahko, razmislite o tem, da bi izvajali več odjemalcev. To lahko pomaga zdravju omrežja z dodatnim zmanjšanjem točk, ki bi lahko odpovedale. [Izvajajte odjemalca Eth2](/eth2/get-involved/)

<br />

<InfoBanner isWarning={true}>
  Na začetku boste morali odjemalca za glavno omrežje izvajati skupaj z odjemalcem Eth2. <a href="https://launchpad.ethereum.org" target="_blank">Na zagonski platformi</a> boste našli opis zahtev glede strojne opreme in postopka. Namesto tega lahko uporabljate <a href="/developers/docs/apis/backend/#available-libraries">zaledni API</a>.
</InfoBanner>

## 1. različica razdrobljenih verig: razpoložljivost podatkov {#data-availability}

Pri prvi uvedbi razdrobljenih verig v omrežju bodo zagotavljale samo nekaj dodatnih podatkov. Ne bodo obdelovale transakcij ali pametnih pogodb. Vendar bodo v kombinaciji s skupnimi vrednostmi še vedno zagotavljale neverjetne izboljšave števila transakcij na sekundo.

Skupne vrednosti so tehnologija na »2. plasti«, ki že obstaja. Decentraliziranim aplikacijam omogočajo, da zunaj verige blokov združijo ali ustvarijo »skupno vrednost« transakcij v posamezno transakcijo, ustvarijo kriptografski dokaz in ga pošljejo verigi. To zmanjša velikost podatkov, potrebnih za transakcijo. Če to povežemo z dodatno razpoložljivostjo podatkov, ki jih zagotavljajo razdrobljene verige, dobimo 100.000 transakcij na sekundo.

<InfoBanner isWarning={false}>
  Nedavni napredek v raziskavah in razvoju s področja rešitev za nadgradljivosti na podlagi 2. plasti je privedel do prioritizacije spojitve pred razdrobljenimi verigami. Te bodo prišle v ospredje po prehodu glavnega omrežja na dokaz o deležu.

[Več o zvitkih](/developers/docs/scaling/layer-2-rollups/)
</InfoBanner>

## 2. različica razdrobljenih verig: izvajanje kode {#code-execution}

Že od začetka je v načrtu, da se razdrobljenim verigam doda funkcionalnosti, ki bi jih naredile bolj podobne [Glavnemu omrežju Ethereum](/glossary/#mainnet), kot ga poznamo danes. To bi jim omogočalo shranjevanje in izvajanje pametnih pogodb ter obdelovanje računov. Toda, ali je ta nadgradnja še vedno potrebna glede na povečanje števila transakcij, ki ga zagotavlja 1. različica razdrobljenih verig? Skupnost o tem še vedno razpravlja, videti pa je, da je na voljo več možnosti.

### Ali drobci potrebujejo možnost izvajanja kode? {#do-shards-need-code-execution}

Vitalik Buterin je v pogovoru za podkast Bankless predstavil 3 morebitne možnosti, o katerih je vredno razpravljati.

<iframe width="100%" height="315" src="https://www.youtube.com/embed/-R0j5AMUSzA?start=5841" frameborder="0" allow="accelerometer; autoplay; clipboard-write; encrypted-media; gyroscope; picture-in-picture" allowfullscreen mark="crwd-mark"></iframe>

#### 1. Izvajanje stanj ni potrebno {#state-execution-not-needed}

To bi pomenilo, da drobcem ne zagotovimo možnosti obdelave pametnih pogodb, in bodo še naprej delovale kot skladišča podatkov.

#### 2. Nekateri drobci imajo zmožnost izvajanja {#some-execution-shards}

Morda obstaja kompromis, pri katerem ne potrebujemo vseh pametnih drobcev (trenutno je načrtovanih 64). To funkcionalnost bi lahko dodali samo nekaterim, druge pa pustili, kot so. To bi lahko pospešilo dostavo.

#### 3. Počakamo na sposobnost izvajanja neinteraktivnih dokazov brez razkritja znanja (ZK snarks) {#wait-for-zk-snarks}

Nazadnje bi morali to razpravo nadaljevati, ko bodo neinteraktivni dokazi brez razkritja znanja utrjeni. Ta tehnologija bi lahko v omrežje vnesla resnično zasebne transakcije. Verjetno bo zahtevala pametnejše drobce, vendar je zaenkrat še na stopnji raziskave in razvoja.

#### Drugi viri {#other-sources}

Še nekaj mnenj v podobni smeri:

- [Faza ena in konec: Eth2 kot mehanizem za razpoložljivost podatkov](https://ethresear.ch/t/phase-one-and-done-eth2-as-a-data-availability-engine/5269/8) – _cdetrio, ethresear.ch_

To je še vedno tema aktivne razprave. Ko bomo imeli več informacij, bomo posodobili te strani.

## Razmerje med nadgradnjami {#relationship-between-upgrades}

Nadgradnje Eth2 so vse delno medsebojno povezane. Ponovimo torej, kako razdrobljene verige vplivajo na druge nadgradnje.

### Drobci in oddajniška veriga {#shards-and-beacon-chain}

Oddajniška veriga vsebuje vso logiko za zagotavljanje varnosti in sinhronizacije razdrobljenih verig. Usklajevala bo zastavljalce v omrežju in jim dodeljevala drobce, na katerih naj delajo. Prav tako bo lajšala komunikacijo med drobci s prejemanjem in shranjevanjem podatkov o transakcijah v drobcu, ki bodo dostopni drugim drobcem. To jim bo zagotovilo posnetek stanja Ethereuma, tako da bo vse vedno posodobljeno.

<ButtonLink to="/eth2/beacon-chain/">Oddajniška veriga</ButtonLink>

### Drobci in spojitev {#shards-and-docking}

Ko bodo drobci dodani, bo glavno omrežje Ethereum že zavarovano s strani oddajniške verige, ki uporablja dokaz o deležu. To omogoča plodno glavno omrežje na katerem se lahko gradijo razdrobljene verige, ki jih poganjajo reštive na podlagi tehnologije 2. plasti za povečanje nadgradljivosti.

Bomo še videli, ali bo glavno omrežje obstajalo kot edini "pametni" drobec, ki lahko obvladuje izvajanje programske kode – v vsakem primeru pa se lahko k odločitvi o razširitvi drobcev vrnemo, če bo to potrebno.

<ButtonLink to="/eth2/merge/">Spojitev</ButtonLink>

<Divider />

### Preberite več {#read-more}

<Eth2ShardChainsList /><|MERGE_RESOLUTION|>--- conflicted
+++ resolved
@@ -11,13 +11,8 @@
 summaryPoint4: Ta nadgradnja je načrtovana kot naslednji korak po spojitvi glavnega omrežja z oddajniško verigo.
 ---
 
-<<<<<<< HEAD
 <UpgradeStatus dateKey="page-eth2-upgrades-shards-date">
-    Razdrobljene verige bi lahko bile uvedene enkrat v letu 2023, odvisno od hitrosti napredka po zagonu <a href="/eth2/beacon-chain/">oddajniške verige</a>. Ti drobci bodo Ethereumu zagotovili boljšo zmogljivost za obdelavo in dostop do podatkov, vendar se ne bodo uporabljali za izvajanje kode. Podrobnosti tega bodo še določene.
-=======
-<UpgradeStatus date="~2023">
     Razdrobljene verige bi morale biti uvedene enkrat v letu 2023, odvisno od hitrosti napredka po <a href="/eth2/merge/">spojitvi</a>. Ti drobci bodo Ethereumu zagotovili boljšo zmogljivost za obdelavo in dostop do podatkov, vendar se ne bodo uporabljali za izvajanje kode. Podrobnosti tega bodo še določene.
->>>>>>> b6aacc07
 </UpgradeStatus>
 
 ## Kaj je razdrobitev? {#what-is-sharding}
