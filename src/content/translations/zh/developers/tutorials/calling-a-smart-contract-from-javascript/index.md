--- conflicted
+++ resolved
@@ -7,11 +7,7 @@
   - "前端"
   - "JavaScript"
   - "web3.js"
-<<<<<<< HEAD
 skill: beginner
-=======
-skill: 入门
->>>>>>> bed655d1
 lang: zh
 sidebar: true
 published: 2020-04-19
