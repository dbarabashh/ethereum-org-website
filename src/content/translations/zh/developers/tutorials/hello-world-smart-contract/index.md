---
title: 针对初学者的智能合约指南
description: 关于编写和部署一个基于以太坊的简单智能合约的入门教程。
author: "elanh"
tags:
  - "solidity"
  - "hardhat"
  - "alchemy"
  - "智能合约"
  - "入门指南"
  - "部署"
<<<<<<< HEAD
skill: beginner
=======
skill: 入门
>>>>>>> bed655d1
lang: zh
sidebar: true
published: 2021-03-31
---

如果您是区块链开发的初学者，还不知道如何开始，或者您只是想了解怎样部署智能合约并与之进行交互，这篇教程就是为您准备的。 通过使用虚拟钱包 ([MetaMask](https://metamask.io/))、[Solidity](https://docs.soliditylang.org/en/v0.8.0/)、[Hardhat](https://hardhat.org/) 和 [Alchemy](https://alchemyapi.io/eth)（如果您不理解这些名词的含义，不用担心，后续我们会进行解释），我们将演示在 Ropsten 测试网络上创建并部署一个简单的智能合约。

在本教程的第 2 部分，我们将学习在智能合约部署后如何与之进行交互，第 3 部分将学习如何在 Etherscan 上发布智能合约。

如果您有任何问题，请随时在 [Alchemy Discord](https://discord.gg/gWuC7zB) 中提出！

## 步骤 1：连接到以太坊网络 {#step-1}

有多种方法可以向以太坊链发起连接请求。 为了简单起见，我们将使用一个 Alchemy 上的免费帐户。 Alchemy 是一个区块链开发者平台和 API，允许我们与以太坊进行通信，而无需运行我们自己的节点。 平台还有用于监测和分析的开发者工具，我们将在本教程中利用这些工具来了解我们智能合约部署中的情况。 如果您还没有 Alchemy 账户，[您可以在这里免费注册](https://dashboard.alchemyapi.io/signup)。

## 步骤 2：创建应用程序（和应用程序接口密钥） {#step-2}

创建了 Alchemy 账户后，您可以通过创建应用程序来生成应用程序接口密钥。 我们可以用它向 Ropsten 测试网络发起请求。 如果您不熟悉测试网络，请查看[此页面](/developers/docs/networks/)。

1.  在 Alchemy 仪表板中，将鼠标悬停在导航栏中的“应用程序”上，单击“创建应用程序”并前往此页面。

![创建应用程序 Hello world](./hello-world-create-app.png)

2. 将您的应用命名为“Hello World”，提供简短的描述，选择“Staging”作为环境（用于您的应用程序簿记），选择“Ropsten”网络。

![创建应用程序视图 hello world](./create-app-view-hello-world.png)

3. 点击"创建应用程序"，完成！ 您的应用程序应该会出现在下面的表格中。

## 步骤 3：创建一个以太坊账户（地址） {#step-3}

我们需要一个以太坊帐户来发送和接收交易。 在本教程中，我们将使用 MetaMask——浏览器中的虚拟钱包，用来管理您的以太坊账户地址。 关于[交易](/developers/docs/transactions/)的详细信息。

您可以[在这里](https://metamask.io/download.html)免费下载并创建一个 MetaMask 账户。 创建账户时，或者如果您已经有一个账户时，确保切换到右上方的“Ropsten 测试网络”（这样我们就不会用实际货币进行交易）。

![metask ropsten 示例](./metamask-ropsten-example.png)

## 步骤 4：从水龙头添加以太币 {#step-4}

为了将我们的智能合约部署到测试网络，我们需要一些虚拟以太币。 要获得以太币，您可以访问 [Ropsten 水龙头](https://faucet.dimensions.network/)，输入您的 Ropsten 帐户地址，然后点击“发送 Ropsten 以太币”。 由于网络原因，您接收虚拟以太币可能需要一些时间。 您应该会很快在您的 MetaMask 帐户中看到以太币！

## 步骤 5：查看账户余额 {#step-5}

为了核实我们的余额，可以使用 [Alchemy 的创作者工具](https://composer.alchemyapi.io?composer_state=%7B%22network%22%3A0%2C%22methodName%22%3A%22eth_getBalance%22%2C%22paramValues%22%3A%5B%22%22%2C%22latest%22%5D%7D)发出 [eth_getBalance](https://docs.alchemyapi.io/alchemy/documentation/alchemy-api-reference/json-rpc#eth_getbalance) 请求。 这将返回我们钱包中的以太币金额。 输入您的 Metamask 帐户地址并单击“发送请求”后，您应该会看到这样的响应：

```json
{ "jsonrpc": "2.0", "id": 0, "result": "0x2B5E3AF16B1880000" }
```

> **注意：**结果以 wei 为单位，而非 ETH。 Wei 是以太坊最小的面额。 将 wei 转换为 ETH 的公式为：1 eth = 10<sup>18</sup> wei。 因此，如果我们将 0x2B5E3AF16B1880000 转换为十进制，我们会得到 5\*10¹⁸，即 5 ETH。
>
> 呼！ 我们的虚拟货币到账了<Emoji text=":money_mouth_face:" size={1} />。

## 步骤 6：初始化我们的项目 {#step-6}

首先，需要为我们的项目创建一个文件夹。 导航到您的命令行，然后输入：

```
mkdir hello-world
cd hello-world
```

现在我们进入了项目文件夹，我们将使用 `npm init` 来初始化项目。 如果你尚未安装 npm，请遵循[这些说明](https://docs.alchemyapi.io/alchemy/guides/alchemy-for-macs#1-install-nodejs-and-npm)（我们还需要 Node.js，所以请一并下载！）。

```
npm init
```

如何回答安装中的问题并不重要，以下提供一个回答的样例供参考：

```
package name: (hello-world)
version: (1.0.0)
description: hello world smart contract
entry point: (index.js)
test command:
git repository:
keywords:
author:
license: (ISC)
About to write to /Users/.../.../.../hello-world/package.json:

{
  "name": "hello-world",
  "version": "1.0.0",
  "description": "hello world smart contract",
  "main": "index.js",
  "scripts": {
     "test": "echo \\"Error: no test specified\\" && exit 1"
  },
  "author": "",
  "license": "ISC"
}
```

批准 package.json，我们就可以进行下一步了！

## 步骤 7：[Hardhat](https://hardhat.org/getting-started/#overview){#step-7}

安全帽是一个用于编译、部署、测试和调试以太坊软件的开发环境。 在部署到实时链上之前，它帮助开发者在本地构建智能合约和去中心化应用程序。

在我们的 `Hello-world` 项目中运行：

```
npm install --save-dev hardhat
```

查看此页面，了解更多有关[安装说明](https://hardhat.org/getting-started/#overview)的详细信息。

## 步骤 8：创建安全帽项目 {#step-8}

在我们的项目文件夹中运行：

```
npx hardhat
```

然后应该能看到一条欢迎消息和选项，用于选择您想要做的事情。 选择“创建一个空的 hardhat.config.js”：

```
888    888                      888 888               888
888    888                      888 888               888
888    888                      888 888               888
8888888888  8888b.  888d888 .d88888 88888b.   8888b.  888888
888    888     "88b 888P"  d88" 888 888 "88b     "88b 888
888    888 .d888888 888    888  888 888  888 .d888888 888
888    888 888  888 888    Y88b 888 888  888 888  888 Y88b.
888    888 "Y888888 888     "Y88888 888  888 "Y888888  "Y888

👷 Welcome to Hardhat v2.0.11 👷‍?

您想做什么？ …
Create a sample project
❯ Create an empty hardhat.config.js
Quit
```

这将生成一个 `hardhat.config.js` 文件，我们将用以配置项目的所有设置（步骤 13）。

## 步骤 9：添加项目文件夹 {#step-9}

为了使我们的项目有条理，我们将创建两个新的文件夹。 在您的命令行中导航到项目的根目录，然后输入：

```
mkdir contracts
mkdir scripts
```

- `contracts/` 是保存我们的 Hello world 智能合约代码文件的位置
- `scripts/` 是我们存放脚本的位置，用于部署我们的合约和与之交互。

## 步骤 10：编写合约 {#step-10}

您可能要问自己，天啊，到底什么时候才能写代码？？ 答案是，就是现在，步骤 10。

在您最喜欢的编辑器中打开 hello-world 项目（我们喜欢的是 [VSCode](https://code.visualstudio.com/)）。 智能合约是用一种叫 Solidity 的语言编写的，我们将用它来编写我们的 HelloWorld.sol 智能合约。

1.  导航到“contracts”文件夹并创建一个名为 HelloWorld.sol 的新文件
2.  下面是我们将用于本教程的来自以太坊基金会的 Hello World 智能合约样例。 复制下面的内容并粘贴到 HelloWorld.sol 文件，并一定要阅读注释以了解该合约的工作内容：

```solidity
// Specifies the version of Solidity, using semantic versioning.
// Learn more: https://solidity.readthedocs.io/en/v0.5.10/layout-of-source-files.html#pragma
pragma solidity ^0.7.0;

// Defines a contract named `HelloWorld`.
// 一个合约是函数和数据（其状态）的集合。 // 一旦部署，合约就会留在以太坊区块链的一个特定地址上。 Learn more: https://solidity.readthedocs.io/en/v0.5.10/structure-of-a-contract.html
contract HelloWorld {

   // Declares a state variable `message` of type `string`.
   // 状态变量是其值永久存储在合约存储中的变量。 // 关键字 `public` 使得可以从合约外部访问。 // 并创建了一个其它合约或客户端可以调用访问该值的函数。
   string public message;

    // 类似于很多基于类的面向对象语言，
    // 构造函数是仅在合约创建时执行的特殊函数。
   // 构造器用于初始化合约的数据。 // 了解更多：https://solidity.readthedocs.io/en/v0.5.10/contracts.html#constructors
    constructor(string memory initMessage) public {
        // 接受一个字符变量 `initMessage`
        // 并为合约的存储变量`message` 赋值
      message = initMessage;
    }

    // 一个 public 函数接受字符参数并更新存储变量 `message`
   function update(string memory newMessage) public {
      message = newMessage;
   }
}
```

这是一个非常简单的智能合约，创建时存储了一条消息，而且可以通过调用 `update` 功能来更新消息。

## 步骤 11：将 Metamask 和 Alchemy 连接至您的项目 {#step-11}

我们创建了 MetaMask 钱包、Alchemy 帐户，并且编写了一个智能合约，现在是将这三者连起来的时候了。

从虚拟钱包发送的每笔交易都需要使用您独有的私钥签名。 为了给程序提供此项许可，我们可以安全地将私钥（和 Alchemy 应用程序接口密钥）存储在一个环境文件中。

> 如需了解更多关于发送交易的信息，请查看关于使用 web3 发送交易的 [本教程](/developers/tutorials/sending-transactions-using-web3-and-alchemy/)。

首先，在项目目录中安装 dotenv 软件包：

```
npm install dotenv --save
```

然后，在项目的根目录中创建 `.env` 文件，并将您的 Metamask 私钥和超文本传输协议 Alchemy 应用程序接口网址添加到其中。

- 遵循[这些说明](https://metamask.zendesk.com/hc/en-us/articles/360015289632-How-to-Export-an-Account-Private-Key)导出您的私钥
- 请从下方获取超文本传输协议 Alchemy 应用程序接口网址

![获取 alchemy 应用程序接口密钥](./get-alchemy-api-key.gif)

复制 Alchemy 应用程序接口网址

您的 `.env` 文件应该类似：

```
API_URL = "https://eth-ropsten.alchemyapi.io/v2/your-api-key"
PRIVATE_KEY = "your-metamask-private-key"
```

为了将这些变量和代码连接，我们将在步骤 13 中调用 `hardhat.config.js` 文件中的这些变量。

<InfoBanner isWarning={true}>
不要提交 <code>.env</code>！ 请确保永远不要与任何人共享或公开您的 <code>.env</code> 文件，因为这样做会泄露您的私钥。 如果您使用版本控制，请将您的 <code>.env</code> 添加到 <a href="https://git-scm.com/docs/gitignore">gitignore</a> 文件中。
</InfoBanner>

## 步骤 12：安装 Ethers.js {#step-12-install-ethersjs}

Ethers.js 是一个软件库，通过以更加方便用户的方法打包[标准 JSON RPC 方法](/developers/docs/apis/json-rpc/)，从而更容易与以太坊互动，并向以太坊提出请求。

安全帽使我们更容易将[插件](https://hardhat.org/plugins/)集成到工具和扩展功能中。 我们将利用 [Ethers 插件](https://hardhat.org/plugins/nomiclabs-hardhat-ethers.html)完成合约部署（[Ethers.js](https://github.com/ethers-io/ethers.js/) 有非常简洁的部署方法）。

在您的项目目录中输入：

```
npm install --save-dev @nomiclabs/hardhat-ethers "ethers@^5.0.0"
```

下一步中，我们还将在 `hardhat.config.js` 中使用 ethers。

## 步骤 13：更新 hardhat.config.js {#step-13-update-hardhatconfigjs}

到目前为止，我们已经添加了几个依赖库和插件，现在我们需要更新 `hardhat.config.js`，以便项目使用所有这些新的组件。

按如下所示更新您的 `hardhat.config.js` 代码：

```
require('dotenv').config();

require("@nomiclabs/hardhat-ethers");
const { API_URL, PRIVATE_KEY } = process.env;

/**
* @type import('hardhat/config').HardhatUserConfig
*/
module.exports = {
   solidity: "0.7.3",
   defaultNetwork: "ropsten",
   networks: {
      hardhat: {},
      ropsten: {
         url: API_URL,
         accounts: [`0x${PRIVATE_KEY}`]
      }
   },
}
```

## 步骤 14：编写合约 {#step-14-compile-our-contracts}

为了确保一切正常，我们来编译一下合约。 `compile` 任务是安全帽的内部任务之一。

在命令行中运行：

```
npx hardhat compile
```

您可能会看到关于 `SPDX license identifier not provided in source file` 的警告，但不用担心，希望其它的均看起来正常！ 如果遇到问题，您可以随时在 [Alchemy cord](https://discord.gg/u72VCg3) 社区中发消息询问。

## 步骤 15：编写部署脚本 {#step-15-write-our-deploy-scripts}

合约已经写完，配置文件也准备妥当，现在是写合约部署脚本的时候了。

转到 `scripts/` 文件夹，创建一个名为 `deplos.js` 的新文件，在其中添加以下内容：

```
async function main() {
   const HelloWorld = await ethers.getContractFactory("HelloWorld");

   // Start deployment, returning a promise that resolves to a contract object
   const hello_world = await HelloWorld.deploy("Hello World!");
   console.log("Contract deployed to address:", hello_world.address);}

main()
  .then(() => process.exit(0))
  .catch(error => {
    console.error(error);
    process.exit(1);
  });
```

安全帽在[合约教程](https://hardhat.org/tutorial/testing-contracts.html#writing-tests)中对这些代码的每一行均提供了很好的解释，我们在这里直接引用他们的解释。

```
const HelloWorld = await ethers.getContractFactory("HelloWorld");
```

ethers.js 中的 `ContractFactory` 是用于部署新智能合约的抽象对象。因此这里的 `HelloWorld` 是我们 hello world 合约实例的工厂。 使用 `hardhat-ethers` 插件时，`ContractFactory` 和 `Contract` 实例默认与第一个签名账户相连。

```
const hello_world = await HelloWorld.deploy();
```

调用 `ContractFactory` 代码中的 `deploy()` 函数会启动合约部署，然后返回解析为 `Contract` 的 `Promise`。 这个对象包括我们智能合约中每个函数的对应调用方法。

## 步骤 16：部署合约 {#step-16-deploy-our-contract}

我们终于准备好部署我们的智能合约啦！ 导航到命令行后运行：

```
npx hardhat run scripts/deploy.js --network ropsten
```

您会看到类似以下所示的信息：

```
Contract deployed to address: 0x6cd7d44516a20882cEa2DE9f205bF401c0d23570
```

如果我们访问 [Ropsten etherscan](https://ropsten.etherscan.io/) 并搜索我们的合约地址，应该能够看到它已经成功部署。 交易将类似以下︰

![etherscan 合约](./etherscan-contract.png)

`From` 地址应该和您的 MetaMask 账户地址相同，而 To 地址会显示“Contract Creation”，但如果我们点击进入交易，我们会在 `To` 字段看到我们的合约地址：

![etherscan 交易](./etherscan-transaction.png)

恭喜！ 您刚刚在以太坊区块链上部署了一个智能合约 🎉

为了更深入了解到底发生了什么，我们转到 [Alchemy 仪表板](https://dashboard.alchemyapi.io/explorer)中的 Explorer 选项卡。 如果您有多个 Alchemy 应用程序，请确保按应用程序筛选，然后选择“Hello World”。 ![hello world 浏览器](./hello-world-explorer.png)

在这里您会看到一系列的 JSON-RPC 调用，都是在我们调用 `.deploy()` 函数时，Hardhat/Ethers 替我们在后端完成的。 这里有两项重要调用，一个是 [`eth_sendRawTransaction`](https://docs.alchemyapi.io/alchemy/documentation/alchemy-api-reference/json-rpc#eth_sendrawtransaction)，这是实际将我们的合约写入 Ropsten 链的请求， 另一个是 [`eth_getTransactionByHash`](https://docs.alchemyapi.io/alchemy/documentation/alchemy-api-reference/json-rpc#eth_gettransactionbyhash)，此为读取有关我们交易给定哈希值的请求（即 交易时的典型模式）。 如需了解更多关于发送交易的信息，请查看关于[使用 Web3 发送交易](/developers/tutorials/sending-transactions-using-web3-and-alchemy/)的本教程

这是本教程第 1 部分的全部内容， 在第 2 部分中，我们将更新我们的初始信息，从而[与我们的智能合约交互](https://docs.alchemyapi.io/alchemy/tutorials/hello-world-smart-contract#part-2-interact-with-your-smart-contract)；在第 3 部分，我们将[在 Etherscan 上发布我们的智能合约](https://docs.alchemyapi.io/alchemy/tutorials/hello-world-smart-contract#optional-part-3-publish-your-smart-contract-to-etherscan)，使得每个人都会知道如何与之交互。

**想了解更多有关 Alchemy 的信息吗？ 查看我们的[网站](https://alchemyapi.io/eth)。 不想错过更新？ [在这里](https://www.alchemyapi.io/newsletter)订阅我们的新闻通讯！ 请务必关注我们的 [Twitter](https://twitter.com/alchemyplatform) 并加入我们的 [Discord](https://discord.com/invite/u72VCg3)**。<|MERGE_RESOLUTION|>--- conflicted
+++ resolved
@@ -9,11 +9,7 @@
   - "智能合约"
   - "入门指南"
   - "部署"
-<<<<<<< HEAD
 skill: beginner
-=======
-skill: 入门
->>>>>>> bed655d1
 lang: zh
 sidebar: true
 published: 2021-03-31
