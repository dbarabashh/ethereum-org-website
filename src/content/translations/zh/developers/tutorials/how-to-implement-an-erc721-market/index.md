--- conflicted
+++ resolved
@@ -7,11 +7,7 @@
   - "erc-721"
   - "solidity"
   - "代币"
-<<<<<<< HEAD
 skill: intermediate
-=======
-skill: 中难度
->>>>>>> bed655d1
 lang: zh
 sidebar: true
 published: 2020-03-19
