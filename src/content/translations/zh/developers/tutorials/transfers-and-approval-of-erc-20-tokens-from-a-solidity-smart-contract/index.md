---
title: 通过Solidity智能合约转移和批准ERC-20通证
description: 如何使用智能合约与使用 Solidity 语言的代币进行交互
author: "jdourlens"
tags:
  - "智能合约"
  - "通证"
  - "solidity"
  - "入门指南"
  - "erc-20"
<<<<<<< HEAD
skill: intermediate
=======
skill: 中难度
>>>>>>> bed655d1
lang: zh
sidebar: true
published: 2020-04-07
source: EthereumDev
sourceUrl: https://ethereumdev.io/transfers-and-approval-or-erc20-tokens-from-a-solidity-smart-contract/
address: "0x19dE91Af973F404EDF5B4c093983a7c6E3EC8ccE"
---

在之前的教程中，我们学习了[对以太坊区块链上基于 Solidity 的 ERC-20 通证的剖析](/developers/tutorials/understand-the-erc-20-token-smart-contract/)。 在本文中，我们将看到如何借助 Solidity 语言使用智能合约来与通证进行交互。

对于此智能合约，我们将创建一个真正虚拟的去中心化交易所，用户可以在这里使用我们新部署的[ERC-20 通证](/developers/docs/standards/tokens/erc-20/)进行以太坊交易。

对于此教程，我们将使用我们在上一个教程中编写的代码作为基础。 我们的 DEX 将在它的构造函数中实例化一个合约中的实例，并进行以下操作：

- 将通证换成 ETH
- 把 ETH 换成通证

我们将通过添加简单的 ERC20 代码库来开启去中心化交易所代码：

```solidity
pragma solidity ^0.8.0;

interface IERC20 {

    function totalSupply() external view returns (uint256);
    function balanceOf(address account) external view returns (uint256);
    function allowance(address owner, address spender) external view returns (uint256);

    function transfer(address recipient, uint256 amount) external returns (bool);
    function approve(address spender, uint256 amount) external returns (bool);
    function transferFrom(address sender, address recipient, uint256 amount) external returns (bool);


    event Transfer(address indexed from, address indexed to, uint256 value);
    event Approval(address indexed owner, address indexed spender, uint256 value);
}


contract ERC20Basic is IERC20 {

    string public constant name = "ERC20Basic";
    string public constant symbol = "ERC";
    uint8 public constant decimals = 18;


    mapping(address => uint256) balances;

    mapping(address => mapping (address => uint256)) allowed;

    uint256 totalSupply_ = 10 ether;


   constructor() {
    balances[msg.sender] = totalSupply_;
    }

    function totalSupply() public override view returns (uint256) {
    return totalSupply_;
    }

    function balanceOf(address tokenOwner) public override view returns (uint256) {
        return balances[tokenOwner];
    }

    function transfer(address receiver, uint256 numTokens) public override returns (bool) {
        require(numTokens <= balances[msg.sender]);
        balances[msg.sender] = balances[msg.sender]-numTokens;
        balances[receiver] = balances[receiver]+numTokens;
        emit Transfer(msg.sender, receiver, numTokens);
        return true;
    }

    function approve(address delegate, uint256 numTokens) public override returns (bool) {
        allowed[msg.sender][delegate] = numTokens;
        emit Approval(msg.sender, delegate, numTokens);
        return true;
    }

    function allowance(address owner, address delegate) public override view returns (uint) {
        return allowed[owner][delegate];
    }

    function transferFrom(address owner, address buyer, uint256 numTokens) public override returns (bool) {
        require(numTokens <= balances[owner]);
        require(numTokens <= allowed[owner][msg.sender]);

        balances[owner] = balances[owner]-numTokens;
        allowed[owner][msg.sender] = allowed[owner][msg.sender]+numTokens;
        balances[buyer] = balances[buyer]+numTokens;
        emit Transfer(owner, buyer, numTokens);
        return true;
    }
}


```

我们新的 DEX 智能合约将部署 ERC-20 并生成总量供应：

```solidity
contract DEX {

    IERC20 public token;

    event Bought(uint256 amount);
    event Sold(uint256 amount);

    constructor() {
        token = new ERC20Basic();
    }

    function buy() payable public {
        // TODO
    }

    function sell(uint256 amount) public {
        // TODO
    }

}
```

所以我们现在有了我们的 DEX，它所有的代币储备都已准备好。 合约有两个函数：

- `buy`：用户可以发送 ETH 并在交易所中获得通证
- `sell`：用户可以决定发送通证换回 ETH

## buy 函数 {#the-buy-function}

让我们编写 buy 函数的代码。 我们首先需要检查消息中包含的 ETH 数量，并验证合约中是否拥有足够的通证，以及消息中是否有一些 ETH。 如果合约拥有足够的通证，它将会向用户发送通证数量，并发出`Bought`事件。

请注意，如果我们在出错的情况下调用所需的函数，则发送的 ETH 将会直接还原并退回给用户。

为简单起见，我们只需将 1 个代币换成 1 个 Wei。

```solidity
function buy() payable public {
    uint256 amountTobuy = msg.value;
    uint256 dexBalance = token.balanceOf(address(this));
    require(amountTobuy > 0, "You need to send some ether");
    require(amountTobuy <= dexBalance, "Not enough tokens in the reserve");
    token.transfer(msg.sender, amountTobuy);
    emit Bought(amountTobuy);
}

Text
XPath: /pre[3]/code

```

在购买成功的情况下，我们应会在交易中看到两个事件：通证`Transfer`和`Bought`事件。

![交易中的两个事件：Transfer和Bought](./transfer-and-bought-events.png)

## sell 函数 {#the-sell-function}

负责卖出的函数将首先要求用户事先通过调用 approve 函数来批准金额。 要批准转账，用户需要调用由去中心化交易所 (DEX) 实例化的 ERC20Basic 代币。 为此，首先需要调用去中心化交易所 (DEX) 合约的 `token()` 函数来检索 DEX 部署名为 `token` 的 ERC20Basic 合约的地址。 然后，我们需要在会话中创建该合约的实例并调用它的 `approve` 函数。 接着，我们可以调用 DEX 的 `sell` 函数并将我们的代币换成以太币。 例如，该过程在交互式 Brownie 会话中显示如下：

```python
#### Python in interactive brownie console...

# 部署 DEX
dex = DEX.deploy({'from':account1})

# 调用buy函数将ETH换成代币
# 1e18 是 1 个以 wei 计价的ETH
dex.buy({'from': account2, 1e18})

# 获取 ERC20 代币的部署地址
# 在 DEX 合约创建期间部署的
# dex.token() 返回token的部署地址
token = ERC20Basic.at(dex.token())

# 调用token的approve函数
# 批准dex地址为spender
# 以及允许花费你的多少代币
token.approve(dex.address, 3e18, {'from':account2})

```

然后当调用 sell 函数时，我们会检查从调用者地址到合约地址的转账是否成功，然后将以太币发送回调用者地址。

```solidity
function sell(uint256 amount) public {
    require(amount > 0, "You need to sell at least some tokens");
    uint256 allowance = token.allowance(msg.sender, address(this));
    require(allowance >= amount, "Check the token allowance");
    token.transferFrom(msg.sender, address(this), amount);
    payable(msg.sender).transfer(amount);
    emit Sold(amount);
}
```

如果一切正常，您应该在交易中看到两个事件（`Transfer` 和 `Sold`），并且代币余额和以太坊余额已更新。

![交易中的两个事件：Transfer 和 Sold](./transfer-and-sold-events.png)

<Divider />

在本教程中，我们了解到如何检查 ERC-20 代币的余额和余量，以及如何使用接口调用 ERC20 智能合约的 `Transfer` 和 `TransferFrom` 函数。

完成交易后，我们即会提供一个 JavaScript 教程[来等待并获取在您的合约中进行的交易的详细信息](https://ethereumdev.io/waiting-for-a-transaction-to-be-mined-on-ethereum-with-js/)，还会提供[教程来解码由代币转账或任何其他事件生成的事件](https://ethereumdev.io/how-to-decode-event-logs-in-javascript-using-abi-decoder/)，但前提是您有应用程序二进制接口。

下面是本教程的完整代码：

```solidity
pragma solidity ^0.8.0;

interface IERC20 {

    function totalSupply() external view returns (uint256);
    function balanceOf(address account) external view returns (uint256);
    function allowance(address owner, address spender) external view returns (uint256);

    function transfer(address recipient, uint256 amount) external returns (bool);
    function approve(address spender, uint256 amount) external returns (bool);
    function transferFrom(address sender, address recipient, uint256 amount) external returns (bool);


    event Transfer(address indexed from, address indexed to, uint256 value);
    event Approval(address indexed owner, address indexed spender, uint256 value);
}


contract ERC20Basic is IERC20 {

    string public constant name = "ERC20Basic";
    string public constant symbol = "ERC";
    uint8 public constant decimals = 18;


    mapping(address => uint256) balances;

    mapping(address => mapping (address => uint256)) allowed;

    uint256 totalSupply_ = 10 ether;


   constructor() {
    balances[msg.sender] = totalSupply_;
    }

    function totalSupply() public override view returns (uint256) {
    return totalSupply_;
    }

    function balanceOf(address tokenOwner) public override view returns (uint256) {
        return balances[tokenOwner];
    }

    function transfer(address receiver, uint256 numTokens) public override returns (bool) {
        require(numTokens <= balances[msg.sender]);
        balances[msg.sender] = balances[msg.sender]-numTokens;
        balances[receiver] = balances[receiver]+numTokens;
        emit Transfer(msg.sender, receiver, numTokens);
        return true;
    }

    function approve(address delegate, uint256 numTokens) public override returns (bool) {
        allowed[msg.sender][delegate] = numTokens;
        emit Approval(msg.sender, delegate, numTokens);
        return true;
    }

    function allowance(address owner, address delegate) public override view returns (uint) {
        return allowed[owner][delegate];
    }

    function transferFrom(address owner, address buyer, uint256 numTokens) public override returns (bool) {
        require(numTokens <= balances[owner]);
        require(numTokens <= allowed[owner][msg.sender]);

        balances[owner] = balances[owner]-numTokens;
        allowed[owner][msg.sender] = allowed[owner][msg.sender]+numTokens;
        balances[buyer] = balances[buyer]+numTokens;
        emit Transfer(owner, buyer, numTokens);
        return true;
    }
}


contract DEX {

    event Bought(uint256 amount);
    event Sold(uint256 amount);


    IERC20 public token;

    constructor() {
        token = new ERC20Basic();
    }

    function buy() payable public {
        uint256 amountTobuy = msg.value;
        uint256 dexBalance = token.balanceOf(address(this));
        require(amountTobuy > 0, "You need to send some ether");
        require(amountTobuy <= dexBalance, "Not enough tokens in the reserve");
        token.transfer(msg.sender, amountTobuy);
        emit Bought(amountTobuy);
    }

    function sell(uint256 amount) public {
        require(amount > 0, "You need to sell at least some tokens");
        uint256 allowance = token.allowance(msg.sender, address(this));
        require(allowance >= amount, "Check the token allowance");
        token.transferFrom(msg.sender, address(this), amount);
        payable(msg.sender).transfer(amount);
        emit Sold(amount);
    }

}
```<|MERGE_RESOLUTION|>--- conflicted
+++ resolved
@@ -8,11 +8,7 @@
   - "solidity"
   - "入门指南"
   - "erc-20"
-<<<<<<< HEAD
 skill: intermediate
-=======
-skill: 中难度
->>>>>>> bed655d1
 lang: zh
 sidebar: true
 published: 2020-04-07
