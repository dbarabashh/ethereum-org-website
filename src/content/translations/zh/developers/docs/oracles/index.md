---
title: Oracle（预言机）
description: 预言机有助于将真实世界数据输入您的以太坊应用程序，因为智能合约本身无法查询真实世界的数据。
lang: zh
sidebar: true
incomplete: true
---

预言机是将以太坊连接到链外、真实世界信息的数据源，以便您可以在智能合约中查询数据。 例如，预测市场的 dapp 使用预言机来根据事件进行结算。 预测市场可能要求您使用 ETH 来打赌下一任美国总统是谁。 他们将使用一个预言机来确认结果并向获胜者付款。

## 前置要求 {#prerequisites}

请确保您熟悉[节点](/developers/docs/nodes-and-clients/)、[共识机制](/developers/docs/consensus-mechanisms/)和[智能合约解析](/developers/docs/smart-contracts/anatomy/)，尤其是事件。

## 什么是预言机 {#what-is-an-oracle}

预言机是区块链与真实世界之间的桥梁。 他们充当在链上的 API，你可以查询以获取信息到你的智能合约。 可以是任何信息，从价格信息到天气预报。 Oracle 可以是双向的，用于向真实世界“发送”数据。

观看 Patrick 解释 Oracle：

<iframe width="100%" height="315px" src="https://www.youtube.com/embed/ZJfkNzyO7-U?start=10" frameborder="0" allow="accelerometer; autoplay; clipboard-write; encrypted-media; gyroscope; picture-in-picture" allowfullscreen mark="crwd-mark"></iframe>

## 为什么需要预言机？ {#why-are-they-needed}

使用以太坊这样的区块链，您需要确保：网络中每个节点都能够重放每个交易并最终产生同样的结果。 API 引入潜在的变量数据。 如果使用价格 API 根据商定的 $USD 值发送 ETH，查询将在不同日期返回不同的结果。 更不用说，API 可能会被破解或弃用。 一旦发生这种情况，网络中的节点不会接受以太坊的当前状态，从而打破[共识](/developers/docs/consensus-mechanisms/)。

Oracle 通过发布数据到区块链来解决这个问题， 以便任何重放交易的节点使用所有人都能看到的相同且不变的数据。 要做到这一点，Oracle 通常由智能合约和某些可以查询 API 的链下组件组成，然后定期发送交易以更新智能合约的数据。

<<<<<<< HEAD
=======
<!-- ## Oracle architecture {#oracle-architecture}

To understand how an oracle works, let's play through a scenario where your smart contract needs to know who won the superbowl. This is an example of how it could work:

1. Your smart contract requests information from an oracle smart contract.
2. The oracle smart contract emits an [event](/developers/docs/smart-contracts/anatomy/#events-and-logs).
3. Off-chain oracle nodes listen for events and upon hearing one, they query an API.
4. The API returns a JSON response to the nodes.
5. The nodes call on the oracle smart contract.
6. The oracle smart contract returns the data to your smart contract. -->

### Oracle 问题 {#oracle-problem}

如前所述，以太坊交易无法直接获取链下数据。 同时，依靠单一的事实来源提供数据并不安全，会使智能合约的去中心化失效。 这便是 Oracle 问题。

我们可以使用去中心化 Oracle 拉取多个数据来源，以避免 Oracle 问题； 如果某个数据源被破解或失效，智能合约仍将按预期运行。

>>>>>>> 0a916c5c
### 安全性 {#security}

Oracle 的安全性等同于其数据源。 如果一个去中心化应用程序使用 Uniswap 作为其 ETH/DAI 价格的 Oracle，攻击者就可以在 Uniswap 上篡改价格，以操纵该去中心化应用程序对当前价格的理解。 如何对付这个隐患的示例包括[一种推送系统](https://developer.makerdao.com/feeds/)，如 MakerDAO 所使用的推送系统。它会将来自若干外部数据源的价格数据进行比对，而不是仅仅依靠单一来源。

### 架构 {#architecture}

这是一个简单 Oracle 架构的示例，但还有更多方法可用来触发链下计算。

1. 通过您的[智能合约事件](/developers/docs/smart-contracts/anatomy/#events-and-logs)发出一份日志
2. 一个链下服务已经订阅了（通常使用类似 JSON-RPC `eth_subscribe`的命令）这些特定的日志。
3. 该链下服务会继续做一些日志所定义的任务。
4. 链下服务使用智能合约二级交易中要求的数据作出回应。

如此可以 1 对 1 的方式获取数据，但是为了提高安全性，您可能希望对链下数据的收集方式进行去中心化。

下一步可能是建立这些节点的网络，将这些节点调用到不同的 API 和源，并在链上汇总数据。

[Chainlink 链下报告](https://blog.chain.link/off-chain-reporting-live-on-mainnet/) (Chainlink OCR) 让链下 Oracle 网络相互通信、为它们的回应附加加密签名、汇总它们的链下回应，并且仅随结果发送一个交易，以改进这种方法。 这样可以减少消耗的 gas，但您仍然可以得到去中心化数据的保证，因为每个节点都对其负责的交易进行了签名，使得发送交易的节点无法更改该交易。 如果节点不进行交易处理，而由下一个节点发送交易，上报规则将会介入。

## 使用方法 {#usage}

使用诸如 Chainlink 等服务，您可以引用链上已经从现实世界中提取并汇总的去中心化数据。 这有点像公共空间，但仅用于去中心化数据。 您也可以构建自己的模块化 Oracle 网络来获取您想要的任意自定义数据。 此外，您可以执行链下运算并向真实世界发送信息。 Chainlink 已具备相关基础设施，以：

- [在你的合约中获取加密货币价格](https://chain.link/solutions/defi)
- [生成可验证的随机数字（对游戏有用）](https://chain.link/solutions/chainlink-vrf)
- [调用外部 API](https://docs.chain.link/docs/request-and-receive-data) – 一种新颖的用法是 [检查 wBTC 储备](https://cointelegraph.com/news/1b-in-wrapped-bitcoin-now-being-audited-using-chainlink-s-proof-of-reserve)

以下为如何从智能合约中获取最新 ETH 价格的示例：

### Chainlink 数据源 {#chainlink-data-feeds}

```solidity
pragma solidity ^0.6.7;

import "@chainlink/contracts/src/v0.6/interfaces/AggregatorV3Interface.sol";

contract PriceConsumerV3 {

    AggregatorV3Interface internal priceFeed;

    /**
     * Network: Kovan
     * Aggregator: ETH/USD
     * Address: 0x9326BFA02ADD2366b30bacB125260Af641031331
     */
    constructor() public {
        priceFeed = AggregatorV3Interface(0x9326BFA02ADD2366b30bacB125260Af641031331);
    }

    /**
     * Returns the latest price
     */
    function getLatestPrice() public view returns (int) {
        (
            uint80 roundID,
            int price,
            uint startedAt,
            uint timeStamp,
            uint80 answeredInRound
        ) = priceFeed.latestRoundData();
        return price;
    }
}
```

[您可以结合此链接进行该测试](https://remix.ethereum.org/#version=soljson-v0.6.7+commit.b8d736ae.js&optimize=false&evmVersion=null&gist=0c5928a00094810d2ba01fd8d1083581)

[查看文档](https://docs.chain.link/docs/get-the-latest-price)

### Chainlink VRF {#chainlink-vrf}

Chainlink VRF（可验证随机函数）是为智能合约设计的可证明公平性和可验证的随机性来源。 智能合约开发者可以使用 Chainlink VRF 作为防篡改随机数生成 (RNG)，为依赖不可预测结果的任何应用程序建立可靠的智能合约：

- 区块链游戏和 NFT
- 职责和资源的随机分配（例如随机分配审判者审理案件）
- 为共识机制选择一个有代表性的示例

随机数很难，因为区块链是决定性的。

在数据源之外使用 Chainlink Oracle 需要遵循使用 Chainlink 的[请求和接收周期](https://docs.chain.link/docs/architecture-request-model)。 它们使用 LINK 代币向 Oracle 供应商发送 Oracle gas，以获得响应。 LINK 代币专门设计用于与 Oracle 协同作用，基于升级后的 ERC-677 代币，此代币向后兼容 [ERC-20](/developers/docs/standards/tokens/erc-20/)。 以下代码如果部署到 Kovan 测试网，将获得一个经加密验证的随机数。 要提出请求，请使用您可以从 [Kovan LINK Faucet](https://kovan.chain.link/) 获得的测试网 LINK 代币，为合约提供资金。

```javascript

pragma solidity 0.6.6;

import "@chainlink/contracts/src/v0.6/VRFConsumerBase.sol";

contract RandomNumberConsumer is VRFConsumerBase {

    bytes32 internal keyHash;
    uint256 internal fee;

    uint256 public randomResult;

    /**
     * Constructor inherits VRFConsumerBase
     *
     * Network: Kovan
     * Chainlink VRF Coordinator address: 0xdD3782915140c8f3b190B5D67eAc6dc5760C46E9
     * LINK token address:                0xa36085F69e2889c224210F603D836748e7dC0088
     * Key Hash: 0x6c3699283bda56ad74f6b855546325b68d482e983852a7a82979cc4807b641f4
     */
    constructor()
        VRFConsumerBase(
            0xdD3782915140c8f3b190B5D67eAc6dc5760C46E9, // VRF Coordinator
            0xa36085F69e2889c224210F603D836748e7dC0088  // LINK Token
        ) public
    {
        keyHash = 0x6c3699283bda56ad74f6b855546325b68d482e983852a7a82979cc4807b641f4;
        fee = 0.1 * 10 ** 18; // 0.1 LINK (varies by network)
    }

    /**
     * Requests randomness from a user-provided seed
     */
    function getRandomNumber(uint256 userProvidedSeed) public returns (bytes32 requestId) {
        require(LINK.balanceOf(address(this)) >= fee, "Not enough LINK - fill contract with faucet");
        return requestRandomness(keyHash, fee, userProvidedSeed);
    }

    /**
     * Callback function used by VRF Coordinator
     */
    function fulfillRandomness(bytes32 requestId, uint256 randomness) internal override {
        randomResult = randomness;
    }
}
```

### Chainlink API 调用 {#chainlink-api-call}

[Chainlink API 调用](https://docs.chain.link/docs/make-a-http-get-request) 是以网络调用的传统方式从链下获取数据的最简单方式：API 调用。 做一个这样的实例，并且只有一个 oracle，使得它在本质上是集中的。 要保持它真正去中心化，智能合约平台需要使用在[外部数据市场](https://market.link/) 中找到的许多节点。

[在 kovan 网络上部署以下代码来测试](https://remix.ethereum.org/#version=soljson-v0.6.7+commit.b8d736ae.js&optimize=false&evmVersion=null&gist=8a173a65099261582a652ba18b7d96c1)

这也遵循了 Oracle 的请求和接收周期，并且需要从 Kovan LINK（Oracle gas）获得资金才能工作。

```javascript
pragma solidity ^0.6.0;

import "@chainlink/contracts/src/v0.6/ChainlinkClient.sol";

contract APIConsumer is ChainlinkClient {

    uint256 public volume;

    address private oracle;
    bytes32 private jobId;
    uint256 private fee;

    /**
     * Network: Kovan
     * Oracle: 0x2f90A6D021db21e1B2A077c5a37B3C7E75D15b7e
     * Job ID: 29fa9aa13bf1468788b7cc4a500a45b8
     * Fee: 0.1 LINK
     */
    constructor() public {
        setPublicChainlinkToken();
        oracle = 0x2f90A6D021db21e1B2A077c5a37B3C7E75D15b7e;
        jobId = "29fa9aa13bf1468788b7cc4a500a45b8";
        fee = 0.1 * 10 ** 18; // 0.1 LINK
    }

    /**
     * Create a Chainlink request to retrieve API response, find the target
     * data, then multiply by 1000000000000000000 (to remove decimal places from data).
     */
    function requestVolumeData() public returns (bytes32 requestId)
    {
        Chainlink.Request memory request = buildChainlinkRequest(jobId, address(this), this.fulfill.selector);

        // Set the URL to perform the GET request on
        request.add("get", "https://min-api.cryptocompare.com/data/pricemultifull?fsyms=ETH&tsyms=USD");

        // Set the path to find the desired data in the API response, where the response format is:
        // {"RAW":
        //   {"ETH":
        //    {"USD":
        //     {
        //      "VOLUME24HOUR": xxx.xxx,
        //     }
        //    }
        //   }
        //  }
        request.add("path", "RAW.ETH.USD.VOLUME24HOUR");

        // Multiply the result by 1000000000000000000 to remove decimals
        int timesAmount = 10**18;
        request.addInt("times", timesAmount);

        // Sends the request
        return sendChainlinkRequestTo(oracle, request, fee);
    }

    /**
     * Receive the response in the form of uint256
     */
    function fulfill(bytes32 _requestId, uint256 _volume) public recordChainlinkFulfillment(_requestId)
    {
        volume = _volume;
    }
}
```

您可以阅读 [Chainlink 开发者博客](https://blog.chain.link/tag/developers/)，进一步了解 Chainlink 应用程序。

## Oracle 服务 {#other-services}

- [Chainlink](https://chain.link/)
- [Witnet](https://witnet.io/)
- [可证实](https://provable.xyz/)
- [Paralink](https://paralink.network/)
- [Dos.Network](https://dos.network/)

### 建立一个 Oracle 智能合约 {#build-an-oracle-smart-contract}

此为 Pedro Costa 编写的 Oracle 合约示例。 您可以在他的以下文章中找到更多注解：[Implementing a Blockchain Oracle on Ethereum（在以太网部署区块链 Oracle）](https://medium.com/@pedrodc/implementing-a-blockchain-oracle-on-ethereum-cedc7e26b49e)。

```solidity
pragma solidity >=0.4.21 <0.6.0;

contract Oracle {
  Request[] requests; //list of requests made to the contract
  uint currentId = 0; //increasing request id
  uint minQuorum = 2; //minimum number of responses to receive before declaring final result
  uint totalOracleCount = 3; // Hardcoded oracle count

  // defines a general api request
  struct Request {
    uint id;                            //request id
    string urlToQuery;                  //API url
    string attributeToFetch;            //json attribute (key) to retrieve in the response
    string agreedValue;                 //value from key
    mapping(uint => string) anwers;     //answers provided by the oracles
    mapping(address => uint) quorum;    //oracles which will query the answer (1=oracle hasn't voted, 2=oracle has voted)
  }

  //event that triggers oracle outside of the blockchain
  event NewRequest (
    uint id,
    string urlToQuery,
    string attributeToFetch
  );

  //triggered when there's a consensus on the final result
  event UpdatedRequest (
    uint id,
    string urlToQuery,
    string attributeToFetch,
    string agreedValue
  );

  function createRequest (
    string memory _urlToQuery,
    string memory _attributeToFetch
  )
  public
  {
    uint lenght = requests.push(Request(currentId, _urlToQuery, _attributeToFetch, ""));
    Request storage r = requests[lenght-1];

    // Hardcoded oracles address
    r.quorum[address(0x6c2339b46F41a06f09CA0051ddAD54D1e582bA77)] = 1;
    r.quorum[address(0xb5346CF224c02186606e5f89EACC21eC25398077)] = 1;
    r.quorum[address(0xa2997F1CA363D11a0a35bB1Ac0Ff7849bc13e914)] = 1;

    // launch an event to be detected by oracle outside of blockchain
    emit NewRequest (
      currentId,
      _urlToQuery,
      _attributeToFetch
    );

    // increase request id
    currentId++;
  }

  //called by the oracle to record its answer
  function updateRequest (
    uint _id,
    string memory _valueRetrieved
  ) public {

    Request storage currRequest = requests[_id];

    //check if oracle is in the list of trusted oracles
    //and if the oracle hasn't voted yet
    if(currRequest.quorum[address(msg.sender)] == 1){

      //marking that this address has voted
      currRequest.quorum[msg.sender] = 2;

      //iterate through "array" of answers until a position if free and save the retrieved value
      uint tmpI = 0;
      bool found = false;
      while(!found) {
        //find first empty slot
        if(bytes(currRequest.anwers[tmpI]).length == 0){
          found = true;
          currRequest.anwers[tmpI] = _valueRetrieved;
        }
        tmpI++;
      }

      uint currentQuorum = 0;

      //iterate through oracle list and check if enough oracles(minimum quorum)
      //have voted the same answer has the current one
      for(uint i = 0; i < totalOracleCount; i++){
        bytes memory a = bytes(currRequest.anwers[i]);
        bytes memory b = bytes(_valueRetrieved);

        if(keccak256(a) == keccak256(b)){
          currentQuorum++;
          if(currentQuorum >= minQuorum){
            currRequest.agreedValue = _valueRetrieved;
            emit UpdatedRequest (
              currRequest.id,
              currRequest.urlToQuery,
              currRequest.attributeToFetch,
              currRequest.agreedValue
            );
          }
        }
      }
    }
  }
}
```

_我们希望有更多关于建立 Oracle 智能合约的相关文档。 如果您能帮助我们，就创建一个 PR 吧！_

## 延伸阅读 {#further-reading}

**文章**

- [What Is a Blockchain Oracle?（什么是区块链 Oracle？）](https://chain.link/education/blockchain-oracles)- _Chainlink_
- [Oracles](https://docs.ethhub.io/built-on-ethereum/oracles/what-are-oracles/) – _EthHub_
- [What is a Blockchain Oracle?（什么是区块链 Oracle？）](https://betterprogramming.pub/what-is-a-blockchain-oracle-f5ccab8dbd72)- _Patrick Collins_
- [Decentralised Oracles: a comprehensive overview（去中心化 Oracle：综述）](https://medium.com/fabric-ventures/decentralised-oracles-a-comprehensive-overview-d3168b9a8841)– _Julien Thevenard_
- [Implementing a Blockchain Oracle on Ethereum（在以太坊部署区块链 Oracle）](https://medium.com/@pedrodc/implementing-a-blockchain-oracle-on-ethereum-cedc7e26b49e)– _Pedro Costa_
- [Why can't smart contracts make API calls?（为什么智能合约无法调用 API？）](https://ethereum.stackexchange.com/questions/301/why-cant-contracts-make-api-calls)- _StackExchange_
- [Why we need decentralized oracles（我们为什么需要去中心化 Oracle）](https://newsletter.banklesshq.com/p/why-we-need-decentralized-oracles)- _Bankless_
- [So you want to use a price oracle（因此您想要使用价格 Oracle）](https://samczsun.com/so-you-want-to-use-a-price-oracle/)- _samczsun_

**视频**

- [Oracles and the Expansion of Blockchain Utility（Oracle 和区块链实用程序拓展）](https://youtu.be/BVUZpWa8vpw)- _Real Vision Finance_

**教程**

- [How to Fetch the Current Price of Ethereum in Solidity（如何在 Solidity 中获取以太坊的当前价格）](https://blog.chain.link/fetch-current-crypto-price-data-solidity/)- _ Chainlink _<|MERGE_RESOLUTION|>--- conflicted
+++ resolved
@@ -26,26 +26,12 @@
 
 Oracle 通过发布数据到区块链来解决这个问题， 以便任何重放交易的节点使用所有人都能看到的相同且不变的数据。 要做到这一点，Oracle 通常由智能合约和某些可以查询 API 的链下组件组成，然后定期发送交易以更新智能合约的数据。
 
-<<<<<<< HEAD
-=======
-<!-- ## Oracle architecture {#oracle-architecture}
-
-To understand how an oracle works, let's play through a scenario where your smart contract needs to know who won the superbowl. This is an example of how it could work:
-
-1. Your smart contract requests information from an oracle smart contract.
-2. The oracle smart contract emits an [event](/developers/docs/smart-contracts/anatomy/#events-and-logs).
-3. Off-chain oracle nodes listen for events and upon hearing one, they query an API.
-4. The API returns a JSON response to the nodes.
-5. The nodes call on the oracle smart contract.
-6. The oracle smart contract returns the data to your smart contract. -->
-
 ### Oracle 问题 {#oracle-problem}
 
 如前所述，以太坊交易无法直接获取链下数据。 同时，依靠单一的事实来源提供数据并不安全，会使智能合约的去中心化失效。 这便是 Oracle 问题。
 
 我们可以使用去中心化 Oracle 拉取多个数据来源，以避免 Oracle 问题； 如果某个数据源被破解或失效，智能合约仍将按预期运行。
 
->>>>>>> 0a916c5c
 ### 安全性 {#security}
 
 Oracle 的安全性等同于其数据源。 如果一个去中心化应用程序使用 Uniswap 作为其 ETH/DAI 价格的 Oracle，攻击者就可以在 Uniswap 上篡改价格，以操纵该去中心化应用程序对当前价格的理解。 如何对付这个隐患的示例包括[一种推送系统](https://developer.makerdao.com/feeds/)，如 MakerDAO 所使用的推送系统。它会将来自若干外部数据源的价格数据进行比对，而不是仅仅依靠单一来源。
