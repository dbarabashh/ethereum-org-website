---
title: Introduzione a Ethereum
description: Introduzione ai concetti fondamentali di Ethereum per sviluppatori di dapp.
lang: it
<<<<<<< HEAD
=======
sidebar: true
preMergeBanner: true
>>>>>>> 53d5e528
---

## Cos'è una blockchain? {#what-is-a-blockchain}

Una blockchain si può descrivere come un database pubblico che viene aggiornato e condiviso fra molti computer in una rete.

"Blocco" si riferisce al fatto che i dati e lo stato vengono memorizzati in batch sequenziali o "blocchi". Se invii ETH a un altro utente, i dati della transazione devono essere aggiunti a un blocco affinché l'operazione riesca.

"Catena" si riferisce al fatto che ogni blocco fa riferimento crittograficamente al suo padre. In altre parole, i blocchi si incatenano tra loro. I dati in un blocco non possono cambiare senza modificare tutti i blocchi successivi, il che richiederebbe il consenso dell'intera rete.

Ogni computer nella rete deve acconsentire a ogni nuovo blocco e alla catena nel complesso. Questi computer sono noti come "nodi". I nodi assicurano che tutti coloro che interagiscono con la blockchain dispongono degli stessi dati. Per compiere questo accordo distribuito, le blockchain necessitano di un meccanismo di consenso.

Al momento Ethereum usa un meccanismo di consenso basato sul [Proof of Work](/developers/docs/consensus-mechanisms/pow/). Questo significa che chiunque voglia aggiungere nuovi blocchi alla catena deve risolvere un enigma difficile, che richiede molta potenza di calcolo. Risolvere l'enigma offre la prova (in inglese "proof") che sono state impiegate risorse di calcolo. Questa attività è detta [mining](/developers/docs/consensus-mechanisms/pow/mining/). In genere il mining consiste in un processo di forza bruta basato su ripetuti tentativi ed errori, ma l'aggiunta effettiva di un blocco viene ricompensata in ETH.

I nuovi blocchi vengono trasmessi ai nodi della rete, controllati e verificati, aggiornando lo stato di tutti.

Quindi, ricapitolando, quando invii ETH a qualcuno, la transazione deve essere aggiunta al blocco che sarà minato. Lo stato aggiornato viene quindi condiviso con l'intera rete.

Lascia che Austin ti accompagni attraverso la blockchain:

<YouTube id="zcX7OJ-L8XQ" />

Se vuoi vedere come i dati degli hash della blockchain e il blocco precedente si riferiscono tutti ai blocchi passati, dai un'occhiata a [questa demo](https://andersbrownworth.com/blockchain/blockchain) di Anders Brownworth e guarda il video d'accompagnamento riportato sotto.

Guarda Anders che spiega gli hash nelle blockchain:

<YouTube id="_160oMzblY8" />

## Cos'è Ethereum? {#what-is-ethereum}

Nell'universo di Ethereum c'è un unico computer canonico (chiamata macchina virtuale Ethereum o EVM) sul cui stato è d'accordo tutta la rete Ethereum. Chiunque partecipi alla rete Ethereum (ogni nodo Ethereum) ha una copia dello stato di questo computer. In più, ogni partecipante può trasmettere una richiesta affinché questo computer esegua calcoli arbitrari. Ogni volta che viene trasmessa una richiesta di questo tipo, gli altri partecipanti sulla rete verificano, convalidano e svolgono ("eseguono") il calcolo. Quest'esecuzione innesca un cambio di stato nell'EVM, che viene salvato e propagato su tutta la rete.

Le richieste di calcolo sono dette richieste di transazione; il registro di tutte le transazioni e dello stato presente dell'EVM viene memorizzato sulla blockchain, che a sua volta è memorizzata e concordata da tutti i nodi.

I meccanismi crittografici assicurano che una volta verificate come valide e aggiunte alla blockchain, le transazioni non possano essere successivamente manomesse. Gli stessi meccanismi assicurano inoltre che tutte le transazioni siano firmate ed eseguite con "permessi" appropriati (nessuno a parte Alice stessa dovrebbe essere in grado di inviare attivi digitali dal suo account).

## Cos'è un ether? {#what-is-ether}

**Ether (ETH)** è la criptovaluta nativa di Ethereum. Lo scopo dell'ether è consentire un mercato per i calcoli. Un mercato di questo tipo fornisce un incentivo economico affinché i partecipanti verifichino ed eseguano le richieste di transazione e forniscano risorse di calcolo alla rete.

Ogni partecipante che trasmette una richiesta di transazione deve anche offrire alla rete un certo importo di ether a titolo di ricompensa. Tale ricompensa viene elargita a chiunque svolga il lavoro effettivo verificando la transazione, eseguendola, inviandola alla blockchain e trasmettendola alla rete.

L'importo di ether pagato corrisponde al tempo necessario per eseguire il calcolo. Queste ricompense impediscono inoltre ai partecipanti malevoli di intasare intenzionalmente la rete richiedendo l'esecuzione di calcoli infiniti o altri script ad alta intensità di risorse, poiché tali partecipanti devono pagare per il tempo di calcolo.

## Cosa sono gli Smart Contract? {#what-are-smart-contracts}

In pratica, i partecipanti non scrivono nuovo codice ogni volta che desiderano richiedere un calcolo sull'EVM. Piuttosto, gli sviluppatori dell'applicazione caricano i programmi (frammenti di codice riutilizzabili) nello stato EVM e gli utenti fanno richieste di eseguire questi frammenti di codice con parametri variabili. Smart contract è il nome con il quale chiamiamo questi programmi caricati ed eseguiti dalla rete.

A un livello molto basilare, puoi pensare a uno smart contract come una sorta di distributore automatico: uno script che, quando viene chiamato con certi parametri, esegue delle azioni o dei calcoli se sono soddisfatte determinate condizioni. Ad esempio, uno smart contract del fornitore semplice potrebbe creare e assegnare la proprietà di una risorsa digitale se il chiamante invia ETH a un destinatario specifico.

Qualunque sviluppatore può creare uno smart contract e renderlo pubblico sulla rete, usando la blockchain come livello di dati, in cambio di una commissione pagata alla rete. Qualunque utente può quindi richiedere a questo smart contract di eseguire il suo codice, anche in questo caso pagando una commissione alla rete.

Dunque, con gli smart contract, gli sviluppatori possono creare e distribuire app rivolte agli utenti arbitrariamente complesse e servizi come marketplace, strumenti finanziari, giochi, ecc.

## Terminologia {#terminology}

### Blockchain {#blockchain}

La sequenza di tutti i blocchi che sono stati salvati nella rete Ethereum in tutta la sua storia. È chiamata in questo modo perché ciascun blocco contiene un riferimento a quello precedente, il che aiuta a mantenere un ordine tra tutti i blocchi (e quindi a livello della storia precisa).

### ETH {#eth}

**Ether (ETH)** è la criptovaluta nativa di Ethereum. Gli utenti pagano ETH agli altri utenti affinché le richieste d'esecuzione del loro codice siano soddisfatte.

[Maggiori informazioni su ETH](/developers/docs/intro-to-ether/)

### EVM {#evm}

La Macchina Virtuale Ethereum è il computer virtuale globale, il cui stato è concordato e memorizzato da ogni partecipante alla rete Ethereum. Ogni partecipante può richiedere l'esecuzione di codice arbitrario sull'EVM; l'esecuzione di codice cambia lo stato dell'EVM.

[Maggiori informazioni sull'EVM](/developers/docs/evm/)

### Nodi {#nodes}

Le macchine fisiche che memorizzano lo stato dell'EVM. I nodi comunicano tra di loro per propagare informazioni sullo stato dell'EVM e sui nuovi cambiamenti di stato. Ogni utente può inoltre richiedere l'esecuzione del codice trasmettendo una richiesta di esecuzione del codice da un nodo. La rete Ethereum è l'insieme di tutti i nodi Ethereum e delle loro comunicazioni.

[Maggiori informazioni sui nodi](/developers/docs/nodes-and-clients/)

### Account {#accounts}

Dove sono conservati gli ETH. Gli utenti possono inizializzare degli account, depositare ether negli account e trasferire ether dai loro account ad altri utenti. Account e saldi degli account sono memorizzati in una grande tabella nell'EVM; fanno parte dello stato complessivo dell'EVM.

[Maggiori informazioni sugli account](/developers/docs/accounts/)

### Transazioni {#transactions}

"Richiesta di transazione" è il termine formale per indicare una richiesta di esecuzione del codice sull'EVM, mentre una "transazione" è una richiesta di transazione portata a termine e il cambiamento associato nello stato dell'EVM. Qualunque utente può trasmettere una richiesta di transazione alla rete da un nodo. Affinché la richiesta di transazione influenzi lo stato dell'EVM concordato, deve esser convalidata, eseguita e "inviata alla rete" da un altro nodo. L'esecuzione di codice innesca un cambiamento di stato dell'EVM; al salvataggio della transazione, questo cambiamento di stato viene trasmesso a tutti i nodi della rete. Alcuni esempi di transazione:

- Inviare X ETH dal mio account a quello di Alice.
- Pubblicare il codice di uno Smart Contract nello stato dell'EVM.
- Eseguire il codice dello Smart Contract all'indirizzo X dell'EVM, con argomenti Y.

[Maggiori informazioni sulle transazioni](/developers/docs/transactions/)

### Blocchi {#blocks}

Il volume di transazioni è molto alto, quindi le transazioni sono "salvate" in lotti o blocchi. In genere i blocchi contengono da dozzine a centinaia di transazioni.

[Maggiori informazioni sui blocchi](/developers/docs/blocks/)

### Smart Contract {#smart-contracts}

Uno snippet di codice riutilizzabile (programma) che uno sviluppatore pubblica nello stato dell'EVM. Chiunque può richiedere che il codice dello smart contract venga eseguito effettuando una richiesta di transazione. Siccome gli sviluppatori possono scrivere applicazioni arbitrarie eseguibili nell'EVM (videogiochi, marketplace, strumenti finanziari, ecc.) pubblicando smart contract, spesso queste sono chiamate [dApp o app decentralizzate](/developers/docs/dapps/).

[Maggiori informazioni sugli Smart Contract](/developers/docs/smart-contracts/)

## Letture consigliate {#further-reading}

- [Ethereum Whitepaper](/whitepaper/)
- [How does Ethereum work, anyway?](https://www.preethikasireddy.com/post/how-does-ethereum-work-anyway) - _Preethi Kasireddy_

_Conosci una risorsa pubblica che ti è stata utile? Modifica questa pagina e aggiungila!_

## Tutorial correlati {#related-tutorials}

- [Una guida per sviluppatori a Ethereum, parte 1](/developers/tutorials/a-developers-guide-to-ethereum-part-one/) _– Un'esplorazione di Ethereum pensata per i principianti usando Python e web3.py_<|MERGE_RESOLUTION|>--- conflicted
+++ resolved
@@ -2,11 +2,6 @@
 title: Introduzione a Ethereum
 description: Introduzione ai concetti fondamentali di Ethereum per sviluppatori di dapp.
 lang: it
-<<<<<<< HEAD
-=======
-sidebar: true
-preMergeBanner: true
->>>>>>> 53d5e528
 ---
 
 ## Cos'è una blockchain? {#what-is-a-blockchain}
