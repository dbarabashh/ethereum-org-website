---
title: Introduzione alle dapp
description:
lang: it
<<<<<<< HEAD
=======
sidebar: true
preMergeBanner: true
>>>>>>> 53d5e528
---

Un'applicazione decentralizzata (dApp) è un'applicazione costruita su una rete decentralizzata che coniuga uno [smart contract](/developers/docs/smart-contracts/) con un'interfaccia utente frontend. In Ethereum gli Smart Contract sono accessibili e trasparenti (come le API aperte) quindi una dapp può anche includere Smart Contract scritto da altri.

## Prerequisiti {#prerequisites}

Prima di approfondire le dapp, è consigliabile conoscere le [basi della blockchain](/developers/docs/intro-to-ethereum/) e informarsi sulla rete Ethereum e sul perché è decentralizzata.

## Definizione di dapp {#definition-of-a-dapp}

Il codice backend di una dapp viene eseguito su una rete decentralizzata peer-to-peer. L'opposto di quello che succede con una app il cui codice backend gira su server centralizzati.

Una dapp può avere codice frontend e interfacce utente scritti in qualsiasi linguaggio (come qualsiasi app) che possono fare chiamate al backend. Inoltre, il frontend può essere ospitato su uno storage decentralizzato come [IPFS](https://ipfs.io/).

- **Decentralizzate** - Le dApp operano su Ethereum, una piattaforma pubblica decentralizzata dove nessun individuo o gruppo detiene il controllo
- **Deterministiche**: eseguono la stessa funzione a prescindere dall'ambiente dove vengono eseguite.
- **Turing complete** - Le dApp possono eseguire qualsiasi azione una volta fornite le risorse necessarie
- **Isolate** - Le dApp vengono eseguite in un ambiente virtuale noto come Ethereum Virtual Machine. In questo modo, se lo smart contract ha un bug, non ostacolerà il normale funzionamento della rete blockchain

### Informazioni sugli Smart Contract {#on-smart-contracts}

Per presentare le dapp, dobbiamo introdurre gli Smart Contract, cioè il backend della dapp, in mancanza di una definizione migliore. Per una panoramica dettagliata, consulta la nostra sezione sugli [smart contract](/developers/docs/smart-contracts/).

Uno Smart Contract è codice che gira sulla blockchain Ethereum e che funziona esattamente come programmato. Una volta che gli smart contract sono distribuiti sulla rete, non è possibile modificarli. Le dapp possono essere decentralizzate perché sono controllate della logica scritta nel contratto, non da un individuo o da un'azienda. Questo significa anche gli Smart Contract devono essere progettati molto attentamente e testati accuratamente.

## Vantaggi dello sviluppo delle dapp {#benefits-of-dapp-development}

- **Nessun tempo di inattività** – Una volta che lo smart contract è distribuito sulla blockchain, la rete nel suo insieme sarà sempre in grado di servire i client che cercano di interagire con il contratto. Gli attori malevoli quindi non possono lanciare attacchi denial-of-service verso dapp singole.
- **Privacy**: non è necessario fornire un'identità reale per distribuire una dapp o interagirvi.
- **Resistenza alla censura**: nessuna entità sulla rete può impedire agli utenti di inviare transazioni, distribuire dapp o leggere dati dalla blockchain.
- **Completa integrità dei dati**: i dati conservati sulla blockchain sono immutabili e indiscutibili, grazie alle primitive crittografiche. Attori malevoli non possono falsificare transazioni o altri dati che sono già stati resi pubblici.
- **Calcolo trustless/comportamento verificabile** – gli smart contract possono essere analizzati ed è garantito che vengano eseguiti in modo prevedibile, senza la necessità di affidarsi ad un'autorità centrale. Questo non accade nei modelli tradizionali. Per esempio, quando usiamo l'online banking dobbiamo fidarci del fatto che gli istituti finanziari non abusino dei nostri dati finanziari, non manomettano record e non vengano attaccati da hacker.

## Svantaggi dello sviluppo di dApp {#drawbacks-of-dapp-development}

- **Manutenzione**: le dapp possono essere impegnative da mantenere perché il codice e i dati pubblicati sulla blockchain sono più difficili da modificare. Per gli sviluppatori, è difficile apportare degli aggiornamenti alle loro dApp (o ai dati sottostanti, memorizzati da una dApp) una volta distribuite, anche se vengono individuati dei bug o rischi di sicurezza in una versione precedente.
- **Overhead delle prestazioni**: l'overhead delle prestazioni è enorme e scalare è davvero difficile. Per raggiungere il livello di sicurezza, integrità, trasparenza e affidabilità al quale aspira Ethereum, ogni nodo esegue e memorizza ogni transazione. Oltre a questo, anche la Proof of Work richiede tempo. Un calcolo back-of-the-envelope pone l'overhead a circa 1.000.000 di volte quello del calcolo standard attuale.
- **Congestione della rete**: quando una dApp utilizza troppe risorse di calcolo, l'intera rete viene sostenuta. Attualmente, la rete è in grado di elaborare circa 10 transazioni al secondo; se le transazioni vengono inviate a un ritmo più alto, l'insieme di transazioni non confermate può "gonfiarsi" e accumularsi.
- **Esperienza utente**: potrebbe essere difficile creare esperienze intuitive. L'utente medio potrebbe trovare troppo difficile configurare la serie di strumenti necessaria a interagire con la blockchain in modo veramente sicuro.
- **Centralizzazione**: soluzioni facili da utilizzare e compatibili con gli sviluppatori costruite sullo strato base di Ethereum potrebbero finire per assomigliare comunque a servizi centralizzati. Ad esempio, tali servizi potrebbero memorizzare le chiavi o altre informazioni sensibili sul lato del server, servire un frontend utilizzando un server centralizzato oppure utilizzare un'importante logica commerciale su un server centralizzato prima di scrivere sulla blockchain. La centralizzazione annulla molti (se non tutti) i vantaggi della blockchain rispetto al modello tradizionale.

## Preferisci un approccio visivo all'apprendimento? {#visual-learner}

<YouTube id="F50OrwV6Uk8" />

## Strumenti per creare le dApp {#dapp-tools}

**Scaffold-ETH _- Sperimenta rapidamente con Solidity utilizzando un frontend che si adatta al tuo smart contract._**

- [GitHub](https://github.com/austintgriffith/scaffold-eth)
- [Esempio di dApp](https://punkwallet.io/)

**Crea Eth App*- Crea app basate su Ethereum con un comando.***

- [GitHub](https://github.com/paulrberg/create-eth-app)

**One Click Dapp _- Strumento di FOSS per generare frontend di dapp da un'[ABI](/glossary/#abi)._**

- [oneclickdapp.com](https://oneclickdapp.com)
- [GitHub](https://github.com/oneclickdapp/oneclickdapp-v1)

**Etherflow _- Strumento di FOSS per sviluppatori di Ethereum per testarne il nodo e comporre ed eseguire chiamate RPC di debug dal browser._**

- [etherflow.quiknode.io](https://etherflow.quiknode.io/)
- [GitHub](https://github.com/abunsen/etherflow)

## Lettura consigliate {#further-reading}

- [L'Architettura di un'applicazione Web 3.0](https://www.preethikasireddy.com/post/the-architecture-of-a-web-3-0-application) - _Preethi Kasireddy_
- [Una guida del 2021 alle applicazioni decentralizzate](https://limechain.tech/blog/what-are-dapps-the-2021-guide/) - _LimeChain_
- [Cosa sono le App Decentralizzate?](https://www.gemini.com/cryptopedia/decentralized-applications-defi-dapps) - _Gemini_

_Conosci una risorsa pubblica che ti è stata utile? Modifica questa pagina e aggiungila!_

## Argomenti correlati {#related-topics}

- [Introduzione allo stack di Ethereum](/developers/docs/ethereum-stack/)
- [Framework di sviluppo](/developers/docs/frameworks/)<|MERGE_RESOLUTION|>--- conflicted
+++ resolved
@@ -2,11 +2,6 @@
 title: Introduzione alle dapp
 description:
 lang: it
-<<<<<<< HEAD
-=======
-sidebar: true
-preMergeBanner: true
->>>>>>> 53d5e528
 ---
 
 Un'applicazione decentralizzata (dApp) è un'applicazione costruita su una rete decentralizzata che coniuga uno [smart contract](/developers/docs/smart-contracts/) con un'interfaccia utente frontend. In Ethereum gli Smart Contract sono accessibili e trasparenti (come le API aperte) quindi una dapp può anche includere Smart Contract scritto da altri.
