--- conflicted
+++ resolved
@@ -2,12 +2,6 @@
 title: Mining
 description: Spiegazione del funzionamento del mining in Ethereum e di come contribuisce a mantenere la rete Ethereum sicura e decentralizzata.
 lang: it
-<<<<<<< HEAD
-incomplete: true
-=======
-sidebar: true
-preMergeBanner: true
->>>>>>> 53d5e528
 ---
 
 <InfoBanner emoji=":wave:">
