---
title: Docking della rete principale con Eth2
description: Scopri di più sul docking, ovvero il momento in cui la rete principale Ethereum si unirà al sistema proof of stake coordinato della beacon chain.
lang: it
template: eth2
sidebar: true
image: ../../../../../assets/eth2/merge.png
summaryPoint1: L'attuale rete principale Ethereum sarà alla fine agganciata con il resto degli aggiornamenti Eth2.
summaryPoint2: Il docking fonderà la rete principale "Eth1" con la beacon chain Eth2 e il sistema di sharding.
summaryPoint3: Questo segnerà la fine del proof of work per Ethereum e completerà la transizione al proof of stake.
summaryPoint4: Questa fase viene detta anche "Fase 1.5" nelle roadmap tecniche.
---

<UpgradeStatus date="~Q1/Q2 2022">
    Questo aggiornamento seguirà l'arrivo delle shard chain. Ma è il momento in cui la <a href="/eth2/vision/">vision Eth2</a> si realizza pienamente: maggiore scalabilità, sicurezza e sostenibilità con lo staking a supporto di tutta la rete.
</UpgradeStatus>

## Che cos'è il docking? {#what-is-the-docking}

È importante ricordare che inizialmente gli altri aggiornamenti Eth2 vengono rilasciati separatamente dalla [rete principale](/glossary/#mainnet), cioè la catena che usiamo oggi. Il funzionamento della rete principale Ethereum continuerà ad essere assicurato dal [proof of work](/developers/docs/consensus-mechanisms/pow/), anche mentre la [beacon chain](/eth2/beacon-chain/) e le sue [shard chain](/eth2/shard-chains/) funzioneranno in parallelo utilizzando il [proof of stake](/developers/docs/consensus-mechanisms/pos/). Per docking si intende il momento in cui questi due sistemi si fonderanno.

Immagina Ethereum come una nave spaziale che non è ancora pronta per un viaggio interstellare. Con la beacon chain e le shard chain la community ha costruito un nuovo motore e uno scafo più resistente. Quando sarà il momento, l'attuale navicella aggancerà questo nuovo sistema diventando un'unica astronave, pronta a percorrere diversi anni luce e conquistare l'universo.

## Docking della rete principale {#docking-mainnet}

Quando sarà pronta, la rete principale Ethereum sarà "agganciata" (docking) dalla beacon chain, diventando uno shard che utilizza proof of stake anziché [proof of work](/developers/docs/consensus-mechanisms/pow/).

La rete principale aggiungerà la capacità di eseguire smart contract nel sistema di proof of stake, oltre a tutta la storia e allo stato corrente di Ethereum, per consentire consentendo una transizione senza intoppi per gli utenti e i possessori di ETH.

<<<<<<< HEAD
<!-- ### Improving Mainnet

Before Mainnet docks with the new eth2 system, it’s probably worthwhile sorting some of the issues that are in flight – often referred to as Ethereum1.x.

These include Improvements for

- **End users**: like [EIP-1559](https://eips.ethereum.org/EIPS/eip-1559) which changes the way users bid for blockspace. In other words, making transaction fees more efficient for end users.
- **Client runners**: making running clients more sustainable by capping disk space requirements.
- **Developers**: upgrading the EVM to be more flexible.

Plus many more.

[More on Ethereum1.x](/learn/#eth-1x)

These improvements all have a place in Eth2 so it’s likely that their progress may affect the timing of the docking. -->

## Dopo il docking {#after-the-merge}
=======
## Dopo il docking {#after-the-docking}
>>>>>>> 6df5f8c1

Questo segnerà la fine del proof of work per Ethereum e inizierà l'era di una rete Ethereum più sostenibile ed ecologica. A questo punto Ethereum avrà la scalabilità, la sicurezza e la sostenibilità delineati nella [vision Eth2](/eth2/vision/).

## Relazione tra gli aggiornamenti {#relationship-between-upgrades}

Gli aggiornamenti Eth2 sono in qualche modo correlati. Quindi ricapitoliamo come il docking è correlato agli altri aggiornamenti.

### Docking e beacon chain {#docking-and-beacon-chain}

Una volta avvenuto il docking, saranno assegnati utenti che fanno staking, per convalidare la rete principale Ethereum. Proprio come con le shard chain. [Il mining](/developers/docs/consensus-mechanisms/pow/mining/) non sarà più necessario e chi se ne occupava potrà investire i propri guadagni nello staking nel nuovo sistema proof of stake.

<ButtonLink to="/eth2/beacon-chain/">La beacon chain</ButtonLink>

### Docking e shard chain {#docking-and-shard-chains}

Quando la rete principale diventerà uno shard, la riuscita dell'implementazione delle shard chain sarà fondamentale per questo aggiornamento. È probabile che la transizione svolgerà un ruolo importante nell'aiutare la community a decidere se distribuire un secondo aggiornamento per lo sharding. Questo aggiornamento renderà gli altri shard come la rete principale: saranno in grado di gestire transazioni e smart contract e non solo di fornire più dati.

<ButtonLink to="/eth2/shard-chains/">Shard chain</ButtonLink><|MERGE_RESOLUTION|>--- conflicted
+++ resolved
@@ -27,27 +27,7 @@
 
 La rete principale aggiungerà la capacità di eseguire smart contract nel sistema di proof of stake, oltre a tutta la storia e allo stato corrente di Ethereum, per consentire consentendo una transizione senza intoppi per gli utenti e i possessori di ETH.
 
-<<<<<<< HEAD
-<!-- ### Improving Mainnet
-
-Before Mainnet docks with the new eth2 system, it’s probably worthwhile sorting some of the issues that are in flight – often referred to as Ethereum1.x.
-
-These include Improvements for
-
-- **End users**: like [EIP-1559](https://eips.ethereum.org/EIPS/eip-1559) which changes the way users bid for blockspace. In other words, making transaction fees more efficient for end users.
-- **Client runners**: making running clients more sustainable by capping disk space requirements.
-- **Developers**: upgrading the EVM to be more flexible.
-
-Plus many more.
-
-[More on Ethereum1.x](/learn/#eth-1x)
-
-These improvements all have a place in Eth2 so it’s likely that their progress may affect the timing of the docking. -->
-
-## Dopo il docking {#after-the-merge}
-=======
 ## Dopo il docking {#after-the-docking}
->>>>>>> 6df5f8c1
 
 Questo segnerà la fine del proof of work per Ethereum e inizierà l'era di una rete Ethereum più sostenibile ed ecologica. A questo punto Ethereum avrà la scalabilità, la sicurezza e la sostenibilità delineati nella [vision Eth2](/eth2/vision/).
 
