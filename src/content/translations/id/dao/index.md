--- conflicted
+++ resolved
@@ -76,11 +76,7 @@
 Ini mungkin terjadi karena kontrak pintar bersifat tahan perubahan setelah dijalankan di Ethereum. Anda tidak bisa hanya mengedit kode (aturan DAO) tanpa diketahui orang-orang karena semua hal terbuka untuk publik.
 
 <DocLink to="/developers/docs/smart-contracts/">
-<<<<<<< HEAD
-  Lebih lanjut tentang kontrak pintar"
-=======
   Lebih lanjut tentang kontrak pintar
->>>>>>> aa608cff
 </DocLink>
 
 ## Ethereum dan DAO {#ethereum-and-daos}
