---
title: Acoblament de la xarxa principal amb Eth2
description: "Obtén informació sobre l'acoblament: quan la xarxa principal d'Ethereum s'uneix al sistema coordinat de prova de participació de la Cadena de Balisa."
lang: ca
template: eth2
sidebar: true
image: ../../../../../assets/eth2/merge.png
summaryPoint1: Al final, l'actual xarxa principal d'Ehtereum s'acoblarà amb la resta de les millores d'Eth2.
summaryPoint2: L''acoblament fusionarà la xarxa principal "Eth1" amb el sistema de fragmentació i la Cadena de Balisa d''Eth2.
summaryPoint3: Això marcarà el final de la prova de treball per a Ethereum i la transició completa a la prova de participació.
summaryPoint4: Es coneix també com a "Phase1.5" a la planificació tècnica.
---

<UpgradeStatus date="~Q1/Q2 2022">
    Aquesta millora seguirà l'arribada de cadenes de fragments. Però és el moment en el qual la <a href="/eth2/vision/">visió d'Eth2</a> es veurà completament acomplida: més escalabilitat, seguretat i sostenibilitat amb la participació i validació de tota la xarxa.
</UpgradeStatus>

## Què és l'acoblament? {#what-is-the-docking}

És important recordar que inicialment les altres actualitzacions d'Eth2 estan essent enviades de forma separada des de la [xarxa principal](/glossary/#mainnet), la cadena que utilitzem avui en dia. La xarxa principal d'Ethereum seguirà estant protegida mitjançant la [prova de treball](/developers/docs/consensus-mechanisms/pow/), fins i tot quan [ la Cadena de Balisa ](/eth2/beacon-chain/)i les seves [ cadenes de fragments ](/eth2/shard-chains/) s'executin en paral·lel utilitzant [ prova de participació](/developers/docs/consensus-mechanisms/pos/). L'acoblament és quan aquests dos sistemes es fusionen.

Imagina que Ethereum és una nau espacial que no està del tot preparada per a un viatge interestel·lar. Amb la Cadena de Balisa i les cadenes de fragments, la comunitat ha creat un nou motor i un habitacle més reforçat. Quan sigui el moment, la nau actual s'acoblarà a aquest nou sistema per convertir-se en una única nau, preparada per viatjar a anys llum i conquerir l'univers.

## Acoblament de la xarxa principal {#docking-mainnet}

Quan estigui preparada, la xarxa principal d'Ethereum s'acoblarà a la Cadena de Balisa transformant-se en un fragment propi que utilitzi la prova de participació en lloc de [ la prova de treball](/developers/docs/consensus-mechanisms/pow/).

La xarxa principal aportarà la capacitat d'executar contractes intel·ligents en el sistema de prova de participació, a més de l'historial complet i l'estat actual d'Ethereum, per garantir que la transició sigui fluida per a tots els titulars i usuaris d'ETH.

<<<<<<< HEAD
<!-- ### Improving mainnet

Before mainnet docks with the new eth2 system, it’s probably worthwhile sorting some of the issues that are in flight – often referred to as Ethereum1.x.

These include Improvements for

- **End users**: like [EIP-1559](https://eips.ethereum.org/EIPS/eip-1559) which changes the way users bid for blockspace. In other words, making transaction fees more efficient for end users.
- **Client runners**: making running clients more sustainable by capping disk space requirements.
- **Developers**: upgrading the EVM to be more flexible.

Plus many more.

[More on Ethereum1.x](/learn/#eth-1x)

These improvements all have a place in Eth2 so it’s likely that their progress may affect the timing of the docking. -->

## Després de l'acoblament {#after-the-merge}
=======
## Després de l'acoblament {#after-the-docking}
>>>>>>> 6df5f8c1

Això marcarà el final de la prova de treball per Ethereum i el principi d'una nova era més sostenible i respectuosa amb el medi ambient. Arribats a aquest punt, Ethereum tindrà la mida, la seguretat i la sostenibilitat descrites a la [ visió d'Eth2](/eth2/vision/).

## Relació entre les millores {#relationship-between-upgrades}

D'alguna manera les millores de Eth2 estan interrelacionades. Per tant, anem a veure com l'acoblament es relaciona amb les altres actualitzacions.

### L'acoblament i la Cadena de Balisa {#docking-and-beacon-chain}

Un cop succeeix l'acoblament, s'assignaran els participants per validar la xarxa principal d'Ethereum. Igual que amb les cadenes de fragments. [La mineria](/developers/docs/consensus-mechanisms/pow/mining/) ja no farà falta, per tant, el miners probablement invertiran els seus guanys en participacions en el nou sistema de prova de participació.

<ButtonLink to="/eth2/beacon-chain/">La Cadena de Balisa</ButtonLink>

### L'acoblament i les cadenes de fragments {#docking-and-shard-chains}

Amb la xarxa principal esdevenint un fragment, la implementació exitosa de les cadenes de fragments resulta crítica per aquesta actualització. És probable que la transició jugui un important paper a l'hora d'ajudar la comunitat a decidir si desenvolupar una segona actualització per tal de fragmentar. Aquesta actualització transformarà els altres fragments en xarxa principal: seran capaços de fer transaccions i contractes intel·ligents i no tan sols proveir més dades.

<ButtonLink to="/eth2/shard-chains/">Cadenes de fragments</ButtonLink><|MERGE_RESOLUTION|>--- conflicted
+++ resolved
@@ -27,27 +27,7 @@
 
 La xarxa principal aportarà la capacitat d'executar contractes intel·ligents en el sistema de prova de participació, a més de l'historial complet i l'estat actual d'Ethereum, per garantir que la transició sigui fluida per a tots els titulars i usuaris d'ETH.
 
-<<<<<<< HEAD
-<!-- ### Improving mainnet
-
-Before mainnet docks with the new eth2 system, it’s probably worthwhile sorting some of the issues that are in flight – often referred to as Ethereum1.x.
-
-These include Improvements for
-
-- **End users**: like [EIP-1559](https://eips.ethereum.org/EIPS/eip-1559) which changes the way users bid for blockspace. In other words, making transaction fees more efficient for end users.
-- **Client runners**: making running clients more sustainable by capping disk space requirements.
-- **Developers**: upgrading the EVM to be more flexible.
-
-Plus many more.
-
-[More on Ethereum1.x](/learn/#eth-1x)
-
-These improvements all have a place in Eth2 so it’s likely that their progress may affect the timing of the docking. -->
-
-## Després de l'acoblament {#after-the-merge}
-=======
 ## Després de l'acoblament {#after-the-docking}
->>>>>>> 6df5f8c1
 
 Això marcarà el final de la prova de treball per Ethereum i el principi d'una nova era més sostenible i respectuosa amb el medi ambient. Arribats a aquest punt, Ethereum tindrà la mida, la seguretat i la sostenibilitat descrites a la [ visió d'Eth2](/eth2/vision/).
 
