---
title: Historia y bifurcaciones de Ethereum
description: Una historia de la cadena de bloques de Ethereum, que incluye los principales hitos, lanzamientos y bifurcaciones.
lang: es
sidebar: true
sidebarDepth: 1
---

# La historia de Ethereum {#the-history-of-ethereum}

Una cronología que incluye todos los principales hitos, bifurcaciones y actualizaciones de la cadena de bloques de Ethereum.

<ExpandableCard title="¿Qué son las bifurcaciones?" contentPreview="Changes to the rules of the Ethereum protocol which often include planned technical upgrades.">

Las bifurcaciones se producen cuando es necesario realizar actualizaciones o cambios técnicos importantes en la red; suelen provenir de las [Propuestas de Mejora de Ethereum (EIP)](/eips/) y cambian las «reglas» del protocolo.

Cuando se precisan actualizaciones en un software tradicional y controlado centralmente, la empresa publica una nueva versión para el usuario final. Las cadenas de bloque funcionan de manera diferente porque no hay propiedad central. [clientes de Ethereum](/desarrolladores/documentos/nodos y clientes/) deben actualizar su software para implementar las nuevas reglas de la bifurcación. Además de creadores de bloques (los mineros en el mundo de las pruebas de trabajo y los validadores en el universo de las pruebas de participación) y los nodos, deben crearse bloques y validarlos con respecto a las reglas nuevas. [Más sobre mecanismos de consenso (/desarrolladores/docs/mecanismos-de-consenso/)

Estos cambios de reglas pueden crear una ruptura temporal en la red. Los bloques nuevos podrían producirse de acuerdo con las reglas nuevas o con las antiguas. Normalmente las bifurcaciones se acuerdan con antelación para que los clientes adopten los cambios a la vez. Además, de este modo las bifurcaciones actualizadas se convertirán en la cadena principal. Sin embargo, en casos excepcionales, los desacuerdos con respecto a las bifurcaciones pueden provocar que la red permanezca dividida. La más notable es la creación de Ethereum Classic con la [bifurcación DAO] (#dao-fork).

</ExpandableCard>

¿Busca futuras actualizaciones del protocolo? [Entérese de las próximas actualizaciones de Ethereum](/upgrades/).

<Divider />

## 2021 {#2021}

### Arrow Glacier {#arrow-glacier}

<Emoji text=":calendar:" size={1} mr={"0.5rem"} mb={"0.5rem"} /><code>9 diciembre de 2021 07:55:23 PM +UTC</code><br /> <Emoji text=":bricks:" size={1} mr={"0.5rem"} mb={"0.5rem"} />Número de bloque: <a href="https://etherscan.io/block/13773000">13.773.000</a><br /> <Emoji text=":money_bag:" size={1} mr={"0.5rem"} mb={"0.5rem"} />Precio de ETH: 4.111 $ USD<br /> <Emoji text=":desktop_computer:" size={1} mr={"0.5rem"} mb={"0.5rem"} /> <a href="https://web.archive.org/web/20211207064430/https://ethereum.org/en/">ethereum.org en waybackmachine</a>

#### Sumario {#arrow-glacier-summary}

La actualización de la red Arrow Glacier hizo retroceder la [bomba de dificultad](/glossary/#difficulty-bomb) durante varios meses. Este es el único cambio introducido en esta actualización, y es similar en naturaleza a la actualización de [Muir Glacier](#muir-glacier). En las actualizaciones de red [Byzantium](#byzantium),[Constantinopla](#constantinople) y[ Londres](#london) se han realizado cambios similares.

- [BLog de EF - anuncio de actualización de Arrow Glacier](https://blog.ethereum.org/2021/11/10/arrow-glacier-announcement/)
- [Ethereum Cat Herders - Actualización de Ethereum Arrow Glacier](https://medium.com/ethereum-cat-herders/ethereum-arrow-glacier-upgrade-e8d20fa4c002)

<ExpandableCard title="EIP de Arrow Glacier" contentPreview="Official improvements included in this upgrade.">

- [EIP-4345](https://eips.ethereum.org/EIPS/eip-4345) – _retrasa la bomba de dificultad hasta junio de 2022_

</ExpandableCard>

#### <Emoji text=":police_car_light:" size={1} mr="0.5rem" />Operadores de nodos {#arrow-glacier-node-operators}

Asegúrese de actualizar su software de cliente a la última versión antes del 5 de diciembre de 2021 para tener en cuenta los tiempos de bloque variables. Esto ayudará a evitar que su cliente sincronice con una cadena de pre-bifurcación, resultando en la incapacidad de enviar fondos o verificar transacciones correctamente.

---

### Altair {#altair}

<Emoji text=":calendar:" size={1} mr={"0.5rem"} mb={"0.5rem"} /><code>27 de octubre de 2021 10:56:23 AM +UTC</code><br /> <Emoji text=":bricks:" size={1} mr={"0.5rem"} mb={"0.5rem"} />Número de época: 74,240<br /> <Emoji text=":money_bag:" size={1} mr={"0.5rem"} mb={"0.5rem"} />Precio ETH: 4.024 $ USD<br /> <Emoji text=":desktop_computer:" size={1} mr={"0.5rem"} mb={"0.5rem"} /> <a href="https://web.archive.org/web/20211026174951/https://ethereum.org/en/">ethereum.org en waybackmachine</a>

#### Resumen {#altair-summary}

La actualización de Altair fue la primera programada para la [cadena de baliza](/upgrades/beacon-chain). Ha añadido soporte para los «Comités de Sincronización», que pueden habilitar a los clientes ligeros, y hará que las penalizaciones por inactividad y recorte alcancen sus valores completos.

- [Lea las especificaciones de actualización de Altair](https://github.com/ethereum/consensus-specs/tree/dev/specs/altair)

#### <Emoji text=":tada:" size={1} mr="0.5rem" />¡Dato curioso! {#altair-fun-fact}

Altair fue la primera gran actualización de red que ha tenido un tiempo de implementación preciso. Cada una de las actualizaciones anteriores habían sido basadas en un número de bloques declarados en la cadena de prueba de trabajo, donde los tiempos de bloque varían. La cadena de baliza no requiere resolución para la prueba de trabajo y, en lugar de ello, funciona en un sistema época basado en tiempo que consiste en «slots» (o ranuras) de tiempo de doce segundos durante los cuales los validadores pueden proponer bloques. Por esta razón sabíamos exactamente cuándo alcanzaríamos la época 74.240 y Altair vería la luz.

- [Glosario de Beaconcha.in - Ranuras](https://kb.beaconcha.in/glossary#slots)

---

### Londres {#london}

<Emoji text=":calendar:" size={1} mr={"0.5rem"} mb={"0.5rem"} /> <code>5 de agosto de 2021 12:33:42 PM UTC</code><br /> <Emoji text=":bricks:" size={1} mr={"0.5rem"} mb={"0.5rem"} /> Número de bloque: <a href="https://etherscan.io/block/12965000">12.965.000</a><br /> <Emoji text=":money_bag:" size={1} mr={"0.5rem"} mb={"0.5rem"} /> Precio ETH: 2.621 $ USD<br /> <Emoji text=":desktop_computer:" size={1} mr={"0.5rem"} mb={"0.5rem"} /> <a href="https://web.archive.org/web/20210805124609/https://ethereum.org/en/">ethereum.org en waybackmachine</a>

#### Resumen {#london-summary}

La actualización de Londres introdujo [EIP-1559](https://eips.ethereum.org/EIPS/eip-1559), que ha reformado el mercado de las cuotas de transacción, junto con cambios en la forma en que se manejan los reembolsos de gas y el plan [Era de hielo](/glossary/#ice-age).

- [¿Desarrolla usted dApp? Asegúrese de actualizar sus bibliotecas y herramientas.](https://github.com/ethereum/execution-specs/blob/master/network-upgrades/london-ecosystem-readiness.md)
- [Leer el anuncio de Ethereum Foundation](https://blog.ethereum.org/2021/07/15/london-mainnet-announcement/)
- [Leer la explicación del miembro del grupo Ethereum Cat Herder](https://medium.com/ethereum-cat-herders/london-upgrade-overview-8eccb0041b41)

<ExpandableCard title="London EIPs" contentPreview="Official improvements included in this upgrade.">

- [EIP-1559](https://eips.ethereum.org/EIPS/eip-1559) – _mejora el mercado de las tasas de transacción_
- [EIP-3198](https://eips.ethereum.org/EIPS/eip-3198) – _devuelve la `BASEFEE` de un bloque_
- [EIP-3529](https://eips.ethereum.org/EIPS/eip-3529) - _reduce los reembolsos de gas para las operaciones de EVM_
- [EIP-3541](https://eips.ethereum.org/EIPS/eip-3541) - _evita la implementación de contratos que comienzan con `0xEF`_
- [EIP-3554](https://eips.ethereum.org/EIPS/eip-3554) – _retrasa la Era de hielo hasta diciembre de 2021_

</ExpandableCard>

---

### Berlín {#berlin}

<Emoji text=":calendar:" size={1} mr={"0.5rem"} mb={"0.5rem"} /> <code>15- de abril de 2021 10:07:03 AM UTC</code><br /> <Emoji text=":bricks:" size={1} mr={"0.5rem"} mb={"0.5rem"} /> Número de bloque: <a href="https://etherscan.io/block/12244000">12.244.000</a><br /> <Emoji text=":money_bag:" size={1} mr={"0.5rem"} mb={"0.5rem"} /> Precio ETH: 2.454 $ USD<br /> <Emoji text=":desktop_computer:" size={1} mr={"0.5rem"} mb={"0.5rem"} /> <a href="https://web.archive.org/web/20210415093618/https://ethereum.org/">ethereum.org en waybackmachine</a>

#### Sumario {#berlin-summary}

La actualización de Berlín optimizó el coste del gas para ciertas acciones de EVM, y aumenta la compatibilidad con múltiples tipos de transacciones.

- [Leer la declaración de la Fundación Ethereum](https://blog.ethereum.org/2021/03/08/ethereum-berlin-upgrade-announcement/)
- [Leer la explicación de Ethereum Cat Herders](https://medium.com/ethereum-cat-herders/the-berlin-upgrade-overview-2f7ad710eb80)

<ExpandableCard title="EIP de Berlín" contentPreview="Official improvements included in this upgrade.">

- [EIP-2565](https://eips.ethereum.org/EIPS/eip-2565) – _reduce el coste del gas ModExp_
- [EIP-2718](https://eips.ethereum.org/EIPS/eip-2718) - _habilita un soporte más fácil para múltiples tipos de transacción_
- [EIP-2929](https://eips.ethereum.org/EIPS/eip-2929) – _gas aumenta el coste del acceso al estado para códigos de operación_
- [EIP-2930](https://eips.ethereum.org/EIPS/eip-2930) - _agrega listas de acceso opcionales_

</ExpandableCard>

<Divider />

## 2020 {#2020}

### El origen de la cadena de baliza {#beacon-chain-genesis}

<Emoji text=":calendar:" size={1} mr={"0.5rem"} mb={"0.5rem"} /> <code>12 de enero de 2020 12:00:35 PM +UTC</code><br /> <Emoji text=":bricks:" size={1} mr={"0.5rem"} mb={"0.5rem"} /> Número de bloque de la cadena de baliza: <a href="https://beaconscan.com/slot/1">1</a><br /> <Emoji text=":money_bag:" size={1} mr={"0.5rem"} mb={"0.5rem"} /> Precio del ETH: 586,23 $ USD<br /> <Emoji text=":desktop_computer:" size={1} mr={"0.5rem"} mb={"0.5rem"} /> <a href="https://web.archive.org/web/20201207184633/https://www.ethereum.org/en/">ethereum.org on waybackmachine</a>

#### Sumario {#beacon-chain-genesis-summary}

La [cadena de baliza ](/upgrades/beacon-chain/) necesita 16.384 depósitos de 32 ETH apostados para enviarse de forma segura. Esto sucedió el 27 de noviembre, es decir, la cadena de baliza comenzó a producir bloques el 1 de diciembre de 2020. Este es un primer paso importante en el cumplimiento de la [Visión de Ethereum](/upgrades/vision/).

[Leer el anuncio de Ethereum Foundation](https://blog.ethereum.org/2020/11/27/eth2-quick-update-no-21/)

<DocLink to="/upgrades/beacon-chain/">
  La cadena de baliza
</DocLink>

---

### Contrato de depósito de participación implementado {#staking-deposit-contract}

<Emoji text=":calendar:" size={1} mr={"0.5rem"} mb={"0.5rem"} /> <code>14 de octubre de 2020 09:22:52 AM +UTC</code><br /> <Emoji text=":bricks:" size={1} mr={"0.5rem"} mb={"0.5rem"} />Número de bloque: <a href="https://etherscan.io/block/11052984">11.052.984</a><br /> <Emoji text=":money_bag:" size={1} mr={"0.5rem"} mb={"0.5rem"} />Precio ETH: 379,04 $ USD<br /> <Emoji text=":desktop_computer:" size={1} mr={"0.5rem"} mb={"0.5rem"} /><a href="https://web.archive.org/web/20201104235727/https://ethereum.org/en/">ethereum.org en waybackmachine</a>

#### Resumen {#deposit-contract-summary}

El contrato de depósito de apuesta introdujo la [apuesta](/glossary/#staking) en el ecosistema de Ethereum. A pesar de ser un contrato en la [red principal](/glossary/#mainnet), ha tenido impacto directo sobre la secuenciación de lanzamiento de [cadena de baliza](/upgrades/beacon-chain/), una importante [ actualización de Ethereum](/upgrades/).

[Leer el anuncio de Ethereum Foundation](https://blog.ethereum.org/2020/11/04/eth2-quick-update-no-19/)

<DocLink to="/staking/">
  Staking (apostar)
</DocLink>

---

### Muir Glacier {#muir-glacier}

<Emoji text=":calendar:" size={1} mr={"0.5rem"} mb={"0.5rem"} /> <code>2 de enero de 2020 08:30:49 AM +UTC</code><br /> <Emoji text=":bricks:" size={1} mr={"0.5rem"} mb={"0.5rem"} />Número de bloque: <a href="https://etherscan.io/block/9200000">9.200.000</a><br /> <Emoji text=":money_bag:" size={1} mr={"0.5rem"} mb={"0.5rem"} />Precio ETH: 127,18 $ USD<br /> <Emoji text=":desktop_computer:" size={1} mr={"0.5rem"} mb={"0.5rem"} /><a href="https://web.archive.org/web/20200103093618/https://ethereum.org/">ethereum.org en waybackmachine</a>

#### Sumario {#muir-glacier-summary}

La bifurcación Muir Glacier introdujo una demora en la [bomba de dificultad](/glossary/#difficulty-bomb). El aumento de la dificultad del bloque del mecanismo de consenso de la [prueba de trabajo](/developers/docs/consensus-mechanisms/pow/) amenazó con degradar la usabilidad de Ethereum, debido al incremento de los tiempos de espera para enviar transacciones y utilizar dapps.

- [Leer la declaración de la Fundación Ethereum](https://blog.ethereum.org/2019/12/23/ethereum-muir-glacier-upgrade-announcement/)
- [Leer la explicación de Ethereum Cat Herders](https://medium.com/ethereum-cat-herders/ethereum-muir-glacier-upgrade-89b8cea5a210)

<ExpandableCard title="EIP de Muir Glacier" contentPreview="Official improvements included in this fork.">

- [EIP-2384](https://eips.ethereum.org/EIPS/eip-2384) – _retrasa la bomba de dificultad para otros 4.000.000 bloques, o aprox. 611 días._

</ExpandableCard>

<Divider />

## 2019 {#2019}

### Estambul {#istanbul}

<Emoji text=":calendar:" size={1} mr={"0.5rem"} mb={"0.5rem"} /> <code>8 de diciembre de 2019 12:25:09 AM +UTC</code><br /> <Emoji text=":bricks:" size={1} mr={"0.5rem"} mb={"0.5rem"} />Numero de bloque:<a href="https://etherscan.io/block/9069000">9.069.000</a><br /> <Emoji text=":money_bag:" size={1} mr={"0.5rem"} mb={"0.5rem"} />Precio ETH:151,06 $ USD<br /> <Emoji text=":desktop_computer:" size={1} mr={"0.5rem"} mb={"0.5rem"} /> <a href="https://web.archive.org/web/20191216101254if*/https://ethereum.org/">ethereum.org en waybackmachine</a>

#### Resumen {#istanbul-summary}

La bifurcación de Estambul:

- Se ha optimizado el coste del [gas](/glossary/#gas) de ciertas acciones en la [EVM](/developers/docs/ethereum-stack/#ethereum-virtual-machine).
- Mejora de la resistencia al ataque de denegación de servicio.
- Realizó soluciones de escala de [capa 2](/developers/docs/scaling/#layer-2-scaling) basadas en SNARK y STARK más eficientes.
- Habilitó Ethereum y Zcash para que interoperasen.
- Permitió que los contratos introdujeran funciones más creativas.

[Leer el anuncio de Ethereum Foundation](https://blog.ethereum.org/2019/11/20/ethereum-istanbul-upgrade-announcement/)

<ExpandableCard title="EIP de Estambul" contentPreview="Official improvements included in this fork.">

- [EIP-152](https://eips.ethereum.org/EIPS/eip-152) - _permitir a Ethereum que opere con una divisa que vele por la privacidad, como Zcash._
- [EIP-1108](https://eips.ethereum.org/EIPS/eip-1108) – _criptografía más barata para mejorar [gas](/glossary/#gas)._
- [EIP-1344](https://eips.ethereum.org/EIPS/eip-1344) – _protege a Ethereum contra ataques de repetición mediante la adición de `CHAINID` [opcode](/Developers/docs/ethereum-stack/#ethereum-virtual-machine)._
- [EIP-1884](https://eips.ethereum.org/EIPS/eip-1884) – _optimizando los precios de gas de código opcional basado en el consumo._
- [EIP-2028](https://eips.ethereum.org/EIPS/eip-2028) – _reduce el coste de CallData para permitir más datos en bloques - bueno para [Escalado de capa 2](/developers/docs/scaling/#layer-2-scaling)._
- [EIP-2200](https://eips.ethereum.org/EIPS/eip-2200) – _otras alteraciones de código de operación del precio de gas._

</ExpandableCard>

---

### Constantinopla {#constantinople}

<Emoji text=":calendar:" size={1} mr={"0.5rem"} mb={"0.5rem"} /> <code>28 de febrero de 2019 07:52:04 PM +UTC</code><br /> <Emoji text=":bricks:" size={1} mr={"0.5rem"} mb={"0.5rem"} />Número de bloque: <a href="https://etherscan.io/block/7280000">7.280.000</a><br /> <Emoji text=":money_bag:" size={1} mr={"0.5rem"} mb={"0.5rem"} />Precio ETH: 136,29 $ USD<br /> <Emoji text=":desktop_computer:" size={1} mr={"0.5rem"} mb={"0.5rem"} /><a href="https://web.archive.org/web/20190415163751/https://www.ethereum.org/">ethereum.org en waybackmachine</a>

#### Resumen {#constantinople-summary}

La bifurcación Constantinopla:

- Te has cerciorado de que la cadena de bloques no se congelara antes de que se implementara la [prueba de participación](#beacon-chain-genesis).
- Se ha optimizado el coste del [gas](/glossary/#gas) de ciertas acciones en la [EVM](/developers/docs/ethereum-stack/#ethereum-virtual-machine).
- Se ha añadido la capacidad de interactuar con direcciones que aún no se han creado.

[Leer el anuncio de Ethereum Foundation](https://blog.ethereum.org/2019/02/22/ethereum-constantinople-st-petersburg-upgrade-announcement/)

<ExpandableCard title="Las EIP Constantinopla" contentPreview="Official improvements included in this fork.">

- [EIP-145](https://eips.ethereum.org/EIPS/eip-145) – _optimiza el coste de ciertas acciones en cadena._
- [EIP-1014](https://eips.ethereum.org/EIPS/eip-1014) – _permite la interacción con direcciones que aún no han sido creadas._
- [EIP-1052](https://eips.ethereum.org/EIPS/eip-1052) – _optimiza el coste de ciertas acciones en cadena._
- [EIP-1234](https://eips.ethereum.org/EIPS/eip-1234) – _se asegura de que la cadena de bloques no se congele antes de la prueba de participación._

</ExpandableCard>

<Divider />

## 2017 {#2017}

### Bizancio {#byzantium}

<Emoji text=":calendar:" size={1} mr={"0.5rem"} mb={"0.5rem"} /> <code>16 de octubre de 2017 05:22:11 AM +UTC</code><br /> <Emoji text=":bricks:" size={1} mr={"0.5rem"} mb={"0.5rem"} /> Número de bloque: <a href="https://etherscan.io/block/4370000">4.370.000</a><br /> <Emoji text=":money_bag:" size={1} mr={"0.5rem"} mb={"0.5rem"} /> Precio ETH: 334,23 $ USD<br /> <Emoji text=":desktop_computer:" size={1} mr={"0.5rem"} mb={"0.5rem"} /> <a href="https://web.archive.org/web/20171017201143/https://www.ethereum.org/">ethereum.org en waybackmachine</a>

#### Resumen {#byzantium-summary}

La bifurcación de Bizancio:

- Se redujo la recompensa del [minero](/developers/docs/consensus-mechanisms/pow/mining/) de bloque de 5 a 3 ETH.
- Se ha retrasado un año la [bomba de dificultad](/glossary/#difficulty-bomb).
- Se ha añadido la habilidad para realizar llamadas «sin cambiar de estado» a otros contratos.
- Se añadieron ciertos métodos de criptografía para permitir [escalado de capa 2](/developers/docs/scaling/#layer-2-scaling).

[Leer el anuncio de Ethereum Foundation](https://blog.ethereum.org/2017/10/12/byzantium-hf-announcement/)

<ExpandableCard title="EIP de Bizancio" contentPreview="Official improvements included in this fork.">

- [EIP-140](https://eips.ethereum.org/EIPS/eip-140) – _añade el código de operación `REVERT`._
<<<<<<< HEAD
- [EIP-658](https://eips.ethereum. rg/EIPS/eip-658) – _se ha añadido el estado de campo a los recibos de la transacción para indicar que se ha realizado correctamente o ha fallado._
- [EIP-196](https://eips.ethereum. rg/EIPS/eip-196) – _añade una curva elíptica y una multiplicación de escalada para permitir [ZK-Snarks](/Developopers/docs/scaling/zk-rollups/)._
- [EIP-197](https://eips.ethereum. rg/EIPS/eip-197) – _añade una curva elíptica y una multiplicación de escalada para permitir [ZK-Snarks](/Developers/docs/scaling/zk-rollups/)._
- [EIP-198](https://eips.ethereum.org/EIPS/eip-198) – _habilita la verificación de firma RSA._
- [EIP-211](https://eips.ethereum.org/EIPS/eip-211) – \_añade soporte para valores de retorno de longitud variable.
- [EIP-214](https://eips.ethereum.org/EIPS/eip-214) – \_añade el código `STATICALL`, permitiendo llamadas no estatales a otros contratos.
- [EIP-100](https://eips.ethereum.org/EIPS/eip-100) - _cambia la fórmula de ajuste de dificultad._
- [EIP-649](https://eips.ethereum.org/EIPS/eip-649) – retrasa [bomba de dificultad](/glossary/#difficulty-bomb) 1 año y reduce la recompensa de bloque de 5 a 3 ETH.\_
=======
- [EIP-658](https://eips.ethereum.org/EIPS/eip-658) – _se ha añadido el estado de campo a los recibos de la transacción para indicar que se ha realizado correctamente o ha fallado._
- [EIP-196](https://eips.ethereum.org/EIPS/eip-196) – _añade una curva elíptica y una multiplicación de escalada para permitir [ZK-Snarks](/Developopers/docs/scaling/zk-rollups/)._
- [EIP-197](https://eips.ethereum.org/EIPS/eip-197) – _añade una curva elíptica y una multiplicación de escalada para permitir [ZK-Snarks](/Developers/docs/scaling/zk-rollups/)._
- [EIP-198](https://eips.ethereum.org/EIPS/eip-198) – _habilita la verificación de firma RSA._
- [EIP-211](https://eips.ethereum.org/EIPS/eip-211) – _añade soporte para valores de retorno de longitud variable._
- [EIP-214](https://eips.ethereum.org/EIPS/eip-214) – _añade el código `STATICALL`, permitiendo llamadas no estatales a otros contratos._
- [EIP-100](https://eips.ethereum.org/EIPS/eip-100) - _cambia la fórmula de ajuste de dificultad._
- [EIP-649](https://eips.ethereum.org/EIPS/eip-649) – _retrasa [bomba de dificultad](/glossary/#difficulty-bomb) 1 año y reduce la recompensa de bloque de 5 a 3 ETH._
>>>>>>> da4c657b

</ExpandableCard>

<Divider />

## 2016 {#2016}

### Spurious Dragon {#spurious-dragon}

<Emoji text=":calendar:" size={1} mr={"0.5rem"} mb={"0.5rem"} /> <code>22 de noviembre de 2016 04:15:44 PM +UTC</code><br /> <Emoji text=":bricks:" size={1} mr={"0.5rem"} mb={"0.5rem"} /> Número de bloque: <a href="https://etherscan.io/block/2675000">2.675.000</a><br /> <Emoji text=":money_bag:" size={1} mr={"0.5rem"} mb={"0.5rem"} /> Precio ETH: 9,84 $ USD<br /> <Emoji text=":desktop_computer:" size={1} mr={"0.5rem"} mb={"0.5rem"} /> <a href="https://web.archive.org/web/20161127154654/https://www.ethereum.org/">ethereum.org en waybackmachine</a>

#### Resumen {#spurious-dragon-summary}

La bifurcación Spurious Dragon fue la segunda respuesta a los ataques de denegación de servicio (DoS) a la red (septiembre/octubre de 2016) e incluye:

- ajuste de los precios del código de operación para evitar futuros ataques a la red.
- activación de la «deflación» del estado de la cadena de bloques.
- adición de la protección contra ataques de repetición.

[Leer el anuncio de Ethereum Foundation](https://blog.ethereum.org/2016/11/18/hard-fork-no-4-spurious-dragon/)

<ExpandableCard title="EIP de Spurious Dragon" contentPreview="Official improvements included in this fork.">

- [EIP-155](https://eips.ethereum.org/EIPS/eip-155) – _evita que las transacciones de una cadena de Ethereum se transmitan en una cadena alternativa, por ejemplo, una transacción de red de pruebas que se reproduce en la cadena principal de Ethereum._
- [EIP-160](https://eips.ethereum.org/EIPS/eip-160) – _ajusta los precios del código de operación "EXP" - hace que sea más difícil ralentizar la red a través de operaciones contractuales computacionalmente costosas._
- [EIP-161](https://eips.ethereum.org/EIPS/eip-161) – _permite la eliminación de cuentas vacías agregadas a los ataques de DOS._
- [EIP-170](https://eips.ethereum.org/EIPS/eip-170) – _cambia el tamaño máximo de código que puede tener un contrato en la cadena de bloques, a 24.576 bytes._

</ExpandableCard>

---

### Tangerine Whistle {#tangerine-whistle}

<Emoji text=":calendar:" size={1} mr={"0.5rem"} mb={"0.5rem"} /> <code>18 de octubre de 2016 01:19:31 PM +UTC</code><br /> <Emoji text=":bricks:" size={1} mr={"0.5rem"} mb={"0.5rem"} /> Número de bloque: <a href="https://etherscan.io/block/2463000">2.463.000</a><br /> <Emoji text=":money_bag:" size={1} mr={"0.5rem"} mb={"0.5rem"} /> Precio ETH: 12,50 $ USD<br /> <Emoji text=":desktop_computer:" size={1} mr={"0.5rem"} mb={"0.5rem"} /> <a href="https://web.archive.org/web/20161030043727/https://www.ethereum.org/">ethereum.org en waybackmachine</a>

#### Resumen {#tangerine-whistle-summary}

La bifurcación Tangerine Whistle fue la primera respuesta a los ataques de denegación de servicio (DoS) a la red (septiembre/octubre de 2016) e incluyó:

- gestión de problemas urgentes de salud de la red relacionados con códigos de operación de bajo precio.

[Leer el anuncio de Ethereum Foundation](https://blog.ethereum.org/2016/10/18/faq-upcoming-ethereum-hard-fork/)

<ExpandableCard title="EPI de Tangerine Whistle" contentPreview="Official improvements included in this fork.">

- [EIP-150](https://eips.ethereum.org/EIPS/eip-150) – _incrementa el coste de combustible de los códigos de operación que pueden ser usados en ataques de spam._
- [EIP-158](https://eips.ethereum.org/EIPS/eip-158) – _reduce el tamaño del estado eliminando una gran cantidad de cuentas vacías, que fueron colocadas en el estado a muy bajo coste, debido a fallas en versiones anteriores del protocolo Ethereum._

</ExpandableCard>

---

### La bifurcación DAO {#dao-fork}

<Emoji text=":calendar:" size={1} mr={"0.5rem"} mb={"0.5rem"} /> <code>20 de julio de 2016 01:20:40 PM +UTC</code><br /> <Emoji text=":bricks:" size={1} mr={"0.5rem"} mb={"0.5rem"} /> Número de bloque: <a href="https://etherscan.io/block/1920000">1.920.000</a><br /> <Emoji text=":money_bag:" size={1} mr={"0.5rem"} mb={"0.5rem"} /> Precio ETH: 12,54 $ USD<br /> <Emoji text=":desktop_computer:" size={1} mr={"0.5rem"} mb={"0.5rem"} /> <a href="https://web.archive.org/web/20160803215306/https://ethereum.org/">ethereum.org en waybackmachine</a>

#### Resumen {#dao-fork-summary}

La bifurcación DAO surgió como respuesta al [ataque de DAO de 2016](https://www.coindesk.com/markets/2016/06/25/understanding-the-dao-attack/) donde un contrato [DAO](/glossary/#dao) inseguro fue drenando más de 3,6 millones de ETH en un hackeo. La bifurcación movió los fondos del contrato defectuoso a un [nuevo contrato](https://etherscan.io/address/0xbf4ed7b27f1d666546e30d74d50d173d20bca754) con una única función: retirar. Cualquiera que haya perdido fondos podría retirar 1 ETH por cada 100 tókenes DAO en sus billeteras.

Esta acción fue votada por la comunidad Ethereum. Cualquier titular de ETH pudo votar a través de una transacción en [una plataforma de votación](http://v1.carbonvote.com/). La decisión de bifurcar obtuvo más del 85 % de los votos.

Algunos mineros se negaron a bifurcar porque el incidente de la DAO no era un defecto en el protocolo. Pasaron a formar [Ethereum Classic](https://ethereumclassic.org/).

[Leer el anuncio de Ethereum Foundation](https://blog.ethereum.org/2016/07/20/hard-fork-completed/)

---

### Homestead {#homestead}

<Emoji text=":calendar:" size={1} mr={"0.5rem"} mb={"0.5rem"} /> <code>14 de marzo de 2016 06:49:53 PM +UTC</code><br /> <Emoji text=":bricks:" size={1} mr={"0.5rem"} mb={"0.5rem"} /> Número de bloque: <a href="https://etherscan.io/block/1150000">1.150.000</a><br /> <Emoji text=":money_bag:" size={1} mr={"0.5rem"} mb={"0.5rem"} /> Precio ETH: 12,50 $ USD<br /> <Emoji text=":desktop_computer:" size={1} mr={"0.5rem"} mb={"0.5rem"} /> <a href="https://web.archive.org/web/20160313203843/https://www.ethereum.org/">ethereum.org en waybackmachine</a>

#### Resumen {#homestead-summary}

La bifurcación Homestead que miró hacia el futuro. Incluyó varios cambios de protocolo y un cambio de red que concedió a Ethereum la capacidad de hacer más actualizaciones de red.

[Leer el anuncio de Ethereum Foundation](https://blog.ethereum.org/2016/02/29/homestead-release/)

<ExpandableCard title="EIP de Homestead" contentPreview="Official improvements included in this fork.">

- [EIP-2](https://eips.ethereum.org/EIPS/eip-2) – _realiza ediciones al proceso de creación de contratos_
- [EIP-7](https://eips.ethereum.org/EIPS/eip-7) – _añade un nuevo código de operación: `DELEGATECALL`_
- [EIP-8](https://eips.ethereum.org/EIPS/eip-8) – _introduce los requisitos de compatibilidad con devp2p hacia delante_

</ExpandableCard>

<Divider />

## 2015 {#2015}

### Deshielo Frontier {#frontier-thawing}

<Emoji text=":calendar:" size={1} mr={"0.5rem"} mb={"0.5rem"} /> <code>7 de septiembre de 2015 09:33:09 PM +UTC</code><br /> <Emoji text=":bricks:" size={1} mr={"0.5rem"} mb={"0.5rem"} /> Número de bloque: <a href="https://etherscan.io/block/200000">200.000</a><br /> <Emoji text=":money_bag:" size={1} mr={"0.5rem"} mb={"0.5rem"} /> Precio ETH: 1,24 $ USD<br /> <Emoji text=":desktop_computer:" size={1} mr={"0.5rem"} mb={"0.5rem"} /> <a href="https://web.archive.org/web/20150912193811/https://www.ethereum.org/">ethereum.org en waybackmachine</a>

#### Resumen {#frontier-thawing-summary}

La bifurcación de deshielo Frontier elevó el limite del [combustible](/glossary/#gas) de 5.000 por [bloque](/glossary/#block) y fijó el precio por defecto en 51 [gwei](/glossary/#gwei). Esto se permite en las transacciones - transacciones que requieren 21.000 de combustible.

[Leer el anuncio de Ethereum Foundation](https://blog.ethereum.org/2015/08/04/the-thawing-frontier/)

---

### Frontier {#frontier}

<Emoji text=":calendar:" size={1} mr={"0.5rem"} mb={"0.5rem"} /> <code>30 de julio de 2015 03:26:13 PM +UTC</code><br /> <Emoji text=":bricks:" size={1} mr={"0.5rem"} mb={"0.5rem"} /> Número de bloque: <a href="https://etherscan.io/block/0">0</a><br /> <Emoji text=":money_bag:" size={1} mr={"0.5rem"} mb={"0.5rem"} /> Precio ETH: N/A<br /> <Emoji text=":desktop_computer:" size={1} mr={"0.5rem"} mb={"0.5rem"} /> <a href="https://web.archive.org/web/20150802035735/https://www.ethereum.org/">ethereum.org en waybackmachine</a>

#### Resumen {#frontier-summary}

Frontier fue una implementación en vivo, pero básica, del proyecto Ethereum. Siguió a la exitosa fase de pruebas olímpicas. Estaba destinada a usuarios técnicos, específicamente a desarrolladores. [Los bloques](/glossary/#block) tenían un límite de [gas](/glossary/#gas) de 5.000. Este período de «deshielo» permitió a los mineros iniciar sus operaciones y a los primeros adoptantes instalar sus clientes sin tener que «precipitarse».

[Leer el anuncio de Ethereum Foundation](https://blog.ethereum.org/2015/07/22/frontier-is-coming-what-to-expect-and-how-to-prepare/)

<Divider />

## 2014 {#2014}

### Venta de Ether {#ether-sale}

<Emoji text=":calendar:" size={1} mr={"0.5rem"} mb={"0.5rem"} /> 22 de julio - 2 de septiembre de 2014<br /> <Emoji text=":desktop_computer:" size={1} mr={"0.5rem"} mb={"0.5rem"} /> <a href="https://web.archive.org/web/20140804235628/https://www.ethereum.org/">ethereum.org en waybackmachine</a>

Ether salió oficialmente a la venta durante 42 días. Podía comprarse con BTC.

[Leer el anuncio de Ethereum Foundation](https://blog.ethereum.org/2014/07/22/launching-the-ether-sale/)

---

### Protocolo publicado {#yellowpaper}

<Emoji text=":calendar:" size={1} mr={"0.5rem"} mb={"0.5rem"} /> 1 de abril de 2014<br /> <Emoji text=":desktop_computer:" size={1} mr={"0.5rem"} mb={"0.5rem"} /> <a href="https://web.archive.org/web/20140509173418/https://www.ethereum.org/">ethereum.org en waybackmachine</a>

El protocolo, escrito por el Dr. Gavin Wood, es una definición técnica del protocolo de Ethereum.

[Ver el protocolo](https://github.com/ethereum/yellowpaper)

<Divider />

## 2013 {#2013}

### Protocolo publicado {#whitepaper}

<Emoji text=":calendar:" size={1} mr={"0.5rem"} mb={"0.5rem"} /> 27 de Noviembre de 2013<br /> <Emoji text=":desktop_computer:" size={1} mr={"0.5rem"} mb={"0.5rem"} /> <a href="https://web.archive.org/web/20140208030136/http://www.ethereum.org/">ethereum.org en waybackmachine</a>

Documento introductorio, publicado en el 2013 por Vitalik Buterin, fundador de Ethereum, antes del lanzamiento del proyecto en 2015.

<DocLink to="/whitepaper/">
  Informe
</DocLink><|MERGE_RESOLUTION|>--- conflicted
+++ resolved
@@ -242,16 +242,6 @@
 <ExpandableCard title="EIP de Bizancio" contentPreview="Official improvements included in this fork.">
 
 - [EIP-140](https://eips.ethereum.org/EIPS/eip-140) – _añade el código de operación `REVERT`._
-<<<<<<< HEAD
-- [EIP-658](https://eips.ethereum. rg/EIPS/eip-658) – _se ha añadido el estado de campo a los recibos de la transacción para indicar que se ha realizado correctamente o ha fallado._
-- [EIP-196](https://eips.ethereum. rg/EIPS/eip-196) – _añade una curva elíptica y una multiplicación de escalada para permitir [ZK-Snarks](/Developopers/docs/scaling/zk-rollups/)._
-- [EIP-197](https://eips.ethereum. rg/EIPS/eip-197) – _añade una curva elíptica y una multiplicación de escalada para permitir [ZK-Snarks](/Developers/docs/scaling/zk-rollups/)._
-- [EIP-198](https://eips.ethereum.org/EIPS/eip-198) – _habilita la verificación de firma RSA._
-- [EIP-211](https://eips.ethereum.org/EIPS/eip-211) – \_añade soporte para valores de retorno de longitud variable.
-- [EIP-214](https://eips.ethereum.org/EIPS/eip-214) – \_añade el código `STATICALL`, permitiendo llamadas no estatales a otros contratos.
-- [EIP-100](https://eips.ethereum.org/EIPS/eip-100) - _cambia la fórmula de ajuste de dificultad._
-- [EIP-649](https://eips.ethereum.org/EIPS/eip-649) – retrasa [bomba de dificultad](/glossary/#difficulty-bomb) 1 año y reduce la recompensa de bloque de 5 a 3 ETH.\_
-=======
 - [EIP-658](https://eips.ethereum.org/EIPS/eip-658) – _se ha añadido el estado de campo a los recibos de la transacción para indicar que se ha realizado correctamente o ha fallado._
 - [EIP-196](https://eips.ethereum.org/EIPS/eip-196) – _añade una curva elíptica y una multiplicación de escalada para permitir [ZK-Snarks](/Developopers/docs/scaling/zk-rollups/)._
 - [EIP-197](https://eips.ethereum.org/EIPS/eip-197) – _añade una curva elíptica y una multiplicación de escalada para permitir [ZK-Snarks](/Developers/docs/scaling/zk-rollups/)._
@@ -260,7 +250,6 @@
 - [EIP-214](https://eips.ethereum.org/EIPS/eip-214) – _añade el código `STATICALL`, permitiendo llamadas no estatales a otros contratos._
 - [EIP-100](https://eips.ethereum.org/EIPS/eip-100) - _cambia la fórmula de ajuste de dificultad._
 - [EIP-649](https://eips.ethereum.org/EIPS/eip-649) – _retrasa [bomba de dificultad](/glossary/#difficulty-bomb) 1 año y reduce la recompensa de bloque de 5 a 3 ETH._
->>>>>>> da4c657b
 
 </ExpandableCard>
 
