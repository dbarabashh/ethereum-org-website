---
title: Staking withdrawals
description: Page summarizing what staking push withdrawals are, how they work, and what stakers need to do to get their rewards
lang: en
template: staking
image: ../../../assets/staking/leslie-withdrawal.png
alt: Leslie the rhino with her staking rewards
sidebarDepth: 2
summaryPoints:
  - The Shanghai upgrade enables staking withdrawals on Ethereum
  - Validator operators must provide a withdrawal address to enable
  - Rewards are automatically distributed every few days
  - Validators who fully exit staking will receive their remaining balance
---

<UpgradeStatus dateKey="page-upgrades-withdrawals">
  Staking withdrawals will be enabled through the Shanghai/Capella upgrade. This Ethereum network upgrade is expected to take place in the first half of 2023. <a href="#when" customEventOptions={{ eventCategory: "Anchor link", eventAction: "When's it shipping?", eventName: "click" }}>More below</a>
</UpgradeStatus>

The Shanghai/Capella upgrade enables **staking withdrawals** on Ethereum, allowing people to unlock ETH staking rewards. Reward payments will automatically and regularly be sent to a provided withdrawal address linked to each validator. Users can also exit staking entirely, unlocking their full validator balance.

## Staking rewards {#staking-rewards}

Reward payments are automatically processed for active validator accounts with a maxed out effective balance of 32 ETH.

Any balance above 32 ETH earned through rewards does not actually contribute to principal, or increase the weight of this validator on the network, and is thus automatically withdrawn as a reward payment every few days. Aside from providing a withdrawal address one time, these rewards do not require any action from the validator operator. This is all initiated on the consensus layer, thus no gas (transaction fee) is required at any step.

### How did we get here? {#how-did-we-get-here}

Over the past few years Ethereum has undergone several network upgrades transitioning to a network secured by ETH itself, instead of energy-intensive mining as it once was. Participating in consensus on Ethereum is now known as "staking", as participants have voluntarily locked up ETH, placing it "at stake" for the ability to participate in the network. Users who follow the rules will be rewarded, while attempts to cheat can be penalized.

Since the launch of the staking deposit contract in November 2020, some brave Ethereum pioneers have voluntarily locked funds up to activate "validators", the accounts that have the right to formally attest to and propose blocks, following network rules.

Before the Shanghai update, you couldn't use or access your staked ETH. But now, you can opt-in to automatically receive your rewards into a provided account, and you can also withdraw your staked ETH whenever you want.

### How do I prepare? {#how-do-i-prepare}

<WithdrawalsTabComparison />

### Important notices {#important-notices}

Providing a withdrawal address is a required step for any validator account before it will be eligible to have ETH withdrawn from its balance.

<InfoBanner emoji="⚠️" isWarning>
  <strong>Each validator account can only be assigned a single withdrawal address, one time.</strong> Once an address is chosen and submitted to the Beacon Chain, this cannot be undone or changed again. Double-check ownership and accuracy of the address provided before submitting.
</InfoBanner>

There is <strong>no threat to your funds in the meantime</strong> for not providing this. Failure to add withdrawal credentials will simply leave the ETH locked in the validator account as it has been until a withdrawal address is provided.

## Exiting staking entirely {#exiting-staking-entirely}

Providing a withdrawal address is required before _any_ funds can be transferred out of a validator account balance.

Users looking to exit staking entirely and withdraw their full balance back must also sign and broadcast a "voluntary exit" message with validator keys which will start the process of exiting from staking. This is done with your validator client and submitted to your beacon node, and does not require gas.

The process of a validator exiting from staking takes variable amounts of time, depending on how many others are exiting at the same time. Once complete, this account will no longer be responsible for performing validator network duties, is no longer eligible for rewards, and no longer has their ETH "at stake". At this time the account with be marked as fully “withdrawable”.

Once an account is flagged as "withdrawable", and withdrawal credentials have been provided, there is nothing more a user needs to do aside from wait. Accounts are automatically and continuously swept by block proposers for eligible exited funds, and your account balance will be transferred in full (also known as a "full withdrawal") during the next <a href="#validator-sweeping" customEventOptions={{ eventCategory: "Anchor link", eventAction: "Exiting staking entirely (sweep)", eventName: "click" }}>sweep</a>.

## When are staking withdrawals enabled? {#when}

Withdrawal functionality will be enabled through a two-part simultaneous network upgrade, **Shanghai + Capella**.

<ShanghaiCapella />

## How do withdrawal payments work? {#how-do-withdrawals-work}

Whether a given validator is eligible for a withdrawal or not is determined by the state of the validator account itself. No user input is needed at any given time to determine whether an account should have a withdrawal initiated or not—the entire process is done automatically by the consensus layer on a continuous loop.

### Validator "sweeping" {#validator-sweeping}

When a validator is scheduled to propose the next block, it is required to build a withdrawal queue, of up to 16 eligible withdrawals. This is done by originally starting with validator index 0, determining if there is an eligible withdrawal for this account per the rules of the protocol, and adding it to the queue if there is. The validator set to propose the following block will pick up where the last one left off, progressing in order indefinitely.

<InfoBanner emoji="🕛">
Think about an analogue clock. The hand on the clock points to the hour, progresses in one direction, doesn’t skip any hours, and eventually wraps around to the beginning again after the last number is reached.<br/><br/>
Now instead of 1 through 12, imagine the clock has 0 through N <em>(the total number of validator accounts that have ever been registered on the Beacon Chain, over 500,000 as of Jan 2023).</em><br/><br/>
The hand on the clock points to the next validator that needs to be checked for eligible withdrawals. It starts at 0, and progresses all the way around without skipping any accounts. When the last validator is reached, the cycle continues back at the beginning.
</InfoBanner>

#### Checking an account for withdrawals {#checking-an-account-for-withdrawals}

While a proposer is sweeping through validators for possible withdrawals, each validator being checked is evaluated against a short series of questions to determine if a withdrawal should be triggered, and if so, how much ETH should be withdrawn.

1. **Has a withdrawal address been provided?** If no withdrawal address has been provided, the account is skipped and no withdrawal initiated.
2. **Is the validator exited and withdrawable?** If the validator has fully exited, and we have reached the epoch where their account is considered to be "withdrawable", then a full withdrawal will be processed. This will transfer the entire remaining balance to the withdrawal address.
3. **Is the effective balance maxed out at 32?** If the account has withdrawal credentials, is not fully exited, and has rewards above 32 waiting, a partial withdrawal will be processed which transfers only the rewards above 32 to the user's withdrawal address.

There are only two actions that are taken by validator operators during the course of a validator's life cycle that influence this flow directly:

- Provide withdrawal credentials to enable any form of withdrawal
- Exit from the network, which will trigger a full withdrawal

### Gas free {#gas-free}

This approach to staking withdrawals avoids requiring stakers to manually submit a transaction requesting a particular amount of ETH to be withdrawn. This also means there is **no gas (transaction fee) required**, and withdrawals also do not compete for existing execution layer block space.

### How frequently will I get my staking rewards? {#how-soon}

A maximum of 16 withdrawals can be processed in a single block. At that rate, 115,200 validator withdrawals can be processed per day (assuming no missed blocks). As noted above, validators without eligible withdrawals will be skipped, decreasing the time to finish the sweep.

Expanding this calculation, we can estimate the time it will take to process a given number of withdrawals:

<TableContainer>

| Number of withdrawals | Time to complete |
| :-------------------: | :--------------: |
|        400,000        |     3.5 days     |
|        500,000        |     4.3 days     |
|        600,000        |     5.2 days     |
|        700,000        |     6.1 days     |
|        800,000        |     7.0 days     |

</TableContainer>

As you see this slows down as more validators are on the network. An increase in missed blocks could slow this down proportionally, but this will generally represent the slower side of possible outcomes.

## Frequently asked questions {#faq}

<ExpandableCard
title="Once I have provided a withdrawal address, can I change it to an alternative withdrawal address?"
eventCategory="FAQ"
eventAction="Once I have provided a withdrawal address, can I change it to an alternative withdrawal address?"
eventName="read more">
No, the process to provide withdrawal credentials is a one-time process, and cannot be changed once submitted.
</ExpandableCard>

<ExpandableCard
title="Why can a withdrawal address only be set once?"
eventCategory="FAQ"
eventAction="Why can a withdrawal address only be set once?"
eventName="read more">
By setting an execution layer withdrawal address the withdrawal credentials for that validator have permanently been changed. This means the old credentials will no longer work, and the new credentials direct to an execution layer account.

Withdrawal addresses can be either a smart contract (controlled by its code), or an externally owned account (EOA, controlled by its private key). Currently these accounts have no way to communicate a message back to the consensus layer that would signal a change of validator credentials, and adding this functionality would add unnecessary complexity to the protocol.

As an alternative to changing the withdrawal address for a particular validator, users may choose to set a smart contract as their withdrawal address which could handle key rotating, such as a Safe. Users who set their funds to their own EOA can perform a full exit to withdraw all of their staked funds, and then re-stake using new credentials.
</ExpandableCard>

<ExpandableCard
title="What if I participate in liquid staking derivatives or pooled staking"
eventCategory="FAQ"
eventAction="What if I participate in liquid staking derivatives or pooled staking"
eventName="read more">

<p>If you are part of a <a href="/staking/pools/">staking pool</a> or hold liquid staking derivatives, you should check with your provider for more details about how staking withdrawals will affect your arrangement, as each service operates differently.</p>
<p>In general, users will likely have nothing they need to do, and these services will no longer be limited by the inability to withdraw rewards or exit validator funds after this upgrade.</p>
<p>This means that users can now decide to redeem their underlying staked ETH, or change which staking provider they utilize. If a particular pool is getting too large, funds can be exited and redeemed, and re-staked with a <a href="https://pools.invis.cloud">smaller provider</a>. Or, if you’ve accumulated enough ETH you could <a href="/staking/solo/">stake from home</a>.</p>
</ExpandableCard>

<ExpandableCard
title="Do reward payments (partial withdrawals) happen automatically?"
eventCategory="FAQ"
eventAction="Do reward payments (partial withdrawals) happen automatically?"
eventName="read more">

<p>Yes, as long as your validator has provided a withdrawal address. This must be provided once to enable any withdrawals, then reward payments will be automatically triggered every few days with each validator sweep.</p>
</ExpandableCard>

<ExpandableCard
title="Do full withdrawals happen automatically?"
eventCategory="FAQ"
eventAction="Do full withdrawals happen automatically?"
eventName="read more">

<p>No, if your validator is still active on the network, a full withdrawal will not happen automatically. This requires manually initiating a voluntary exit.</p>
<p>Once a validator has completed the exiting process, and assuming the account has withdrawal credentials, the remaining balance will <em>then</em> be withdrawn during the next validator sweep.</p>
</ExpandableCard>

<<<<<<< HEAD
<ExpandableCard title="Can I withdraw a custom amount?">
=======
<ExpandableCard
title="How can I withdrawal a custom amount?"
eventCategory="FAQ"
eventAction="How can I withdrawal a custom amount?"
eventName="read more">

>>>>>>> 042a7f21
<p>Withdrawals are designed to be pushed automatically, transferring any ETH that is not actively contributing to stake. This includes full balances for accounts </p>
<p>It is not possible to manually request specific amounts of ETH to be withdrawn.</p>
</ExpandableCard>

<!-- TODO: Switch link to Mainnet once available -->

<ExpandableCard
title="I operate a validator, where can I find more information on preparing?"
eventCategory="FAQ"
eventAction="I operate a validator, where can I find more information on preparing?"
eventName="read more">

<p>Validator operators are recommended to visit the <a href="https://zhejiang.launchpad.ethereum.org/withdrawals/">Staking Launchpad Withdrawals (Zhejiang Testnet)</a> page where you'll find more details about how to be prepared, timing of events, and more details about how withdrawals function.</p>
</ExpandableCard>

## Further reading {#further-reading}

- [Staking Launchpad Withdrawals - Zhejiang Testnet](https://zhejiang.launchpad.ethereum.org/withdrawals)
- [EIP-4895: Beacon chain push withdrawals as operations](https://eips.ethereum.org/EIPS/eip-4895)
- [Ethereum Cat Herders - Shanghai](https://www.ethereumcatherders.com/shanghai_upgrade/index.html)
- [PEEPanEIP #94: Staked ETH Withdrawal (Testing) with Potuz & Hsiao-Wei Wang](https://www.youtube.com/watch?v=G8UstwmGtyE)
- [PEEPanEIP#68: EIP-4895: Beacon chain push withdrawals as operations with Alex stokes](https://www.youtube.com/watch?v=CcL9RJBljUs)
- [Understaning Validator Effective Balance](https://www.attestant.io/posts/understanding-validator-effective-balance/)<|MERGE_RESOLUTION|>--- conflicted
+++ resolved
@@ -166,16 +166,11 @@
 <p>Once a validator has completed the exiting process, and assuming the account has withdrawal credentials, the remaining balance will <em>then</em> be withdrawn during the next validator sweep.</p>
 </ExpandableCard>
 
-<<<<<<< HEAD
 <ExpandableCard title="Can I withdraw a custom amount?">
-=======
-<ExpandableCard
-title="How can I withdrawal a custom amount?"
 eventCategory="FAQ"
-eventAction="How can I withdrawal a custom amount?"
+eventAction="Can I withdraw a custom amount?"
 eventName="read more">
 
->>>>>>> 042a7f21
 <p>Withdrawals are designed to be pushed automatically, transferring any ETH that is not actively contributing to stake. This includes full balances for accounts </p>
 <p>It is not possible to manually request specific amounts of ETH to be withdrawn.</p>
 </ExpandableCard>
