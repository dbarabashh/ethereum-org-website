---
title: Translation Program
lang: en
description: How to contribute to ethereum.org's Translation Program
sidebar: true
---

# Translation Program {#translation-program}

The Translation Program is a collaborative effort to translate ethereum.org into different languages in order to make the website more accessible to billions of non-English speakers around the world.

Our progress so far:

- **2,000 +** translators
- **37** languages live on site
- **1.9 million** words translated in 2021

If you want to get involved and help us grow the global Ethereum community by translating the website into your language, follow the steps below!

<InfoBanner shouldCenter emoji=":tada:">
  Claim your POAP token! If you translated ethereum.org in 2021, there's a unique POAP waiting for you.{" "}
  <a href="https://ethereum.org/en/contributing/#poap">More on POAPs</a>
</InfoBanner>

## Mission and vision {#mission-and-vision}

The Ethereum community aims to be global and inclusive, yet much of its content only caters to English speakers, leaving out the world's 6 billion non-English speakers. For ethereum.org to act as the portal into Ethereum for the worldwide community, we believe providing non-English speakers with Ethereum content in their native languages is essential.

The ethereum.org Translation Program aims to make Ethereum accessible to everyone by translating ethereum.org and other Ethereum content into as many languages as possible.

**Our mission**

- Provide translated versions of the website to empower visitors worldwide to learn about Ethereum in their native language
- Facilitate the onboarding of more members to the global Ethereum community
- Allow for more accessible and more inclusive sharing of Ethereum information and knowledge
- Empower community members to contribute translations to Ethereum and make their mark on the ecosystem
- Identify, connect with, and provide guidance to passionate contributors looking to get involved in the ecosystem

**Our vision**

- Translate essential content for members of the Ethereum community from as many countries and parts of the world as possible
- Support knowledge sharing across languages to create a better informed and educated Ethereum community
- Increase Ethereum's inclusivity and accessibility by removing the language barriers preventing non-English speakers from joining the ecosystem

## How to translate {#how-to-translate}

1. **[Join our project on Crowdin](https://crowdin.com/project/ethereum-org/invite)**  
   You will need to log in to your Crowdin account or sign up if you don’t already have one. All that is required to sign up is an e-mail account and password.

2. **Open the language you want to translate and find a document to work on**  
   The website content is divided into a number of documents and language versions. You can check the progress of each document on the right – if translation progress is below 100%, please contribute!

   Don't see your language listed? [Open an issue](https://github.com/ethereum/ethereum-org-website/issues/new/choose)

   ![Translated and untranslated files on Crowdin](./crowdin-files.png)

   A note on content versions: we use version management within Crowdin to avoid translation delays for added content. When you check out a language, for example, [Filipino](https://crowdin.com/project/ethereum-org/fil#) you'll see folders for each site version ("v2.0", "v2.1", etc.).

   We encourage you to translate the lowest version first and work your way up to higher versions (v.2.0 → v.2.1 → v.2.2 → ⋯) as lower versions will be updated on the site first.

   [Learn more about ethereum.org content versions](/en/contributing/translation-program/content-versions/)

3. **Translate**  
   After selecting the file you want to translate, it will open in the online editor. If you have never used Crowdin before, you can use this quick guide to go over the basics.

   ![Crowdin online editor](./online-editor.png)

   **_1 – Left sidebar_**

   - Untranslated (red) – text that has not been worked on yet. These are the strings that you should be translating.
   - Translated (green) – text that has already been translated, but not yet reviewed. You are welcome to suggest alternate translations, or vote on existing ones using the ‘’+’’ and ‘’-‘‘ buttons in the editor.
   - Approved (check mark) – text that has already been reviewed and is currently live on the website.

   You can also use the buttons on top to search for specific strings, filter them by status or change the view.

   **_2 – Editor area_**

   The main translation area – source text is displayed on top, with additional context and screenshots, if available.
   To suggest a new translation, enter your translation in the ‘’Enter translation here’’ field and click Save.

   You can also find existing translations of the string and translations into other languages in this section, as well as translation memory matches and machine translation suggestions.

   **_3 – Right sidebar_**

   This is where you can find comments, translation memory entries and glossary entries. The default view shows the comments and allows translators to communicate, raise issues or report incorrect translations.

   By using the buttons on top, you can also switch to the Translation Memory, where you can search for existing translations, or to the Glossary, which contains descriptions and standard translations of key terms.

   Want to learn more? Feel free to check out the [documentation on using the Crowdin online editor](https://support.crowdin.com/online-editor/)

4. **Review process**  
   Once you've completed the translation (i.e. all files for a content version display 100%), our professional translation service will review (and potentially edit) the content. Once the review is complete (i.e. review progress is 100%), we will add it to the website.

Do you have any questions? Or want to collaborate with our team and other translators? Please post in the #translations channel of our [ethereum.org Discord server](https://discord.gg/6WX7E97)

You can also reach out to us at translations@ethereum.org

Thank you for your participation in the ethereum.org Translation Program!

<InfoBanner shouldCenter emoji=":information_source:">
  If you're helping us with translations, you might find some useful information in our translations FAQ. 
  {" "}<a href="/en/contributing/translation-program/translation-guide/">Translating ethereum.org FAQ</a>
</InfoBanner>

## Resources {#resources}

**Tools**

- [Microsoft Language Portal](https://www.microsoft.com/en-us/language)
  _– useful for finding and checking the standard translations of technical terms_
- [Linguee](https://www.linguee.com/)
  _– search engine for translations and dictionary that enables searching by word or phrase_
- [Proz term search](https://www.proz.com/search/)
  _– database of translation dictionaries and glossaries for specialized terms_
- [Eurotermbank](https://www.eurotermbank.com/)
  _– collections of European terminology in 42 languages_

**Communities**

- [Language-specific Translation Groups](https://discord.gg/6WX7E97)
  _– an initiative to connect ethereum.org translators into Translation Groups_
- [Chinese translators group](https://www.notion.so/Ethereum-org-05375fe0a94c4214acaf90f42ba40171)
  _– Notion page for easier coordination between Chinese translators_

**Versions overview**

- [Content versions](/contributing/translation-program/content-versions/) _– Which pages are included in each content version of ethereum.org_

<<<<<<< HEAD
## Ethereum Staking Launchpad translations {#staking-launchpad}
=======
**Latest updates**

To keep up-to-date with the latest Translation Program progress, you can follow the [Ethereum Foundation blog](https://blog.ethereum.org/):

- [December 2020 milestones update](https://blog.ethereum.org/2020/12/21/translation-program-milestones-updates-20/)
- [July 2020 milestones update](https://blog.ethereum.org/2020/07/29/ethdotorg-translation-milestone/)
- [August 2019 Translation Program launch](https://blog.ethereum.org/2019/08/20/translating-ethereum-for-our-global-community/)

## Ethereum Staking Launchpad Translations {#staking-launchpad}
>>>>>>> 7f7415e3

Our translation community is also working on the [Staking Launchpad](https://launchpad.ethereum.org/en/). This allows anyone to set up an Ethereum validator and help secure the Ethereum network. The Launchpad is currently live in 17 languages.

If you're interested, [join the Ethereum Staking Launchpad translation project on Crowdin](https://crowdin.com/project/ethereum-staking-launchpad). You can [create an issue](https://github.com/ethereum/staking-launchpad/issues/new) on GitHub to request the addition of a new language, if your language is not available on Crowdin.

## In-progress translations {#in-progress}

<TranslationsInProgress /><|MERGE_RESOLUTION|>--- conflicted
+++ resolved
@@ -126,9 +126,6 @@
 
 - [Content versions](/contributing/translation-program/content-versions/) _– Which pages are included in each content version of ethereum.org_
 
-<<<<<<< HEAD
-## Ethereum Staking Launchpad translations {#staking-launchpad}
-=======
 **Latest updates**
 
 To keep up-to-date with the latest Translation Program progress, you can follow the [Ethereum Foundation blog](https://blog.ethereum.org/):
@@ -137,8 +134,7 @@
 - [July 2020 milestones update](https://blog.ethereum.org/2020/07/29/ethdotorg-translation-milestone/)
 - [August 2019 Translation Program launch](https://blog.ethereum.org/2019/08/20/translating-ethereum-for-our-global-community/)
 
-## Ethereum Staking Launchpad Translations {#staking-launchpad}
->>>>>>> 7f7415e3
+## Ethereum Staking Launchpad translations {#staking-launchpad}
 
 Our translation community is also working on the [Staking Launchpad](https://launchpad.ethereum.org/en/). This allows anyone to set up an Ethereum validator and help secure the Ethereum network. The Launchpad is currently live in 17 languages.
 
