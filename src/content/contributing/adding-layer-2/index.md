---
title: Adding Layer 2s
description: The policy we use when adding a layer 2 to ethereum.org
lang: en
sidebar: true
---

# Adding layer 2s {#adding-layer-2}

We want to make sure we list the best resources possible so users can navigate the layer 2 space in a safe and confident manner.

Anyone is free to suggest adding a layer 2 on ethereum.org. If there's a layer 2 that we have missed, **[please suggest it](https://github.com/ethereum/ethereum-org-website/issues/new?&template=suggest_layer2.md)!**

We currently list L2s on the following pages:

- [Optimistic rollups](/developers/docs/scaling/optimistic-rollups/)
- [Zero-knowledge rollups](/developers/docs/scaling/zk-rollups/)
- [State channels](/developers/docs/scaling/state-channels/)
<!-- TODO: Add layer-2 page -->

Layer 2 is a relatively new and exciting paradigm for Ethereum. We've tried to create a fair framework for consideration on ethereum.org but the listing criteria will change and evolve over time.

## The decision framework {#decision-framework}

### Criteria for inclusion: the must-haves {#criteria-for-inclusion-the-must-haves}

**[Listing on L2BEAT](https://l2beat.com)**

- In order to be considered, this project must be listed on L2BEAT. L2BEAT provides a robust risk assessment of layer 2 projects that we lean on for evaluating L2 projects. **If the project is not featured on L2BEAT, we will not list them as an L2 on ethereum.org.**

[Learn how to add your L2 project to L2BEAT](https://github.com/l2beat/l2beat/blob/master/CONTRIBUTING.md).

**Open source**

**Layer 2 category**

We currently consider the following to be layer 2 solutions:

- Optimistic rollup
- Zero-knowledge rollup
- State channel

<<<<<<< HEAD
**Bridge**
=======
_We do not consider other scaling solutions to be layer 2._

**Which bridges are used to onboard?**
>>>>>>> 12e35de1

- How are users able to onboard to the layer 2?

**Date project went live**

- Newer projects that have not been battle-tested by users are less likely to be listed.

**Wallet support**

- What is the public RPC information for the network? (RPC URL, Chain ID, Currency Symbol, Block Explorer URL)
- What wallets natively support this layer 2?

**External security audit**

- Whether through audit, an internal security team or some other method, your product's security must be reliably tested. This reduces the risk to our users and shows us that you take security seriously.

**Maintaining users**

- We will consider metrics such as TVL history, transaction statistics, and whether it is used by known companies or projects

**Active development team**

- We won't list a layer 2 that doesn't have an active team working on project.

**Block explorer**

- Listed projects require a working block explorer to allow users to easily navigate the chain.

### Other criteria: the nice-to-haves {#nice-to-haves}

**Exchange support for the project**

- Are users able to deposit and/or withdraw directly from an exchange?

**Links to dapps in the layer 2 ecosystem**

- We want to be able to provide information on what users can expect to be able to do on this layer 2. (ex: https://portal.arbitrum.one/, https://www.optimism.io/apps/all)

**Token contract lists**

- Since assets will have a new address on layer 2, if there is a token list resource available please share.

## Add your layer 2 {#add-exchange}

If you want to add a layer 2 to ethereum.org, create an issue on GitHub.

<ButtonLink to="https://github.com/ethereum/ethereum-org-website/issues/new?&template=suggest_layer2.md">
  Create an issue
</ButtonLink><|MERGE_RESOLUTION|>--- conflicted
+++ resolved
@@ -39,14 +39,9 @@
 - Optimistic rollup
 - Zero-knowledge rollup
 - State channel
+  _We do not consider other scaling solutions to be layer 2._
 
-<<<<<<< HEAD
-**Bridge**
-=======
-_We do not consider other scaling solutions to be layer 2._
-
-**Which bridges are used to onboard?**
->>>>>>> 12e35de1
+**Bridges**
 
 - How are users able to onboard to the layer 2?
 
