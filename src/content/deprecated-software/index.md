--- conflicted
+++ resolved
@@ -330,29 +330,6 @@
 
 [Ethermine](https://ethermine.org/)
 
-<<<<<<< HEAD
-=======
-### ConsenSys - ERC-20 Implementation
-
-Deprecated on Nov 13, 2020.
-
-**Summary**
-
-This project aimed to implement some EIP about Tokens (e.g. EIP20) as smart contract to allow developers to easily incorporate them into their Solidity applications while adhering to standards.
-
-**Archives**
-
-[GitHub repo](https://github.com/ConsenSys/Tokens/blob/master/contracts/eip20/EIP20.sol)
-
-**History**
-
-The project was discontinued in favor of the "thoroughly vetted OpenZeppelin token implementations" - as per Consensys team's own words.
-
-**Alternatives**
-
-[OpenZeppelin Contracts - Token](https://github.com/OpenZeppelin/openzeppelin-contracts/tree/master/contracts/token)
-
->>>>>>> 2901a921
 ## Documentation and Information Sources {#documentation-and-information-sources}
 
 There are numerous sources of documentation, articles, tutorials, and forums which are now removed or live but no longer maintained. We have selected a few which are significant or whose current status as deprecated may lead to confusion or scam attempts.
