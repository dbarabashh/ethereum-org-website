--- conflicted
+++ resolved
@@ -6,11 +6,7 @@
 
 # Introduction to smart contracts {#introduction-to-smart-contracts}
 
-<<<<<<< HEAD
 Smart contract are the fundamental building blocks of Ethereum's application layer. They are computer programs stored on the blockchain that follow "if this then that" logic, and are guaranteed to execute according to the rules defined by its code, which cannot be changed once created.
-=======
-Smart contracts are the fundamental building blocks of [Ethereum applications](/dapps/). They are computer programs stored on the blockchain that allow converting traditional contracts into digital parallels. Smart contracts are very logical - following an if this then that structure. This means they behave exactly as programmed and cannot be changed.
->>>>>>> 3a9bdee5
 
 Nick Szabo coined the term "smart contract". In 1994, he wrote [an introduction to the concept](https://www.fon.hum.uva.nl/rob/Courses/InformationInSpeech/CDROM/Literature/LOTwinterschool2006/szabo.best.vwh.net/smart.contracts.html), and in 1996 he wrote [an exploration of what smart contracts could do](https://www.fon.hum.uva.nl/rob/Courses/InformationInSpeech/CDROM/Literature/LOTwinterschool2006/szabo.best.vwh.net/smart_contracts_2.html).
 
