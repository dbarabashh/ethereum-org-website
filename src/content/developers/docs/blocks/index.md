--- conflicted
+++ resolved
@@ -2,11 +2,6 @@
 title: Blocks
 description: An overview of blocks in the Ethereum blockchain – their data structure, why they're needed, and how they're made.
 lang: en
-<<<<<<< HEAD
-preMergeBanner: true
-=======
-sidebar: true
->>>>>>> 53d5e528
 ---
 
 Blocks are batches of transactions with a hash of the previous block in the chain. This links blocks together (in a chain) because hashes are cryptographically derived from the block data. This prevents fraud, because one change in any block in history would invalidate all the following blocks as all subsequent hashes would change and everyone running the blockchain would notice.
