--- conflicted
+++ resolved
@@ -82,11 +82,7 @@
 
 <iframe width="100%" height="315" src="https://www.youtube.com/embed/ojxfbN78WFQ" frameborder="0" allow="accelerometer; autoplay; clipboard-write; encrypted-media; gyroscope; picture-in-picture" allowfullscreen></iframe>
 
-<<<<<<< HEAD
-### Sybil Resistance & Chain Selection {#sybil-resistance}
-=======
 ### Sybil resistance & chain selection {#sybil-chain}
->>>>>>> 08441bf6
 
 Now technically, proof-of-work and proof-of-stake are not consensus protocols by themselves, but they are often referred to as such for simplicity. They are actually Sybil resistance mechanisms and block author selectors; they are a way to decide who is the author of the latest block. It's this Sybil resistance mechanism combined with a chain selection rule that makes up a true consensus mechanism.
 
