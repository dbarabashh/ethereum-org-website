--- conflicted
+++ resolved
@@ -2,11 +2,7 @@
 title: Development Networks
 description: An overview of development networks and the tools available to help build Ethereum applications.
 lang: en
-<<<<<<< HEAD
 preMergeBanner: true
-=======
-sidebar: true
->>>>>>> 53d5e528
 ---
 
 When building an Ethereum application with smart contracts, you'll want to run it on a local network to see how it works before deploying it.
