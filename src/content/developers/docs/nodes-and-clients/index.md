---
title: Nodes and clients
description: An overview of Ethereum nodes and client software, plus how to set up a node and why you should do it.
lang: en
sidebar: true
sidebarDepth: 2
preMergeBanner: true
---

Ethereum is a distributed network of computers (known as nodes) running software that can verify blocks and transaction data. The software application, known as a client, must be run on your computer to turn it into an Ethereum node.

**Note: it is still possible to run an execution client on its own. However, this will no longer be possible after [The Merge](/upgrades/merge). After The Merge, both execution and consensus clients must be run together in order for a user to gain access to the Ethereum network. Some testnets (e.g. Kiln, Ropsten) have already been through their versions of The Merge, meaning execution clients alone are already insufficient for accessing those networks unless they are coupled to a consensus client that can keep track of the head of the chain.**

## Prerequisites {#prerequisites}

You should understand the concept of a peer-to-peer network and the [basics of the EVM](/developers/docs/evm/) before diving deeper and running your own instance of an Ethereum client. Take a look at our [introduction to Ethereum](/developers/docs/intro-to-ethereum/).

If you're new to the topic of nodes, we recommend first checking out our user-friendly introduction on [running an Ethereum node](/run-a-node).

## What are nodes and clients? {#what-are-nodes-and-clients}

 A "node" is any instance of Ethereum client software that is connected to other computers also running Ethereum software, forming a network.  A client is an implementation of Ethereum that verifies data against the protocol rules and keeps the network secure.

Post-Merge Ethereum consists of two parts: the execution layer and the consensus layer. Both layers are run by different client software. On this page, we'll refer to them as the execution client and consensus client. 
- The execution client (also known as the Execution Engine, EL client or formerly the Eth1 client) listens to new transactions broadcasted in the network, executes them in EVM, and holds the latest state and database of all current Ethereum data.
- The consensus client (also known as the Beacon Node, CL client or formerly the Eth2 client) implements the proof-of-stake consensus algorithm, which enables the network to achieve agreement based on validated data from the execution client.

Before [The Merge](/upgrades/merge/), consensus and execution layer were separate networks, with all transactions and user activity on the Ethereum happening at what is now the execution layer. One client software provided both execution environment and consensus verification of blocks produced by miners.
The consensus layer, [the Beacon Chain](/upgrades/beacon-chain/), has been running separately since December 2020. It introduced proof-of-stake and coordinated the network of validators based on data from the Ethereum network. 

With the Merge, Ethereum transitions to proof-of-stake by connecting these networks. Execution and consensus clients work together to verify Ethereum's state. 

Modular design with various software pieces working together is called [encapusalted complexity](https://vitalik.ca/general/2022/02/28/complexity.html). This approach makes it easier to execute The Merge seamlessly and enables the reuse of individual clients, for example, in the [layer 2 ecosystem](/layer-2/). 

![Coupled execution and consensus clients](./eth1eth2client.png)
Simplified diagram of a coupled execution and consensus client.

### Client diversity {#client-diversity}

Both [execution clients](/developers/docs/nodes-and-clients/#consensus-clients) and [consensus clients](/developers/docs/nodes-and-clients/#execution-clients) exist in a variety of programming languages developed by different teams. 

Multiple client implementations make the network stronger and more diverse rather than relying on a single client. The ideal goal is to achieve diversity without any client dominating, thereby reducing any single points of failure. The variety of languages also invites a broader developer community and allows them to create integrations in their preferred language.

Learn more about [client diversity](/developers/docs/client-diversity). 

What these implementations have in common is they all follow a single specification. Specifications dictate how the Ethereum network and blockchain functions. Every technical detail is defined and specifications can be found as: 
 
- Originally, the [Ethereum Yellow Paper](https://ethereum.github.io/yellowpaper/paper.pdf)
- [Execution specs](https://github.com/ethereum/execution-specs/)
- [Consensus specs](https://github.com/ethereum/consensus-specs)
- [EIPs](https://eips.ethereum.org/) implemented in various [network upgrades](/history/)

### Tracking nodes in the network {#network-overview}

Multiple trackers offer a real-time overview of nodes in the Ethereum network. Note that due to the nature of decentralized networks, these crawlers can only provide a limited view of the network and might report different results. 

- [Map of nodes](https://etherscan.io/nodetracker) by Etherscan
- [Ethernodes](https://ethernodes.org/) by Bitfly
- [Ethereum Node Crawler](https://crawler.ethereum.org/) 
- [Nodewatch](https://www.nodewatch.io/) by Chainsafe, crawling consensus nodes

## Node types {#node-types}

If you want to [run your own node](/developers/docs/nodes-and-clients/run-a-node/), you should understand that there are different types of node that consume data differently. In fact, clients can run three different types of node—light, full and archive. There are also options of different sync strategies which enable faster synchronization time. Synchronization refers to how quickly it can get the most up-to-date information on Ethereum's state.

### Full node {#full-node}

- Stores full blockchain data (although this is periodically pruned so a full node does not store all state data back to genesis)
- Participates in block validation, verifies all blocks and states.
- All states can be derived from a full node (although very old states are reconstructed from requests made to archive nodes).
- Serves the network and provides data on request.

### Light node {#light-node}

Instead of downloading every block, light nodes download block headers. These headers only contain summary information about the contents of the blocks. Any other information required by the light node gets requested from a full node. The light node can then independently verify the data they receive against the state roots in the block headers. Light nodes enable users to participate in the Ethereum network without the powerful hardware or high bandwidth required to run full nodes. Eventually, light nodes might run on mobile phones or embedded devices. The light nodes do not participate in consensus (i.e. they cannot be miners/validators), but they can access the Ethereum blockchain with the same functionality as a full node.

The execution client Geth includes a [light sync](https://github.com/ethereum/devp2p/blob/master/caps/les.md) option. However, a light Geth node relies upon full nodes serving light node data. Few full nodes opt to serve light node data, meaning light nodes often fail to find peers. There are currently no production-ready light clients on the consensus layer; however, several are in development.

There are also potential routes to providing light client data over the [gossip network](https://www.ethportal.net/). This is advantageous because the gossip network could support a network of light nodes without requiring full nodes to serve requests.

Ethereum does not support a large population of light nodes yet, but light node support is an area expected to develop rapidly in the near future.

### Archive node {#archive-node}

- Stores everything kept in the full node and builds an archive of historical states. It is needed if you want to query something like an account balance at block #4,000,000, or simply and reliably test your own transactions set without mining them using tracing. 
- This data represents units of terabytes, which makes archive nodes less attractive for average users but can be handy for services like block explorers, wallet vendors, and chain analytics.

Syncing clients in any mode other than archive will result in pruned blockchain data. This means, there is no archive of all historical states but the full node is able to build them on demand. 

## Why should I run an Ethereum node? {#why-should-i-run-an-ethereum-node}

Running a node allows you to directly, trustlessly and privately use Ethereum while supporting the network by keeping it more robust and decentralized. 

### Benefits to you {#benefits-to-you}

Running your own node enables you to use Ethereum in a private, self-sufficient and trustless manner. You don't need to trust the network because you can verify the data yourself with your client. "Don't trust, verify" is a popular blockchain mantra.

- Your node verifies all the transactions and blocks against consensus rules by itself. This means you don’t have to rely on any other nodes in the network or fully trust them.
- You can use an Ethereum wallet with your own node. You can use dapps more securely and privately because you won't have to leak your addresses and balances to random nodes. Everything can be checked with your own client. [MetaMask](https://metamask.io), [Frame](https://frame.sh/), and [many other wallets](/wallets/find-wallet/) offer RPC-importing, allowing them to use your node.
- You can run and self-host other services which depend on data from Ethereum. For example, this might be a Beacon Chain validator, software like layer 2, infrastructure, block explorers, payment processors, etc.  
- You can provide your own custom [RPC endpoints](https://ethereum.org/en/developers/docs/apis/json-rpc/). Publicly for the community or even privately hosted Ethereum endpoint enables people to use your node and avoid big centralized providers. 
- You can connect to your node using **Inter-process Communications (IPC)** or rewrite the node to load your program as a plugin. This grants low latency, which helps a lot, e.g. when processing a lot of data using web3 libraries or when you need to replace your transactions as fast as possible (i.e. frontrunning).
- You can directly stake ETH to secure the network and earn rewards. See [solo staking](https://ethereum.org/en/staking/solo/) to get started. 

![How you access Ethereum via your application and nodes](./nodes.png)

### Network benefits {#network-benefits}

A diverse set of nodes is important for Ethereum’s health, security and operational resiliency.

- Full nodes enforce the consensus rules so they can’t be tricked into accepting blocks that don't follow them. This provides extra security in the network because if all the nodes were light nodes, which don't do full verification, validators could attack the network. 
- In case of an attack which overcomes the crypto-economic defenses of [proof-of-stake](/developers/docs/consensus-mechanisms/pos/#what-is-pos), a social recovery can be performed by full nodes choosing to follow the honest chain.
- More nodes in the network result in a more diverse and robust network, the ultimate goal of decentralization, which enables a censorship-resistant and reliable system.
- They provide access to blockchain data for lightweight clients that depend on it. In high peaks of usage, there need to be enough full nodes to help light nodes sync. Light nodes don't store the whole blockchain, instead they verify data via the [state roots in block headers](/developers/docs/blocks/#block-anatomy). They can request more information from blocks if they need it.

If you run a full node, the whole Ethereum network benefits from it.

## Running your own node {#running-your-own-node}

Interested in running your own Ethereum client?

For a beginner-friendly introduction visit our [run a node](/run-a-node) page to learn more.

If you're more of a technical user, dive into more details and options on how to [spin up your own node](/developers/docs/nodes-and-clients/run-a-node/).


## Alternatives {#alternatives}

Setting up your own node can cost you time and resources but you don’t always need to run your own instance. In this case, you can use a third party API provider like [Infura](https://infura.io), [Alchemy](https://alchemyapi.io), or [QuikNode](https://www.quiknode.io). Alternatively, [ArchiveNode](https://archivenode.io/) is a community-funded Archive node that hopes to bring archive data on the Ethereum blockchain to independent developers who otherwise couldn't afford it. For an overview of using these services, check out [nodes as a service](/developers/docs/nodes-and-clients/nodes-as-a-service/).

If somebody runs an Ethereum node with a public API in your community, you can point your light wallets (like MetaMask) to a community node [via Custom RPC](https://metamask.zendesk.com/hc/en-us/articles/360015290012-Using-a-Local-Node) and gain more privacy than with some random trusted third party.

On the other hand, if you run a client, you can share it with your friends who might need it.

## Execution clients (formerly 'Eth1 clients') {#execution-clients}

The Ethereum community maintains multiple open-source execution clients (previously known as 'Eth1 clients', or just 'Ethereum clients'), developed by different teams using different programming languages. This makes the network stronger and more diverse. The ideal goal is to achieve diversity without any client dominating to reduce any single points of failure.

This table summarizes the different clients in alphabetical order. All of them are actively maintained to stay updated with network upgrades, follow current specifications and pass [client tests](https://github.com/ethereum/tests). 

<<<<<<< HEAD
=======
| Client                                          | Language | Operating systems     | Networks                                   | Sync strategies     | State pruning   |
| ----------------------------------------------- | -------- | --------------------- | ------------------------------------------ | ------------------- | --------------- |
| [Geth](https://geth.ethereum.org/)              | Go       | Linux, Windows, macOS | Mainnet, Görli, Rinkeby, Ropsten           | Snap, Full          | Archive, Pruned |
| [Nethermind](http://nethermind.io/)             | C#, .NET | Linux, Windows, macOS | Mainnet, Görli, Ropsten, Rinkeby, and more | Fast, Beam, Archive | Archive, Pruned |
| [Besu](https://besu.hyperledger.org/en/stable/) | Java     | Linux, Windows, macOS | Mainnet, Rinkeby, Ropsten, Görli, and more | Fast, Full          | Archive, Pruned |
| [Erigon](https://github.com/ledgerwatch/erigon) | Go       | Linux, Windows, macOS | Mainnet, Görli, Rinkeby, Ropsten           | Full                | Archive, Pruned |
| [Akula](https://akula.app)                      | Rust     | Linux                 | Mainnet, Görli, Rinkeby, Ropsten, and more | Full                | Archive, Pruned |
>>>>>>> ffba6a85

| Client                                                   | Language | Operating systems     | Networks                                   | Sync strategies              | State pruning   |
| -------------------------------------------------------- | -------- | --------------------- | ------------------------------------------ | ---------------------------- | --------------- |
| [Akula](https://akula.app)                               | Rust     | Linux                 | Mainnet, Görli, Rinkeby, Ropsten, and more | Full                         | Archive, Pruned |
| [Besu](https://pegasys.tech/solutions/hyperledger-besu/) | Java     | Linux, Windows, macOS | Mainnet, Rinkeby, Ropsten, Görli, and more | Fast, Full, Snap, Checkpoint | Archive, Pruned |
| [Erigon](https://github.com/ledgerwatch/erigon)          | Go       | Linux, Windows, macOS | Mainnet, Görli, Rinkeby, Ropsten           | Full, Snap                   | Archive, Pruned |
| [Geth](https://geth.ethereum.org/)                       | Go       | Linux, Windows, macOS | Mainnet, Görli, Rinkeby, Ropsten           | Snap, Full                   | Archive, Pruned |
| [Nethermind](http://nethermind.io/)                      | C#, .NET | Linux, Windows, macOS | Mainnet, Görli, Ropsten, Rinkeby, and more | Snap, Fast                   | Archive, Pruned |

For more on supported networks, read up on [Ethereum networks](/developers/docs/networks/).

Each client has unique use cases and advantages, so you should choose one based on your own preferences. Diversity allows implementations to be focused on different features and user audiences. You may want to choose a client based on features, support, programming language, or licences.

#### Besu {#besu}

Hyperledger Besu is an enterprise-grade Ethereum client for public and permissioned networks. It runs all of the Ethereum Mainnet features, from tracing to GraphQL, has extensive monitoring and is supported by ConsenSys, both in open community channels and through commercial SLAs for enterprises. It is written in Java and is Apache 2.0 licensed.

Besu's extensive [documentation](https://besu.hyperledger.org/en/stable/) will guide you trough all details on its features and setups. 

#### Erigon {#erigon}

Erigon, formerly known as Turbo‐Geth, started as a fork of Go Ethereum oriented toward speed and disk‐space efficiency. Erigon is a completely re-architected implementation of Ethereum, currently written in Go but with implementations in other languages in work, e.g. [Akula](https://medium.com/@vorot93/meet-akula-the-fastest-ethereum-implementation-ever-built-58eaca244c39). Erigon's goal is to provide a faster, more modular, and more optimized implementation of Ethereum. It can perform a full archive node sync using around 2TB of disk space, in under 3 days. 

#### Go Ethereum {#geth}

Go Ethereum (Geth for short) is one of the original implementations of the Ethereum protocol. Currently, it is the most widespread client with the biggest user base and variety of tooling for users and developers. It is written in Go, fully open source and licensed under the GNU LGPL v3.

Learn more about Geth in its [documentation](https://geth.ethereum.org/docs/). 

#### Nethermind {#nethermind}

Nethermind is an Ethereum implementation created with the C# .NET tech stack, licensed with LGPL-3.0, running on all major platforms including ARM. It offers great performance with:

- an optimized virtual machine
- state access
- networking and rich features like Prometheus/Grafana dashboards, seq enterprise logging support, JSON RPC tracing, and analytics plugins.

Nethermind also has [detailed documentation](https://docs.nethermind.io), strong dev support, an online community and 24/7 support available for premium users.

<<<<<<< HEAD
## Consensus clients (formerly 'Eth2' clients) {#consensus-clients}
=======
#### Besu {#besu}

Hyperledger Besu is an enterprise-grade Ethereum client for public and permissioned networks. It runs all of the Ethereum Mainnet features, from tracing to GraphQL, has extensive monitoring and is supported by ConsenSys, both in open community channels and through commercial SLAs for enterprises. It is written in Java and is Apache 2.0 licensed.

#### Erigon {#erigon}

Erigon, formerly known as Turbo‐Geth, is a fork of Go Ethereum oriented toward speed and disk‐space efficiency. Erigon is a completely re-architected implementation of Ethereum, currently written in Go but with implementations in other languages planned. Erigon's goal is to provide a faster, more modular, and more optimized implementation of Ethereum. It can perform a full archive node sync using less than 2TB of disk space, in under 3 days

### Synchronization modes {#sync-modes}

To follow and verify current data in the network, the Ethereum client needs to sync with the latest network state. This is done by downloading data from peers, cryptographically verifying their integrity, and building a local blockchain database.

Synchronization modes represent different approaches to this process with various trade-offs. Clients also vary in their implementation of sync algorithms. Always refer to the official documentation of your chosen client for specifics on implementation.

#### Overview of strategies {#overview-of-strategies}

General overview of synchronization approaches used in Mainnet ready clients:

##### Full sync

Full sync downloads all blocks (including headers, transactions, and receipts) and generates the state of the blockchain incrementally by executing every block from genesis.

- Minimizes trust and offers the highest security by verifying every transaction.
- With an increasing number of transactions, it can take days to weeks to process all transactions.

##### Fast sync

Fast sync downloads all blocks (including headers, transactions, and receipts), verifies all headers, downloads the state and verifies it against the headers.

- Relies on the security of the consensus mechanism.
- Synchronization takes only a few hours.

##### Light sync

Light client mode downloads all block headers, block data, and verifies some randomly. Only syncs tip of the chain from the trusted checkpoint.
>>>>>>> ffba6a85

There are multiple consensus clients (previously known as 'Eth2' clients) to support the [consensus upgrades](/upgrades/beacon-chain/). They are running the Beacon Chain and will provide a proof-of-stake consensus mechanism to execution clients after [The Merge](/upgrades/merge/).

[View consensus clients](/upgrades/get-involved/#clients).

| Client                                                        | Language   | Operating systems     | Networks                              |
| ------------------------------------------------------------- | ---------- | --------------------- | ------------------------------------- |
| [Lighthouse](https://lighthouse.sigmaprime.io/)               | Rust       | Linux, Windows, macOS | Beacon Chain, Goerli, Pyrmont         |
| [Lodestar](https://lodestar.chainsafe.io/)                    | TypeScript | Linux, Windows, macOS | Beacon Chain, Goerli                  |
| [Nimbus](https://nimbus.team/)                                | Nim        | Linux, Windows, macOS | Beacon Chain, Goerli                  |
| [Prysm](https://docs.prylabs.network/docs/getting-started/)   | Go         | Linux, Windows, macOS | Beacon Chain, Gnosis, Goerli, Pyrmont |
| [Teku](https://consensys.net/knowledge-base/ethereum-2/teku/) | Java       | Linux, Windows, macOS | Beacon Chain, Gnosis, Goerli, Sepolia |

### Lighthouse

Lighthouse is a consensus client implementation written in Rust under the Apache-2.0 license. It is maintained by Sigma Prime and has been stable and production-ready since Beacon Chain genesis. It is relied upon by various enterprises, staking pools and individuals. It aims to be secure, performant and interoperable in a wide range of environments, from desktop PCs to sophisticated automated deployments.

Documentation can be found in [Lighthouse Book](https://lighthouse-book.sigmaprime.io/).

### Lodestar

Lodestar is a production-ready consensus client implementation written in Typescript under the LGPL-3.0 license. It is maintained by ChainSafe Systems and is the newest of the consensus clients for solo-stakers, developers and researchers. Lodestar consists of a beacon node and validator client powered by JavaScript implementations of Ethereum protocols. Lodestar aims to improve Ethereum usability with light clients, expand accessibility to a larger group of developers and further contribute to ecosystem diversity.

More information can be found on our [Lodestar website](https://lodestar.chainsafe.io/)

### Nimbus

Nimbus is a consensus client implementation written in Nim under the Apache-2.0 license. It is a production-ready client in use by solo-stakers and staking pools. Nimbus is designed for resource efficiency, making it easy to run on resource-restricted devices and enterprise infrastructure with equal ease, without compromising stability or reward performance. A lighter resource footprint means the client has a greater margin of safety when the network is under stress.

Documentation can be found in the [Nimbus Guide](https://nimbus.guide/).

### Prysm

Prysm is a full-featured, open source consensus client written in Go under the GPL-3.0 license. It features an optional webapp UI and prioritizes user experience, documentation, and configurability for both stake-at-home and institutional users.

Visit [Prysm docs](https://docs.prylabs.network/docs/getting-started/) to learn more. 

### Teku

Teku is one of the original Beacon Chain genesis clients. Alongside the usual goals (security, robustness, stability, usability, performance), Teku specifically aims to comply fully with all the various consensus client standards.

Teku offers very flexible deployment options. The beacon node and validator client can be run together as a single process, which is extremely convenient for solo stakers, or nodes can be run separately for sophisticated staking operations. In addition, Teku is fully interoperable with [Web3Signer](https://github.com/ConsenSys/web3signer/) for signing key security and slashing protection.

Teku is written in Java and is Apache 2.0 licensed. It is developed by the Protocols team at ConsenSys that is also responsible for Besu and Web3Signer. Learn more in [Teku docs](https://docs.teku.consensys.net/en/latest/). 

### Synchronization modes {#sync-modes}

To follow and verify current data in the network, the Ethereum client needs to sync with the latest network state. This is done by downloading data from peers, cryptographically verifying their integrity, and building a local blockchain database.

Synchronization modes represent different approaches to this process with various trade-offs. Clients also vary in their implementation of sync algorithms. Always refer to the official documentation of your chosen client for specifics on implementation. 

#### Execution layer sync modes

#### Full sync 

Full sync downloads all blocks (including headers, transactions, and receipts) and generates the state of the blockchain incrementally by executing every block from genesis.

- Minimizes trust and offers the highest security by verifying every transaction.
- With an increasing number of transactions, it can take days to weeks to process all transactions.

#### Fast sync

Fast sync downloads all blocks (including headers, transactions, and receipts), verifies all headers, downloads the state and verifies it against the headers.

- Relies on the security of the consensus mechanism.
- Synchronization takes only a few hours.

#### Light sync

Light client mode downloads all block headers, block data, and verifies some randomly. Only syncs tip of the chain from the trusted checkpoint.

- Gets only the latest state while relying on trust in developers and consensus mechanism.
- Client ready to use with current network state in a few minutes.

[More on Light clients](https://www.parity.io/blog/what-is-a-light-client/)

#### Snap sync

Snap sync is the latest approach to syncing a client, pioneered by the Geth team. Using dynamic snapshots served by peers retrieves all the account and storage data without downloading intermediate trie nodes and then reconstructs the Merkle trie locally.

- Fastest sync strategy, currently default in Ethereum mainnet 
- Saves a lot of disk usage and network bandwidth without sacrificing security

[More on snap sync](https://github.com/ethereum/devp2p/blob/master/caps/snap.md)

#### Consensus layer sync modes

#### Optimistic sync

Optimistic sync is a post-merge synchronization strategy designed to be opt-in and backwards compatible, allowing execution nodes to sync via established methods. The execution engine can *optimistically* import beacon blocks without fully verifying them, find the latest head, and then start syncing the chain with the above methods. Then, after the execution client has caught up, it will inform the consensus client of the validity of the transactions in the Beacon Chain.

[More on optimistic sync](https://github.com/ethereum/consensus-specs/blob/dev/sync/optimistic.md)

#### Checkpoint sync

Checkpoint sync, also known as weak subjectivity sync, creates a superior user experience for syncing Beacon Node. It's based on assumptions of [weak subjectivity](/developers/docs/consensus-mechanisms/pos/weak-subjectivity/) which enables syncing Beacon Chain from a recent weak subjectivity checkpoint instead of genesis. Checkpoint sync makes the initial sync time significantly faster with similar trust assumptions as syncing from [genesis](/glossary/#genesis-block).

In practice, this means your node connects to a remote service to download recent finalized states and continues verifying data from that point. Third party providing the data is trusted and should be picked carefully. 

More on [checkpoint sync](https://notes.ethereum.org/@djrtwo/ws-sync-in-practice)

## Further reading {#further-reading}

There is a lot of information about Ethereum clients on the internet. Here are few resources that might be helpful.

- [Ethereum 101 - Part 2 - Understanding Nodes](https://kauri.io/ethereum-101-part-2-understanding-nodes/48d5098292fd4f11b251d1b1814f0bba/a) _– Wil Barnes, 13 February 2019_
- [Running Ethereum Full Nodes: A Guide for the Barely Motivated](https://medium.com/@JustinMLeroux/running-ethereum-full-nodes-a-guide-for-the-barely-motivated-a8a13e7a0d31) _– Justin Leroux, 7 November 2019_
- [Running an Ethereum Node](https://docs.ethhub.io/using-ethereum/running-an-ethereum-node/) _– ETHHub, updated often_

## Related topics {#related-topics}

- [Blocks](/developers/docs/blocks/)
- [Networks](/developers/docs/networks/)

## Related tutorials {#related-tutorials}

- [Running a Node with Geth](/developers/tutorials/run-light-node-geth/) _– How to download, install and run Geth. Covering syncmodes, the JavaScript console, and more._
- [Turn your Raspberry Pi 4 into a validator node just by flashing the MicroSD card – Installation guide](/developers/tutorials/run-node-raspberry-pi/) _– Flash your Raspberry Pi 4, plug in an ethernet cable, connect the SSD disk and power up the device to turn the Raspberry Pi 4 into a full Ethereum node running the execution layer (Mainnet) and / or the consensus layer (Beacon Chain / validator)._<|MERGE_RESOLUTION|>--- conflicted
+++ resolved
@@ -138,17 +138,6 @@
 
 This table summarizes the different clients in alphabetical order. All of them are actively maintained to stay updated with network upgrades, follow current specifications and pass [client tests](https://github.com/ethereum/tests). 
 
-<<<<<<< HEAD
-=======
-| Client                                          | Language | Operating systems     | Networks                                   | Sync strategies     | State pruning   |
-| ----------------------------------------------- | -------- | --------------------- | ------------------------------------------ | ------------------- | --------------- |
-| [Geth](https://geth.ethereum.org/)              | Go       | Linux, Windows, macOS | Mainnet, Görli, Rinkeby, Ropsten           | Snap, Full          | Archive, Pruned |
-| [Nethermind](http://nethermind.io/)             | C#, .NET | Linux, Windows, macOS | Mainnet, Görli, Ropsten, Rinkeby, and more | Fast, Beam, Archive | Archive, Pruned |
-| [Besu](https://besu.hyperledger.org/en/stable/) | Java     | Linux, Windows, macOS | Mainnet, Rinkeby, Ropsten, Görli, and more | Fast, Full          | Archive, Pruned |
-| [Erigon](https://github.com/ledgerwatch/erigon) | Go       | Linux, Windows, macOS | Mainnet, Görli, Rinkeby, Ropsten           | Full                | Archive, Pruned |
-| [Akula](https://akula.app)                      | Rust     | Linux                 | Mainnet, Görli, Rinkeby, Ropsten, and more | Full                | Archive, Pruned |
->>>>>>> ffba6a85
-
 | Client                                                   | Language | Operating systems     | Networks                                   | Sync strategies              | State pruning   |
 | -------------------------------------------------------- | -------- | --------------------- | ------------------------------------------ | ---------------------------- | --------------- |
 | [Akula](https://akula.app)                               | Rust     | Linux                 | Mainnet, Görli, Rinkeby, Ropsten, and more | Full                         | Archive, Pruned |
@@ -187,45 +176,7 @@
 
 Nethermind also has [detailed documentation](https://docs.nethermind.io), strong dev support, an online community and 24/7 support available for premium users.
 
-<<<<<<< HEAD
 ## Consensus clients (formerly 'Eth2' clients) {#consensus-clients}
-=======
-#### Besu {#besu}
-
-Hyperledger Besu is an enterprise-grade Ethereum client for public and permissioned networks. It runs all of the Ethereum Mainnet features, from tracing to GraphQL, has extensive monitoring and is supported by ConsenSys, both in open community channels and through commercial SLAs for enterprises. It is written in Java and is Apache 2.0 licensed.
-
-#### Erigon {#erigon}
-
-Erigon, formerly known as Turbo‐Geth, is a fork of Go Ethereum oriented toward speed and disk‐space efficiency. Erigon is a completely re-architected implementation of Ethereum, currently written in Go but with implementations in other languages planned. Erigon's goal is to provide a faster, more modular, and more optimized implementation of Ethereum. It can perform a full archive node sync using less than 2TB of disk space, in under 3 days
-
-### Synchronization modes {#sync-modes}
-
-To follow and verify current data in the network, the Ethereum client needs to sync with the latest network state. This is done by downloading data from peers, cryptographically verifying their integrity, and building a local blockchain database.
-
-Synchronization modes represent different approaches to this process with various trade-offs. Clients also vary in their implementation of sync algorithms. Always refer to the official documentation of your chosen client for specifics on implementation.
-
-#### Overview of strategies {#overview-of-strategies}
-
-General overview of synchronization approaches used in Mainnet ready clients:
-
-##### Full sync
-
-Full sync downloads all blocks (including headers, transactions, and receipts) and generates the state of the blockchain incrementally by executing every block from genesis.
-
-- Minimizes trust and offers the highest security by verifying every transaction.
-- With an increasing number of transactions, it can take days to weeks to process all transactions.
-
-##### Fast sync
-
-Fast sync downloads all blocks (including headers, transactions, and receipts), verifies all headers, downloads the state and verifies it against the headers.
-
-- Relies on the security of the consensus mechanism.
-- Synchronization takes only a few hours.
-
-##### Light sync
-
-Light client mode downloads all block headers, block data, and verifies some randomly. Only syncs tip of the chain from the trusted checkpoint.
->>>>>>> ffba6a85
 
 There are multiple consensus clients (previously known as 'Eth2' clients) to support the [consensus upgrades](/upgrades/beacon-chain/). They are running the Beacon Chain and will provide a proof-of-stake consensus mechanism to execution clients after [The Merge](/upgrades/merge/).
 
