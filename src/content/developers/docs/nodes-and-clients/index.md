--- conflicted
+++ resolved
@@ -21,9 +21,6 @@
 
 Post-Merge Ethereum consists of two parts: the execution layer and the consensus layer. Both layers are run by different client software. On this page, we'll refer to them as the execution client and consensus client.
 
-<<<<<<< HEAD
-Many Ethereum [execution clients](/developers/docs/nodes-and-clients/#execution-clients) and [consensus clients](/developers/docs/nodes-and-clients/#consensus-clients) exist, in a variety of programming languages such as Go, Rust, JavaScript, Typescript, Python, C# .NET, Nim and Java. What these implementations have in common is they  comply with the specifications for their client type. ([Execution specifications](https://github.com/ethereum/execution-specs) and [consensus specifications](https://github.com/ethereum/consensus-specs) These specifications dictate how clients operate with the Ethereum network.
-=======
 - The execution client (also known as the Execution Engine, EL client or formerly the Eth1 client) listens to new transactions broadcasted in the network, executes them in EVM, and holds the latest state and database of all current Ethereum data.
 - The consensus client (also known as the Beacon Node, CL client or formerly the Eth2 client) implements the proof-of-stake consensus algorithm, which enables the network to achieve agreement based on validated data from the execution client.
 
@@ -33,7 +30,6 @@
 With the Merge, Ethereum transitions to proof-of-stake by connecting these networks. Execution and consensus clients work together to verify Ethereum's state.
 
 Modular design with various software pieces working together is called [encapsulated complexity](https://vitalik.ca/general/2022/02/28/complexity.html). This approach makes it easier to execute The Merge seamlessly and enables the reuse of individual clients, for example, in the [layer 2 ecosystem](/layer-2/).
->>>>>>> 7279e4b3
 
 ![Coupled execution and consensus clients](./eth1eth2client.png)
 Simplified diagram of a coupled execution and consensus client.
@@ -120,10 +116,6 @@
 - In case of an attack which overcomes the crypto-economic defenses of [proof-of-stake](/developers/docs/consensus-mechanisms/pos/#what-is-pos), a social recovery can be performed by full nodes choosing to follow the honest chain.
 - More nodes in the network result in a more diverse and robust network, the ultimate goal of decentralization, which enables a censorship-resistant and reliable system.
 - They provide access to blockchain data for lightweight clients that depend on it. In high peaks of usage, there need to be enough full nodes to help light nodes sync. Light nodes don't store the whole blockchain, instead they verify data via the [state roots in block headers](/developers/docs/blocks/#block-anatomy). They can request more information from blocks if they need it.
-<<<<<<< HEAD
-- Full nodes enforce the consensus rules so they won't accepting blocks that don't follow them. This provides extra security in the network because if all the nodes were light nodes, which don't do full verification, block producers could attack the network and, for example, create blocks with higher rewards.
-=======
->>>>>>> 7279e4b3
 
 If you run a full node, the whole Ethereum network benefits from it.
 
@@ -133,29 +125,7 @@
 
 For a beginner-friendly introduction visit our [run a node](/run-a-node) page to learn more.
 
-<<<<<<< HEAD
-If you're more of a technical user, learn how to [spin up your own node](/developers/docs/nodes-and-clients/run-a-node/) with the command line!
-
-### Projects {#projects}
-
-**ethnode -** **_Run an Ethereum node (Geth or OpenEthereum) for local development._**
-
-- [GitHub](https://github.com/vrde/ethnode)
-
-**DAppNode -** **_An operating system GUI for running Web3 nodes, including Ethereum and the beacon chain, on a dedicated machine._**
-
-- [dappnode.io](https://dappnode.io)
-
-### Resources {#resources}
-
-- [Running your own Ethereum node](/developers/docs/nodes-and-clients/run-a-node)
-- [Running Ethereum Full Nodes: A Complete Guide](https://www.coindesk.com/learn/ethereum-nodes-and-clients-a-complete-guide/)
-- [Geth documentation](https://geth.ethereum.org/)
-- [How To Install & Run a Lighthouse Node](https://hackernoon.com/how-to-run-an-eth-20-beacon-node-using-the-lighthouse-macos-client-7t2u3wtv)
-- [Nimbus node quick-start guide](https://nimbus.guide/quick-start.html)
-=======
 If you're more of a technical user, dive into more details and options on how to [spin up your own node](/developers/docs/nodes-and-clients/run-a-node/).
->>>>>>> 7279e4b3
 
 ## Alternatives {#alternatives}
 
@@ -171,23 +141,13 @@
 
 This table summarizes the different clients. All of them pass [client tests](https://github.com/ethereum/tests) and are actively maintained to stay updated with network upgrades.
 
-<<<<<<< HEAD
-| Client                                          | Language | Operating systems     | Networks                                   | Sync strategies              | State pruning   |
-| ----------------------------------------------- | -------- | --------------------- | ------------------------------------------ | ---------------------------- | ---------------- |
-| [Geth](https://geth.ethereum.org/)              | Go       | Linux, Windows, macOS | Mainnet, Sepolia, Görli, Ropsten, Rinkeby           | Snap, Full          | Archive, Pruned |
-| [Nethermind](http://nethermind.io/)             | C#, .NET | Linux, Windows, macOS | Mainnet, Sepolia, Görli, Ropsten, Rinkeby, and more | Fast, Beam, Archive | Archive, Pruned |
-| [Besu](https://besu.hyperledger.org/en/stable/) | Java     | Linux, Windows, macOS | Mainnet, Sepolia, Görli, Ropsten, Rinkeby, and more | Fast, Full          | Archive, Pruned |
-| [Erigon](https://github.com/ledgerwatch/erigon) | Go       | Linux, Windows, macOS | Mainnet, Sepolia, Görli, Rinkeby, Ropsten, and more | Full                | Archive, Pruned |
-| [Akula](https://akula.app)                      | Rust     | Linux                 | Mainnet, Sepolia, Görli, Rinkeby, Ropsten           | Full                | Archive, Pruned |
-=======
-| Client                                          | Language | Operating systems     | Networks                                   | Sync strategies                    | State pruning   |
-| ----------------------------------------------- | -------- | --------------------- | ------------------------------------------ | ---------------------------------- | --------------- |
-| [Geth](https://geth.ethereum.org/)              | Go       | Linux, Windows, macOS | Mainnet, Görli, Rinkeby, Ropsten           | Snap, Full                         | Archive, Pruned |
-| [Nethermind](http://nethermind.io/)             | C#, .NET | Linux, Windows, macOS | Mainnet, Görli, Ropsten, Rinkeby, and more | Snap (without serving), Fast, Full | Archive, Pruned |
-| [Besu](https://besu.hyperledger.org/en/stable/) | Java     | Linux, Windows, macOS | Mainnet, Rinkeby, Ropsten, Görli, and more | Fast, Full                         | Archive, Pruned |
-| [Erigon](https://github.com/ledgerwatch/erigon) | Go       | Linux, Windows, macOS | Mainnet, Görli, Rinkeby, Ropsten           | Full                               | Archive, Pruned |
-| [Akula](https://akula.app)                      | Rust     | Linux                 | Mainnet, Görli, Rinkeby, Ropsten, and more | Full                               | Archive, Pruned |
->>>>>>> 7279e4b3
+| Client                                          | Language | Operating systems     | Networks                                            | Sync strategies                    | State pruning   |
+| ----------------------------------------------- | -------- | --------------------- | --------------------------------------------------- | ---------------------------------- | --------------- |
+| [Geth](https://geth.ethereum.org/)              | Go       | Linux, Windows, macOS | Mainnet, Sepolia, Görli, Ropsten, Rinkeby           | Snap, Full                         | Archive, Pruned |
+| [Nethermind](http://nethermind.io/)             | C#, .NET | Linux, Windows, macOS | Mainnet, Sepolia, Görli, Ropsten, Rinkeby, and more | Snap (without serving), Fast, Full | Archive, Pruned |
+| [Besu](https://besu.hyperledger.org/en/stable/) | Java     | Linux, Windows, macOS | Mainnet, Sepolia, Görli, Ropsten, Rinkeby, and more | Fast, Full                         | Archive, Pruned |
+| [Erigon](https://github.com/ledgerwatch/erigon) | Go       | Linux, Windows, macOS | Mainnet, Sepolia, Görli, Rinkeby, Ropsten, and more | Full                               | Archive, Pruned |
+| [Akula](https://akula.app)                      | Rust     | Linux                 | Mainnet, Sepolia, Görli, Rinkeby, Ropsten           | Full                               | Archive, Pruned |
 
 **Note that OpenEthereum [has been deprecated](https://medium.com/openethereum/gnosis-joins-erigon-formerly-turbo-geth-to-release-next-gen-ethereum-client-c6708dd06dd) and is no longer being maintained.** Use it with caution and preferably switch to another client implementation.
 
@@ -227,13 +187,13 @@
 
 [View consensus clients](/upgrades/get-involved/#clients).
 
-| Client                                                        | Language   | Operating systems     | Networks                              |
-| ------------------------------------------------------------- | ---------- | --------------------- | ------------------------------------- |
-| [Lighthouse](https://lighthouse.sigmaprime.io/)               | Rust       | Linux, Windows, macOS | Beacon Chain, Goerli, Pyrmont         |
-| [Lodestar](https://lodestar.chainsafe.io/)                    | TypeScript | Linux, Windows, macOS | Beacon Chain, Goerli                  |
-| [Nimbus](https://nimbus.team/)                                | Nim        | Linux, Windows, macOS | Beacon Chain, Goerli                  |
-| [Prysm](https://docs.prylabs.network/docs/getting-started/)   | Go         | Linux, Windows, macOS | Beacon Chain, Gnosis, Goerli, Pyrmont |
-| [Teku](https://consensys.net/knowledge-base/ethereum-2/teku/) | Java       | Linux, Windows, macOS | Beacon Chain, Gnosis, Goerli, Sepolia |
+| Client                                                        | Language   | Operating systems     | Networks                                                          |
+| ------------------------------------------------------------- | ---------- | --------------------- | ----------------------------------------------------------------- |
+| [Lighthouse](https://lighthouse.sigmaprime.io/)               | Rust       | Linux, Windows, macOS | Beacon Chain, Goerli, Pyrmont, Sepolia, Ropsten, and more         |
+| [Lodestar](https://lodestar.chainsafe.io/)                    | TypeScript | Linux, Windows, macOS | Beacon Chain, Goerli, Sepolia, Ropsten, and more                  |
+| [Nimbus](https://nimbus.team/)                                | Nim        | Linux, Windows, macOS | Beacon Chain, Goerli, Sepolia, Ropsten, and more                  |
+| [Prysm](https://docs.prylabs.network/docs/getting-started/)   | Go         | Linux, Windows, macOS | Beacon Chain, Gnosis, Goerli, Pyrmont, Sepolia, Ropsten, and more |
+| [Teku](https://consensys.net/knowledge-base/ethereum-2/teku/) | Java       | Linux, Windows, macOS | Beacon Chain, Gnosis, Goerli, Sepolia, Ropsten, and more          |
 
 ### Lighthouse {#lighthouse}
 
@@ -289,17 +249,7 @@
 - Minimizes trust and offers the highest security by verifying every transaction.
 - With an increasing number of transactions, it can take days to weeks to process all transactions.
 
-<<<<<<< HEAD
-| Client                                                      | Language   | Operating systems     | Networks                                        |
-| ----------------------------------------------------------- | ---------- | --------------------- | ----------------------------------------------- |
-| [Teku](https://pegasys.tech/teku)                           | Java       | Linux, Windows, macOS | Mainnet, Sepolia, Görli, Ropsten, and more      |
-| [Nimbus](https://nimbus.team/)                              | Nim        | Linux, Windows, macOS | Mainnet, Sepolia, Görli, Ropsten, and more      |
-| [Lighthouse](https://lighthouse-book.sigmaprime.io/)        | Rust       | Linux, Windows, macOS | Mainnet, Sepolia, Görli, Ropsten, and more      |
-| [Lodestar](https://lodestar.chainsafe.io/)                  | TypeScript | Linux, Windows, macOS | Mainnet, Sepolia, Görli, Ropsten, and more      |
-| [Prysm](https://docs.prylabs.network/docs/getting-started/) | Go         | Linux, Windows, macOS | Mainnet, Sepolia, Görli, Ropsten, and more      |
-=======
 #### Fast sync {#fast-sync}
->>>>>>> 7279e4b3
 
 Fast sync downloads all blocks (including headers, transactions, and receipts), verifies all headers, downloads the state and verifies it against the headers.
 
