--- conflicted
+++ resolved
@@ -315,11 +315,7 @@
 
 If you plan to run a validator, make sure to add a configuration flag specifying the Ethereum address of the fee recipient. This is where ether rewards for your validator accumulate. Each consensus client has an option, e.g. `--suggested-fee-recipient=0xabcd1`, that takes an Ethereum address as an argument.
 
-<<<<<<< HEAD
-**Note that we recommend waiting for merge-ready client releases before doing this on Ethereum Mainnet—for now just practice on a testnet such as Kiln, Ropsten, Sepolia or Goerli. Kiln and Ropsten will be deprecated post-merge. For more information, please see [merge](https://blog.ethereum.org/2022/06/21/testnet-deprecation/).**
-=======
 **Note that we recommend waiting for merge-ready client releases before doing this on Ethereum Mainnet—for now just practice on a testnet such as Sepolia, Goerli or Ropsten**
->>>>>>> a95a6a0b
 
 When starting a Beacon Node on a testnet, you can save significant syncing time by using a public endpoint for [Checkpoint sync](https://notes.ethereum.org/@launchpad/checkpoint-sync).
 
