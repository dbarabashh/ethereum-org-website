---
title: Spin up your own Ethereum node
description: General introduction to running your own instance of an Ethereum client.
lang: en
sidebar: true
sidebarDepth: 2
preMergeBanner: true
---

Running your own node provides you various benefits, opens new possibilities, and helps to support the ecosystem. This page will guide you through spinning up your own node and taking part in validating Ethereum transactions.

Note that after [The Merge](/upgrades/merge), two clients are required to run an Ethereum node; an **execution layer (EL)** client and a **consensus layer (CL)** client. This page will show how to install, configure and connect these two clients to run an Ethereum node.

## Prerequisites {#prerequisites}

You should understand what an Ethereum node is and why you might want to run a client. This is covered in [Nodes and clients](/developers/docs/nodes-and-clients/).

If you're new to the topic of running a node, or looking for a less technical path, we recommend first checking out our user-friendly introduction on [running an Ethereum node](/run-a-node).

## Choosing an approach {#choosing-approach}

The first step in spinning up your node is choosing your approach. Based on requirements and various possibilities, you must select the client implementation (of both execution and consensus clients), the environment (hardware, system), and the parameters for client settings.

This page will guide you through these decisions and help you find the most suitable way to run your Ethereum instance.

To choose from client implementations, see all the available Mainnet ready [execution clients](/developers/docs/nodes-and-clients/#execution-clients), [consensus clients](/developers/docs/nodes-and-clients/#consensus-clients) and learn about [client diversity](/developers/docs/client-diversity). 

Decide whether to run the software on your own [hardware or in the cloud](#local-vs-cloud), considering clients' [requirements](#requirements). 

After preparing the environment, install the chosen clients either with [beginner-friendly interface](#automatized-setup) or [manually](#manual-setup) using a terminal with advanced options.

When the node is running and syncing, you are ready to [use it](#using-the-node), but make sure to keep an eye on its [maintanance](#operating-the-node).

![Client setup](./diagram.png)


### Environment and hardware {#environment-and-hardware}

#### Local or cloud {#local-vs-cloud}

Ethereum clients are able to run on consumer grade computers and don't require any special hardware, like mining machines for example. Therefore, you have various options for deploying the node based on your needs.
To simplify, let's think about running a node on both a local physical machine and a cloud server:

- Cloud
  - Providers offer high server uptime and static public IP addresses
  - Getting dedicated or virtual server can be more comfortable than building your own
  - Trade off is trusting a third party - server provider
  - Because of the required storage size for full node, the price of a rented server might get high
- Own hardware
  - More trustless and sovereign approach
  - One time investment
  - An option to buy preconfigured machines
  - You have to physically prepare, maintain, and potentially troubleshoot the machine and networking

Both options have different advantages summed up above. If you are looking for a cloud solution, in addition to many traditional cloud computing providers, there are also services focused on deploying nodes. For example:

- [QuikNode](https://www.quiknode.io/)
- [Blockdaemon](https://blockdaemon.com)
- [Alchemy](https://www.alchemy.com/)

Check out also [nodes as a service](/developers/docs/nodes-and-clients/nodes-as-a-service/) for more options on hosted nodes. 

#### Hardware {#hardware}

However, a censorship-resistant, decentralized network should not rely on cloud providers. Instead, running your node on your own local hardware is healthier for the ecosystem. [Estimations](https://www.ethernodes.org/networkType/Hosting) show a large share of nodes run on the cloud, which could become a single point of failure.

Ethereum clients can run on your computer, laptop, server, or even a single-board computer. While running clients on your personal computer is possible, having a dedicated machine just for your node can significantly enhance its performance and security while minimizing the impact on your primary computer.

Using your own hardware can be very easy. There are many simple options as well as advanced setups for more technical people. So let's look into the requirements and means for running Ethereum clients on your machine. 

#### Requirements {#requirements}

Hardware requirements differ by client but generally are not that high since the node just needs to stay synced. Don't confuse it with mining, which requires much more computing power. Sync time and performance do improve with more powerful hardware however. 

Before installing any client, please ensure your computer has enough resources to run it. You can find the minimum and recommended requirements below.

The bottleneck for your hardware is mostly disk space. Syncing the Ethereum blockchain is very input/output intensive and requires a lot of space. It is best to have a **solid-state drive (SSD)** with hundreds of GBs of free space to spare even after the synchronization.

The size of the database and speed of the initial synchronization depends on the chosen client, its configuration and [sync strategy](/developers/docs/nodes-and-clients/#sync-modes).

Also make sure your internet connection is not limited by a [bandwidth cap](https://wikipedia.org/wiki/Data_cap). It's recommended to use an unmetered connection since initial sync and data broadcasted to the network could exceed your limit.

##### Operating system {#operating-system}

All clients support major operating systems - Linux, MacOS, Windows. This means you can run nodes on regular desktop or server machines with the operating system (OS) that suits you the best. Make sure your OS is up to date to avoid potential issues and security vulnerabilities.

##### Minimum requirements {#minimum-requirements}

- CPU with 2+ cores
- 8 GB RAM 
- 700GB free disk space
- 10+ MBit/s bandwidth

##### Recommended specifications {#recommended-hardware}

- Fast CPU with 4+ cores
- 16 GB+ RAM
- Fast SSD with 1+TB
- 25+ MBit/s bandwidth

The sync mode and client you choose will affect space requirements, but we've estimated the disk space you'll need for each client below.

| Client       | Disk size (snap sync) | Disk size (full archive) |
| ------------ | --------------------- | ------------------------ |
| Geth         | 400GB+                | 12TB+                    |
| Nethermind   | 400GB+                | 12TB+                    |
| Besu         | 800GB+                | 12TB+                    |
| Erigon       | N/A                   | 2.5TB+                   |

- Note: Erigon does not offer snap sync, but Full Pruning is possible (~500GB)

For consensus clients, space requirement also depends on client implementation and enabled features (e.g. validator slasher) but generally count with another 200GB needed for beacon data. With a large number of validators, the bandwidth load grows as well. You can find [details on consensus client requirements in this analysis](https://medium.com/@migalabs/analysis-of-ethereum-2-consensus-clients-dfede8e0145e).

#### Plug-and-play solutions {#plug-and-play}

The easiest option for running a node with your own hardware is using plug-and-play boxes. Preconfigured machines from vendors offer the most straightforward experience: order, connect, run. Everything is preconfigured and runs automatically with an intuitive guide and dashboard for monitoring and controlling the software.

- [DappNode](https://dappnode.io/)
- [Avado](https://ava.do/)

#### Ethereum on a single-board computer {#ethereum-on-a-single-board-computer}

An easy and cheap way of running an Ethereum node is to use a single board computer, even with an ARM architecture like the Raspberry Pi. [Ethereum on ARM](https://ethereum-on-arm-documentation.readthedocs.io/en/latest/) provides easy-to-run images of multiple execution and consensus client for Raspberry Pi and other ARM boards.

Small, affordable and efficient devices like these are ideal for running a node at home but keep in mind their limited performence.

## Spinning up the node {#spinning-up-node}

The actual client setup can be done either with automated launchers or manually, setting up client software directly. 

For less advanced users, the recommended approach is to use a launcher, software that guides you through the installation and automates the client setup process. However, if you have some experience of using a terminal, the steps for manual setup should be simple to follow.

### Guided setup {#automatized-setup}

Multiple user-friendly projects aim to improve the experience of setting up a client. These launchers provide automatic client installation and configuration, with some even offering a graphical interface for guided setup and monitoring of clients.
 
Below are a few projects which can help you install and control clients just with a few clicks: 

- [DappNode](https://docs.dappnode.io/get-started/installation/custom-hardware/installation/overview/) - DappNode doesn't come only with a machine from a vendor. The software, the actual node launcher and control center with many features can be used on arbitrary hardware. 
- [eth-docker](https://eth-docker.net/docs/About/Overview/) - Automatized setup using Docker focused on easy and secure staking, requires basic terminal and Docker knowledge, recommended for a bit more advanced users. 
- [Stereum](https://stereum.net/ethereum-node-setup/) - Launcher for installing clients on a remote server via SSH connection with a GUI setup guide, control center, and many other features.
- [NiceNode](https://www.nicenode.xyz/) - Launcher with a straightforward user experience to run a node on your computer. Just choose clients and start them with a few clicks. Still in development.

### Manual clients setup {#manual-setup}

The other option is to download, verify, and configure the client software manually. Even if some clients offer a graphical interface, a manual setup still requires basic skills with the terminal but offers much more versatility.

As explained before, setting up your own Ethereum node will require running a pair of consensus and execution clients. Some clients might include a light client of the other kind and sync without any other software needed. However, full trustless verification requires both implementations. 

#### Getting the client software {#getting-the-client}

First, you need to obtain your preferred [execution client](/developers/docs/nodes-and-clients/#execution-clients) and [consensus client](developers/docs/nodes-and-clients/#consensus-clients) software. 

You can simply download an executable application or installation package that suits your operating system and architecture. Always verify the signatures and checksums of downloaded packages. Some clients also offer repositories or Docker images for easier installation and updates. All of the clients are open source, so you can also build them from source. This is a more advanced method, but in some cases, it might be required. 

Instructions for installing each client are provided in the documentation linked in the client lists above. 

Here are the release pages of clients where you can find their pre-built binaries or instructions on installation: 

##### Execution clients

- [Besu](https://github.com/hyperledger/besu/releases)
- [Erigon](https://github.com/ledgerwatch/erigon#usage) (Doesn't provide a pre-built binary, has to be compiled)
- [Geth](https://geth.ethereum.org/downloads/)
- [Nethermind](https://downloads.nethermind.io/)
<<<<<<< HEAD
=======
- [Besu](https://besu.hyperledger.org/en/stable/)
- [Erigon](https://github.com/ledgerwatch/erigon)
>>>>>>> ffba6a85

It is also worth noting that client diversity is an [issue on the execution layer](/developers/docs/client-diversity/#execution-layer). It is recommended that readers consider running a minority execution client.

##### Consensus clients

- [Lighthouse](https://github.com/sigp/lighthouse/releases/latest)
- [Lodestar](https://chainsafe.github.io/lodestar/install/source/) (Doesn't provide a pre-built binary, only a Docker image or to be build from source)
- [Nimbus](https://github.com/status-im/nimbus-eth2/releases/latest)
- [Prysm](https://github.com/prysmaticlabs/prysm/releases/latest)
- [Teku](https://github.com/ConsenSys/teku/releases)

[Client diversity](/developers/docs/nodes-and-clients/client-diversity/) is critical for consensus nodes running validators. If majority of validators is running a single client implementation, network security is at risk. It is therefore recommended to consider choosing a minority client. 

[See the latest network client usage](https://clientdiversity.org/) and learn more about [client diversity](/developers/docs/client-diversity). 

##### Verifying the software

When downloading software from the internet, it's recommended to verify its integrity. This step is optional but especially with crucial infrastracture piece like the Ethereum client, it's important to be aware of potential attack vectors and avoid them. If you downloaded a pre-built binary, you need to trust it and risk that an attacker could swap the executable for a malicious one. 

Developers sign released binaries with their PGP keys so you can cryptographically verify you are running exactly the software they created. You just need to obtain public keys used by developers, which can be found on client release pages or in documentation. After downloading the client release and its signature, you can use a PGP implementation, e.g. [GnuPG](https://gnupg.org/download/index.html) to easily verify them. Check out a tutorial on veryifing open-source software using `gpg` on [linux](https://www.tecmint.com/verify-pgp-signature-downloaded-software/) or [Windows/MacOS](https://freedom.press/training/verifying-open-source-software/). 

Another form of verification is to make sure that the hash, a unique cryptographic fingerprint, of the software you downloaded matches the one provided by developers. This is even easier than using PGP, and some clients offer only this option. Just run the hash function on the downloaded software and compare it to the one from the release page. For example: 
```
sha256sum teku-22.6.1.tar.gz

9b2f8c1f8d4dab0404ce70ea314ff4b3c77e9d27aff9d1e4c1933a5439767dde
```

#### Client setup {#client-setup}

After installing, downloading, or compiling the client software, you are ready to run it. This only means it has to be executed with the proper configuration. Clients offer rich configuration options, which can enable various features.

Let's start with options that can significantly influence client performance and data usage. [Sync modes](/developers/docs/nodes-and-clients/#sync-modes) represent different methods of downloading and validating blockchain data. Before starting the node, you should decide what network and sync mode to use. The most important things to consider are the disk space, and sync time the client will need. Pay attention to the client's docs to determine which sync mode is the default. If that doesn't suit you, pick another one based on the level of security, available data, and cost. Apart from the synchronization algorithm, you can also set pruning of different kinds of old data. Pruning enables deleting outdated data, e.g. removing state trie nodes that are unreachable from recent blocks.

Other basic configuration options are, e.g. choosing a network - Mainnet or testnets, enabling HTTP endpoint for RPC or WebSockets, etc. You can find all features and options in the client's documentation. Various client configurations can be set by executing the client with the corresponding flags directly in the CLI or config file. Each client is a bit different; please always refer to its official documentation or help page for details on config options. 

For testing purposes, you might prefer to run a client on one of the testnet networks. [See overview of supported networks](/developers/docs/nodes-and-clients/#execution-clients).

Examples of running execution clients with basic configuration can be found in next section. 

#### Starting the execution client {#starting-the-execution-client}

Before starting the Ethereum client software, perform a last check that your environment is ready. For example, make sure:

- There is enough disk space considering the chosen network and sync mode.
- Memory and CPU is not halted by other programs.
- Operating system is updated to the latest version.
- System has the correct time and date.
- Your router and firewall accept connections on listening ports. By default Ethereum clients use a listener (TCP) port and a discovery (UDP) port, both on 30303 by default.

Run your client on a testnet first to help make sure everything is working correctly. [Running a Geth light node](/developers/tutorials/run-light-node-geth/) should help.

You need to declare any client settings that aren't default at the start. You can use flags or the config file to declare your preferred configuration. Set of features and config syntax of each client differs. Check out your client's documentation for the specifics. 

Execution and consensus clients communicate via an authenticated endpoint specified in [Engine API](https://github.com/ethereum/execution-apis/tree/main/src/engine). In order to connect to a consensus client, the execution client must generate a [`jwtsecret`](https://jwt.io/
) at a known path. For security and stability reasons, clients should run on the same machine, and both clients must know this path as it is used to authenticate a local RPC connection between them. The execution client must also define a listening port for authenticated APIs.

This token is generated automatically by the client software, but in some cases, e.g. during pre-Merge testing, you might need to do it yourself. You can generate it by running:
```
openssl rand -hex 32 > jwtsecret
```

**Note that it is recommended to connect an execution and consensus client on a testnet only for now (e.g. Kiln) and await merge-ready client releases before replicating the process on Mainnet.**

#### Running an execution client

This section will guide you through starting execution clients. It only serves as an example of a basic configuration, which will start the client with these settings:

- Specifies network to connect to, mainnet in our examples
  - You can instead choose [one of testnets](/developers/docs/networks/) for prelimenary testing of your setup
- Defines data directory, where all the data including blockchain will be stored
  - Make sure to subsitute the path with a real one, e.g. pointing to your external drive
- Enables interfaces for communicating with the client
  - Including JSON RPC and Engine API for communication with consensus client
- Defines path to `jwtsecret` for authenticated API
  - Make sure to substitute the example path with a real one which can be accessed by clients, e.g. `/tmp/jwtsecret`

Please keep in mind that this is just a basic example, all other settings will be set to default. Pay attention to the documentation of each client to learn about default values, settings, and features. For more features, for example for running validators, monitoring, etc., please refer to the documentation of the specific client. 

> Note that backslashes `\` in examples are only for formatting purposes; config flags can be defined in a single line. 

<details>
  <summary>Running Besu</summary>

This example starts Besu on mainnet, stores blockchain data in default format at `/data/ethereum`, enables JSON RPC and Engine RPC for connecting consensus client. Engine API is authenticated with token `jwtsecret` and only calls from `localhost` are allowed. 

```
besu --network=mainnet \
    --data-path=/data/ethereum \
    --rpc-http-enabled=true \
    --engine-rpc-enabled=true \
    --engine-host-allowlist="*" \
    --engine-jwt-enabled=true \
    --engine-jwt-secret=/path/to/jwtsecret
```

Besu also comes with a launcher option which will ask a series of questions and generate the config file. Run the interactive launcher using:

```
besu --Xlauncher
```

Besu's [documentation](https://besu.hyperledger.org/en/latest/HowTo/Get-Started/Starting-node/) contains additional options and configuration details.

</details>

<details>
  <summary>Running Erigon</summary>

This example starts Erigon on mainnet, stores blockchain data at `/data/ethereum`, enables JSON RPC, defines which namespaces are allowed and enables authentication for connecting the consensus client which is defined by the `jwtsecret` path.

```
erigon --chain mainnet \
    --datadir /data/ethereum  \
    --http --http.api=engine,eth,web3,net \
    --authrpc.jwtsecret=/path/to/jwtsecret 
```

Erigon by default perfoor 8GB with HDD rms a full sync which will result in more than 2TB of archive data. Make sure `datadir` is pointing to disk with enough free space or look into `--prune` flag which can trim different kinds of data. Check the Erigon's `--help` to learn more. 

</details>

<details>
  <summary>Running Geth</summary>

This example starts Geth on mainnet, stores blockchain data at `/data/ethereum`, enables JSON RPC and defines which namespaces are allowed. It also enables authentication for connecting consensus client which requires path to `jwtsecret` and also option defining which connections are allowed, in our example only from `localhost`. 

```
geth --mainnet \
    --datadir "/data/ethereum" \
    --http --http.api="eth,web3,net" \
    --authrpc.vhosts="localhost" \
    --authrpc.jwtsecret=/path/to/jwtsecret 
```
Check [docs for all configuration options](https://geth.ethereum.org/docs/interface/command-line-options) and learn more about [running Geth with a consensus client](https://geth.ethereum.org/docs/interface/consensus-clients). 

</details>

<details>
  <summary>Running Nethermind</summary>

Nethermind offers various [installation options](https://docs.nethermind.io/nethermind/first-steps-with-nethermind/getting-started). The package come with various binaries, including a Launcher with guided setup, which will help you to create the configuration interactively. Alternativally, you find Runner which is the executable itself and you can just run it with config glags. JSON RPC is enabled by default. 
```
Nethermind.Runner --config mainnet \
    --datadir /data/ethereum \
    --JsonRpc.JwtSecretFile=/path/to/jwtsecret
```
Nethermind docs offer a [complete guide](https://docs.nethermind.io/nethermind/first-steps-with-nethermind/running-nethermind-post-merge) on running Nethermind with consensus client. 
</details>


Execution client will initiate its core functions, chosen endpoints, and start looking for peers. After successfully discovering peers, the client starts synchronization. After the Merge, it awaits the connection from consensus client. Current blockchain data will be available once the client is successfully synced to the current state.

#### Starting the consensus client {#starting-the-consensus-client}

The consensus client must be started with the right port configuration to establish a local RPC connection to the execution client. The consensus clients have to be run with the exposed execution client port as configuration argument. 

The consensus client also needs the path to the execution client's `jwt-secret` in order to authenticate the RPC connection between them. Similar to execution examples above, each consensus client has a configuration flag which takes the jwt token file path as an argument. This must be consistent with the `jwtsecret` path provided to the execution client.

If you plan to run a validator, make sure to add a configuration flag which specifies Ethereum address of the fee recipient. This is where ether rewards for your validator accumulates. Each consensus client has an option e.g. `--suggested-fee-recipient=0xabcd1` that takes an Ethereum address as an argument.

**Note that we recommend waiting for merge-ready client releases before doing this on Ethereum Mainnet—for now just practice on a testnet such as Kiln or Goerli**

When starting Beacon Node on testnet, you can save significantly save syncing time by using public endpoint for [Checkpoint sync](https://notes.ethereum.org/@launchpad/checkpoint-sync). 

#### Running a consensus client 

<details>
  <summary>Running Lighthouse</summary>

Before running Lighthouse, learn more on how to install and configure it in [Lighthouse Book](https://lighthouse-book.sigmaprime.io/installation.html). 
```
lighthouse beacon_node
    --network mainnet \
    --datadir /data/ethereum \
    --http \
    --execution.urls http://127.0.0.1:8551 \
    --jwt-secret="/path/to/jwtsecret" \
```
</details>

<details>
  <summary>Running Lodestar</summary>

Install Lodestar software by compiling it or downloading the Docker image. Learn more in [docs](https://chainsafe.github.io/lodestar/) and more comprehensive [setup guide](https://hackmd.io/@philknows/rk5cDvKmK).  
```
lodestar beacon \
    --rootDir="/data/ethereum" \
    --network=mainnet \
    --eth1.enabled=true \
    --execution.urls="http://127.0.0.1:8551" \
    --jwt-secret="/path/to/jwtsecret"
```
</details>

<details>
  <summary>Running Nimbus</summary>

Nimbus comes with both consensus and execution clients. It can be run on various devices even with very modest computing power. 
After [installing dependencies and Nimbus itself](https://nimbus.guide/quick-start.html), you can run its consensus client:

```
nimbus_beacon_node \
    --network=mainnet \
    --web3-url=http://127.0.0.1:8551 \
    --rest \
    --jwt-secret="/path/to/jwtsecret"
```
</details>

<details>
  <summary>Running Prysm</summary>

Prysm comes with script which allows easy automatic installation. Details can be found in the [Prysm docs](https://docs.prylabs.network/docs/install/install-with-script). 

```
./prysm.sh beacon-chain \
    --mainnet
    --datadir /data/ethereum  \
    --http-web3provider=http://localhost:8551  \
    --jwt-secret=/path/to/jwtsecret
```
</details>

<details>
  <summary>Running Teku</summary>

```
teku --network mainnet \
    --data-path "/data/ethereum" \
    --ee-endpoint http://localhost:8551 \
    --ee-jwt-secret-file "/path/to/jwtsecret" \
```
Learn more about running Merge ready setup with Teku in [its documentation](https://docs.teku.consensys.net/en/22.8.0/HowTo/Prepare-for-The-Merge/). 
</details>

Consensus client connects to the execution client to read the deposit contract and identify validators. It also connects to other Beacon Node peers and syncs consensus slots from genesis. When it reaches the current epoch, the Beacon API becomes usable for your validators. Learn more about [Beacon Node APIs](https://eth2docs.vercel.app/). 

### Adding Validators {#adding-validators}

<<<<<<< HEAD
Consensus client serves as a Beacon Node to which validator client connects. Each consensus client has its own validator software described in detail in its respective documentation.

Running your own validator allows for [solo staking](https://ethereum.org/en/staking/solo/), the most impactful and trustless way. This requires a deposit of 32 ETH. For running a validator on your own node with a smaller amount, a decentralized pool with permissionless node operators, such as [Rocket Pool](https://rocketpool.net/node-operators), might interest you.

The easiest way to get started with staking and validator key generation is to use the [Prater Testnet Staking Launchpad](https://prater.launchpad.ethereum.org/), which allows you to test your setup by [running nodes on Goerli](https://notes.ethereum.org/@launchpad/goerli). When you're ready for Mainnet, you can repeat these steps using the [Mainnet Staking Launchpad](https://launchpad.ethereum.org/). Make sure to check [Mainnet readiness checklist](https://launchpad.ethereum.org/en/merge-readiness) to smoothly run your validator through the Merge. 

=======
Each of the consensus clients have their own validator software that is described in detail in their respective documentation. The easiest way to get started with
staking and validator key generation is to use the [Goerli Testnet Staking Launchpad](https://goerli.launchpad.ethereum.org/), allowing you to test your setup. When you're ready for Mainnet, you can repeat these steps using the [Mainnet Staking Launchpad](https://launchpad.ethereum.org/).
>>>>>>> ffba6a85

### Using the node {#using-the-node}

Execution clients offer [RPC API endpoints](/developers/docs/apis/json-rpc/) that you can use to submit transactions, interact with or deploy smart contracts on the Ethereum network in various ways:

- Manually calling them with a suitable protocol (e.g. using `curl`)
- Attaching a provided console (e.g. `geth attach`)
- Implementing them in applications using web3 libraries, e.g. [web3.py](https://web3py.readthedocs.io/en/stable/overview.html#overview), [ethers](https://github.com/ethers-io/ethers.js/)

Different clients have different implementations of the RPC endpoints. But there is a standard JSON-RPC which you can use with every client. For an overview [read the JSON-RPC docs](/developers/docs/apis/json-rpc/). Applications that need information from the Ethereum network can use this RPC. For example, popular wallet MetaMask lets you [connect to your own RPC endpoint](https://metamask.zendesk.com/hc/en-us/articles/360015290012-Using-a-Local-Node) which has strong privacy and security benefits.

The consensus clients all expose a [Beacon API](https://ethereum.github.io/beacon-APIs) that can be used to check the status of the consensus client or download blocks and consensus data by sending requests using tools such as [Curl](https://curl.se). More information on this can be found in the documentation for each consensus client.

#### Reaching RPC {#reaching-rpc}

The default port for the execution client JSON-RPC is `8545` but you can modify the ports of local endpoints in the configuration. By default, the RPC interface is only reachable on the localhost of your computer. To make it remotely accessible, you might want to expose it to the public by changing the address to `0.0.0.0`. This will make it reachable over local network and public IP addresses. In most cases you'll also need to set up port forwarding on your router.

You should do this with caution as this will let anyone on the internet control your node. Malicious actors could access your node to bring down your system or steal your funds if you're using your client as a wallet.

A way around this is to prevent potentially harmful RPC methods from being modifiable. For example, with Geth, you can declare modifiable methods with a flag: `--http.api web3,eth,txpool`.

You can also host access to your RPC interface by pointing the service of a web server, like Nginx, to your client's local address and port. This also enables you to setup a certificate for a secure `https` connection to your own RPC. 

The most privacy-preserving and also very simple way to set up a publicly reachable endpoint, you can host it on your own [Tor](https://www.torproject.org/) onion service. This will let you reach the RPC outside your local network without a static public IP address or opened ports. However, keep in mind the RPC is accessible only via the Tor network which is not supported by all the applications and might result in connection issues. 

To do this, you have to create your own [onion service](https://community.torproject.org/onion-services/). Checkout [the documentation](https://community.torproject.org/onion-services/setup/) on onion service setup to host your own. You can point it to a web server with proxy to the RPC port or just directly to the RPC. 

### Operating the node {#operating-the-node}

You should regularly monitor your node to make sure it's running properly. You may need to do occasional maintenance.

#### Keeping node online {#keeping-node-online}

Your node doesn't have to be online nonstop, but you should keep it online as much as possible to keep it in sync with the network. You can shut it down to restart it, but keep in mind that:

- Shutting down can take up to a few minutes if the recent state is still being written on disk.
- Forced shut downs can damage the database.
- Your client will go out of sync with the network and will need to resync when you restart it. This takes depending on how long it has been offline.

_This doesn't apply on consensus layer validator nodes._ Taking your node offline will affect all services dependent on it. If you are running a node for _staking_ purposes you should try to minimize downtime as much as possible.

#### Creating client services {#creating-client-services}

Consider creating a service to run your clients automatically on startup. For example, on Linux servers, good practice would be to create a service, e.g. with `systemd`, that executes the client with proper config, under a user with limited privileges and automatically restarts. 

#### Updating clients {#updating-clients}

You need to keep your client software up-to-date with the latest security patches, features, and [EIPs](/eips/). Especially before [hard forks](/history/), make sure you are running the correct client versions.

> Before important network updates, EF publishes a post on its [blog](blog.ethereum.org). You can [subscribe to these announcements](https://groups.google.com/a/ethereum.org/g/announcements) to get a notification to your mail when your node needs an update. 

Updating clients is very simple. Each client has specific instructions in their documentation, but the process is generally just to download the latest version and restart the client with the new executable. The client should pick up where it left off, but with the updates applied.

Each client implementation has a human-readable version string used in the peer-to-peer protocol but is also accessible from the command line. This version string lets users check they are running the correct version and allows block explorers and other analytical tools interested in quantifying the distribution of specific clients over the network. Please refer to the individual client documentation for more information about version strings.

#### Running additional services {#running-additional-services}

Running your own node lets you use services that require direct access to Ethereum client RPC. These are services built on top of Ethereum like [layer 2 solutions](/developers/docs/scaling/#layer-2-scaling), backend for wallets, block explorers, developer tools and other Ethereum infrastructure.

#### Monitoring the node {#monitoring-the-node}

To properly monitor your node, consider collecting metrics. Clients provide metrics endpoints so you can get comprehensive data about your node. Use tools like [InfluxDB](https://www.influxdata.com/get-influxdb/) or [Prometheus](https://prometheus.io/) to create databases which you can turn into visualizations and charts in software like [Grafana](https://grafana.com/). There are many setups for using this software and different Grafana dashboards for you to visualise your node and the network as a whole. For example, check out [tutorial on monitoring Geth](/developers/tutorials/monitoring-geth-with-influxdb-and-grafana/). 

As part of your monitoring, make sure to keep an eye on your machine's performance. During your node's initial sync, the client software may be very heavy on CPU and RAM. In addition to Grafana, you can use the tools your OS offers like `htop` or `uptime` to do this.

## Further reading {#further-reading}

- [Guide | How to setup a validator for Ethereum staking on mainnet](https://www.coincashew.com/coins/overview-eth/guide-or-how-to-setup-a-validator-on-eth2-mainnet) _– CoinCashew, updated regularly_
- [ETHStaker guides on running validators on testnets](https://github.com/remyroy/ethstaker#guides) – _ETHStaker, updated regularly_
- [The Merge FAQ for node operators](https://notes.ethereum.org/@launchpad/node-faq-merge) - _July 2022_
- [Analyzing the hardware requirements to be an Ethereum full validated node](https://medium.com/coinmonks/analyzing-the-hardware-requirements-to-be-an-ethereum-full-validated-node-dc064f167902) _– Albert Palau, 24 September 2018_
- [Running Ethereum Full Nodes: A Guide for the Barely Motivated](https://medium.com/@JustinMLeroux/running-ethereum-full-nodes-a-guide-for-the-barely-motivated-a8a13e7a0d31) _– Justin Leroux, 7 November 2019_
- [Running an Ethereum Node](https://docs.ethhub.io/using-ethereum/running-an-ethereum-node/) _– ETHHub, updated often_
- [Running a Hyperledger Besu Node on the Ethereum Mainnet: Benefits, Requirements, and Setup](https://pegasys.tech/running-a-hyperledger-besu-node-on-the-ethereum-mainnet-benefits-requirements-and-setup/) _– Felipe Faraggi, 7 May 2020_
- [Deploying Nethermind Ethereum Client with Monitoring Stack](https://medium.com/nethermind-eth/deploying-nethermind-ethereum-client-with-monitoring-stack-55ce1622edbd) _– Nethermind.eth, 8 July 2020_


## Related topics {#related-topics}

- [Nodes and clients](/developers/docs/nodes-and-clients/)
- [Blocks](/developers/docs/blocks/)
- [Networks](/developers/docs/networks/)<|MERGE_RESOLUTION|>--- conflicted
+++ resolved
@@ -163,11 +163,6 @@
 - [Erigon](https://github.com/ledgerwatch/erigon#usage) (Doesn't provide a pre-built binary, has to be compiled)
 - [Geth](https://geth.ethereum.org/downloads/)
 - [Nethermind](https://downloads.nethermind.io/)
-<<<<<<< HEAD
-=======
-- [Besu](https://besu.hyperledger.org/en/stable/)
-- [Erigon](https://github.com/ledgerwatch/erigon)
->>>>>>> ffba6a85
 
 It is also worth noting that client diversity is an [issue on the execution layer](/developers/docs/client-diversity/#execution-layer). It is recommended that readers consider running a minority execution client.
 
@@ -408,17 +403,11 @@
 
 ### Adding Validators {#adding-validators}
 
-<<<<<<< HEAD
 Consensus client serves as a Beacon Node to which validator client connects. Each consensus client has its own validator software described in detail in its respective documentation.
 
 Running your own validator allows for [solo staking](https://ethereum.org/en/staking/solo/), the most impactful and trustless way. This requires a deposit of 32 ETH. For running a validator on your own node with a smaller amount, a decentralized pool with permissionless node operators, such as [Rocket Pool](https://rocketpool.net/node-operators), might interest you.
 
 The easiest way to get started with staking and validator key generation is to use the [Prater Testnet Staking Launchpad](https://prater.launchpad.ethereum.org/), which allows you to test your setup by [running nodes on Goerli](https://notes.ethereum.org/@launchpad/goerli). When you're ready for Mainnet, you can repeat these steps using the [Mainnet Staking Launchpad](https://launchpad.ethereum.org/). Make sure to check [Mainnet readiness checklist](https://launchpad.ethereum.org/en/merge-readiness) to smoothly run your validator through the Merge. 
-
-=======
-Each of the consensus clients have their own validator software that is described in detail in their respective documentation. The easiest way to get started with
-staking and validator key generation is to use the [Goerli Testnet Staking Launchpad](https://goerli.launchpad.ethereum.org/), allowing you to test your setup. When you're ready for Mainnet, you can repeat these steps using the [Mainnet Staking Launchpad](https://launchpad.ethereum.org/).
->>>>>>> ffba6a85
 
 ### Using the node {#using-the-node}
 
