--- conflicted
+++ resolved
@@ -2,11 +2,6 @@
 title: Intro to ether
 description: A developer's introduction to the ether cryptocurrency.
 lang: en
-<<<<<<< HEAD
-preMergeBanner: true
-=======
-sidebar: true
->>>>>>> 53d5e528
 ---
 
 ## Prerequisites {#prerequisites}
