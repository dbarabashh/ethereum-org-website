--- conflicted
+++ resolved
@@ -11,15 +11,9 @@
 
 ## What is a cryptocurrency? {#what-is-a-cryptocurrency}
 
-<<<<<<< HEAD
-A cryptocurrency is a medium of exchange that is secured by a blockchain-based ledger. A medium of exchange is anything that is widely accepted as payment for goods and services, and a ledger is a data store that keeps track of transactions.
-
-Blockchain technology allows users to make transactions on the ledger without reliance upon a trusted third party to ensure all transactions are accurately recorded on the ledger.
-=======
 A cryptocurrency is a medium of exchange secured by a blockchain-based ledger.
 
 A medium of exchange is anything that is widely accepted as payment for goods and services, and a ledger is a data store that keeps track of transactions. Blockchain technology allows users to make transactions on the ledger without reliance upon a trusted third party to maintain the ledger.
->>>>>>> c13648da
 
 The first-ever cryptocurrency was Bitcoin, created by Satoshi Nakamoto. Since Bitcoin's release in 2009, people have made thousands of cryptocurrencies across many different types of blockchains.
 
