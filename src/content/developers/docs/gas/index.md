---
title: Gas and fees
description:
lang: en
sidebar: true
incomplete: true
---

Gas is essential to the Ethereum network. It is the fuel that allows it to operate, in the same way that a car needs gasoline to run.

## Prerequisites {#prerequisites}

To better understand this page, we recommend you first read up on [transactions](/developers/docs/transactions/) and the [EVM](/developers/docs/evm/).

## What is Gas? {#what-is-gas}

Gas refers to the unit that measures the amount of computational effort required to execute specific operations on the Ethereum network.

Since each Ethereum transaction requires computational resources to execute, each transaction requires a fee. Gas refers to the fee required to successfully conduct a transaction on Ethereum.

![A diagram showing where gas is needed in EVM operations](./gas.png)
_Diagram adapted from [Ethereum EVM illustrated](https://takenobu-hs.github.io/downloads/ethereum_evm_illustrated.pdf)_

In essence, gas fees are paid in Ethereum's native currency, ether (ETH). Gas prices are denoted in Gwei, which itself is a denomination of ETH - each Gwei is equal to 0.000000001 ETH (10<sup>-9</sup> ETH). For example, instead of saying that your gas costs 0.000000001 Ether, you can say your gas costs 1 Gwei.

Let's say Alice has to pay Bob 1ETH.
In the transaction the gas limit is 21000 units and the gas price is 200 GWei. 

Total fee will be: Gas units * Gas price per unit 
i.e 21000 * 200 = 4,200,000 Gwei or 0.0042 ETH

Now, when Alex sends money 1.0042 ETH will be deducted from his account.
Bob will be credited 1.0000 ETH.
Miner gets 0.0042 ETH.

This video offers a concise overview of gas and why it exists:

<iframe width="100%" height="315" src="https://www.youtube.com/embed/AJvzNICwcwc" frameborder="0" allow="accelerometer; autoplay; clipboard-write; encrypted-media; gyroscope; picture-in-picture" allowfullscreen></iframe>

## Why do gas fees exist? {#why-do-gas-fees-exist}

In short, gas fees help keep the Ethereum network secure. By requiring a fee for every computation executed on the network, we prevent actors from spamming the network. In order to prevent accidental or hostile infinite loops or other computational wastage in code, each transaction is required to set a limit to how many computational steps of code execution it can use. The fundamental unit of computation is "gas".

Although a transaction includes a limit, any gas not used in a transaction is returned to the user.

![Diagram showing how unused gas is refunded](../transactions/gas-tx.png)
_Diagram adapted from [Ethereum EVM illustrated](https://takenobu-hs.github.io/downloads/ethereum_evm_illustrated.pdf)_

## Why can gas fees get so high? {#why-can-gas-fees-get-so-high}

High gas fees are due to the popularity of Ethereum. Performing any operation on Ethereum requires consuming gas. This includes calculations, storing or manipulating data, or transferring tokens, each consuming different amounts of "gas" units. As dapp functionality grows more complex, the number of operations a smart contract performs grows too, and all contribute to high amounts of gas that must be paid for.

Gas is paid for with small amounts of ether (denominated in gwei, or (10<sup>-9</sup> ETH)). This value represents the amount of ether being paid per "unit of gas", not for the entire transaction. Since gas is capped within a block, under the current system, this means that users must out-bid one another to be included in the next block if demand exceeds capacity. Gas cost alone does not actually determine how much we have to pay for a particular transaction. To calculate the transaction fee we have to multiply the gas cost by gas price, which is measured in gwei.

This video about gas fees explains fully why fees are so expensive:

https://www.youtube.com/embed/Yh8cHUB-KoU

## Initiatives to reduce gas costs {#initiatives-to-reduce-gas-costs}

With the new network upgrades of Ethereum 2.0 (also known as Eth2 or Serenity). This should ultimately address some of the gas fee issues, which will in turn enable the platform to process thousands of transactions per second and scale globally.

Layer 2 scaling is a primary initiative to greatly improve gas costs, user experience and scalability. [More on layer 2 scaling](/developers/docs/scaling/layer-2-rollups/).

The new proof-of-stake model should reduce high power consumption and reliance on specialized hardware. The new PoS system was introduced on the Beacon Chain. This chain will allow the decentralized Ethereum network to come to agreement and keep the network secure, but avoid high energy use by requiring a financial commitment.

Anyone with at least 32 ETH is able to stake them and become a validator responsible for processing transactions, proposing new blocks to add to the blockchain and storing data. Users who have less than 32 ETH are able to join staking pools.

<<<<<<< HEAD
## What is Gas limit? {#what-is-gas-limit}
=======
## What is Gas limit? {What-is-gas-limit}

>>>>>>> ff32a9ee
Gas limit refers to the maximum amount of gas you are willing to consume on a transaction. A higher gas limit means more computational work can be done while interacting with [smart contracts](/developers/docs/smart-contracts/). A standard ETH transfer requires a gas limit of 21,000 units of gas.

For example if you put a gas limit of 50,000 for a simple ETH transfer, the EVM would consume 21,000, and you would get back the remaining 29,000. However, if you specify too little gas say for example, a gas limit of 20,000 for a simple ETH transfer, the EVM will consume your 20,000 gas units attempting to fulfill the txn, but it will not complete. The EVM then reverts any changes, but since 20k gas units worth of work has already been done by the miner, that gas is consumed.

<<<<<<< HEAD
## What is Gas price? {#what-is-gas-price}
=======
## What is Gas price? {What-is-gas-price}

>>>>>>> ff32a9ee
Gas price refers to the amount of Ether you are willing to pay for every unit of gas, and this is usually measured in 'gwei'.

## Strategies for you to reduce gas costs {#strategies-for-you-to-reduce-gas-costs}

If you are looking to reduce gas costs for your ETH you are able to set the price of your own gas fees and choose the priority level of your transaction. Miners will 'work on' and execute transactions that offer a higher gas price, as they get to keep the fees that you pay and will be less inclined to execute transactions with lower gas fees set. The gas price you set is how much you are willing to pay per unit of gas. However if you set the amount of gas too low you will not be able to send your ETH as you will run out of gas, you would then have to resubmit your transaction costing you more in gas fees. You can do this from some wallet providers when sending ETH.

If you want to monitor gas prices so you are able to send your ETH for less you can use many different tools such as:

- [Etherscan](https://etherscan.io/gastracker)
- [GasNow](https://www.gasnow.org)

## Further Reading {#further-reading}

- [Understanding Ethereum Gas, Blocks and the Fee Market](https://medium.com/@eric.conner/understanding-ethereum-gas-blocks-and-the-fee-market-d5e268bf0a0e)
- [Ethereum Gas Explained](https://defiprime.com/gas)
- [Is Ethereum more expensive to use as price rises?](https://docs.ethhub.io/questions-about-ethereum/is-ethereum-more-expensive-to-use-as-price-rises/)
- [Reducing the gas consumption of your Smart Contracts](https://medium.com/coinmonks/8-ways-of-reducing-the-gas-consumption-of-your-smart-contracts-9a506b339c0a)

## Related Tools {#related-tools}

- [ETH Gas Station](https://ethgasstation.info/) _Consumer oriented metrics for the Ethereum gas market_
- [Etherscan Gas Tracker](https://etherscan.io/gastracker) _Transaction gas price estimator_
- [Bloxy Gas Analytics](https://stat.bloxy.info/superset/dashboard/gas/?standalone=true) _Ethereum network gas stats_
- [Blocknative's Gas Platform](https://www.blocknative.com/gas) _Gas estimation API powered by Blocknative's global mempool data platform_

## Related Topics {#related-topics}

- [Mining](/developers/docs/consensus-mechanisms/pow/mining/)<|MERGE_RESOLUTION|>--- conflicted
+++ resolved
@@ -66,22 +66,14 @@
 
 Anyone with at least 32 ETH is able to stake them and become a validator responsible for processing transactions, proposing new blocks to add to the blockchain and storing data. Users who have less than 32 ETH are able to join staking pools.
 
-<<<<<<< HEAD
 ## What is Gas limit? {#what-is-gas-limit}
-=======
-## What is Gas limit? {What-is-gas-limit}
 
->>>>>>> ff32a9ee
 Gas limit refers to the maximum amount of gas you are willing to consume on a transaction. A higher gas limit means more computational work can be done while interacting with [smart contracts](/developers/docs/smart-contracts/). A standard ETH transfer requires a gas limit of 21,000 units of gas.
 
 For example if you put a gas limit of 50,000 for a simple ETH transfer, the EVM would consume 21,000, and you would get back the remaining 29,000. However, if you specify too little gas say for example, a gas limit of 20,000 for a simple ETH transfer, the EVM will consume your 20,000 gas units attempting to fulfill the txn, but it will not complete. The EVM then reverts any changes, but since 20k gas units worth of work has already been done by the miner, that gas is consumed.
 
-<<<<<<< HEAD
 ## What is Gas price? {#what-is-gas-price}
-=======
-## What is Gas price? {What-is-gas-price}
 
->>>>>>> ff32a9ee
 Gas price refers to the amount of Ether you are willing to pay for every unit of gas, and this is usually measured in 'gwei'.
 
 ## Strategies for you to reduce gas costs {#strategies-for-you-to-reduce-gas-costs}
