---
title: Transactions
description: An overview of Ethereum transactions – how they work, their data structure, and how to send them via an application.
lang: en
---

Transactions are cryptographically signed instructions from accounts. An account will initiate a transaction to update the state of the Ethereum network. The simplest transaction is transferring ETH from one account to another.

## Prerequisites {#prerequisites}

To help you better understand this page, we recommend you first read [Accounts](/developers/docs/accounts/) and our [introduction to Ethereum](/developers/docs/intro-to-ethereum/).

## What's a transaction? {#whats-a-transaction}

An Ethereum transaction refers to an action initiated by an externally-owned account, in other words an account managed by a human, not a contract. For example, if Bob sends Alice 1 ETH, Bob's account must be debited and Alice's must be credited. This state-changing action takes place within a transaction.

![Diagram showing a transaction cause state change](./tx.png)
_Diagram adapted from [Ethereum EVM illustrated](https://takenobu-hs.github.io/downloads/ethereum_evm_illustrated.pdf)_

Transactions, which change the state of the EVM, need to be broadcast to the whole network. Any node can broadcast a request for a transaction to be executed on the EVM; after this happens, a validator will execute the transaction and propagate the resulting state change to the rest of the network.

Transactions require a fee and must be included in a validated block. To make this overview simpler we'll cover gas fees and validation elsewhere.

A submitted transaction includes the following information:

- `from` – the address of the sender, that will be signing the transaction. This will be an externally-owned account as contract accounts cannot send transactions.
- `recipient` – the receiving address (if an externally-owned account, the transaction will transfer value. If a contract account, the transaction will execute the contract code)
- `signature` – the identifier of the sender. This is generated when the sender's private key signs the transaction and confirms the sender has authorized this transaction
<<<<<<< HEAD
- `nonce` - a sequencially incrementing counter which indicates the transaction number from the account
- `value` – amount of ETH to transfer from sender to recipient (denominated in WEI, where 1ETH equals 1e+18wei)
- `data` – optional field to include arbitrary data
- `gasLimit` – the maximum amount of gas units that can be consumed by the transaction. The [EVM](https://ethereum.org/en/developers/docs/evm/opcodes) specifies the units of gas required by each computational step
- `maxPriorityFeePerGas` - the maximum amount of gas to be included as a tip to the validator
- `maxFeePerGas` - the maximum amount of gas willing to be paid for the transaction (inclusive of `baseFeePerGas` and `maxPriorityFeePerGas`)
=======
- `nonce` - a sequentially incrementing counter which indicates the transaction number from the account
- `value` – amount of ETH to transfer from sender to recipient (in WEI, a denomination of ETH)
- `data` – optional field to include arbitrary data
- `gasLimit` – the maximum amount of gas units that can be consumed by the transaction. Units of gas represent computational steps
- `maxPriorityFeePerGas` - the maximum price of the consumed gas to be included as a tip to the validator
- `maxFeePerGas` - the maximum fee per unit of gas willing to be paid for the transaction (inclusive of `baseFeePerGas` and `maxPriorityFeePerGas`)
>>>>>>> e8f945da

Gas is a reference to the computation required to process the transaction by a validator. Users have to pay a fee for this computation. The `gasLimit`, and `maxPriorityFeePerGas` determine the maximum transaction fee paid to the validator. [More on Gas](/developers/docs/gas/).

The transaction object will look a little like this:

```js
{
  from: "0xEA674fdDe714fd979de3EdF0F56AA9716B898ec8",
  to: "0xac03bb73b6a9e108530aff4df5077c2b3d481e5a",
  gasLimit: "21000",
  maxFeePerGas: "300",
  maxPriorityFeePerGas: "10",
  nonce: "0",
  value: "10000000000"
}
```

But a transaction object needs to be signed using the sender's private key. This proves that the transaction could only have come from the sender and was not sent fraudulently.

An Ethereum client like Geth will handle this signing process.

Example [JSON-RPC](/developers/docs/apis/json-rpc) call:

```json
{
  "id": 2,
  "jsonrpc": "2.0",
  "method": "account_signTransaction",
  "params": [
    {
      "from": "0x1923f626bb8dc025849e00f99c25fe2b2f7fb0db",
      "gas": "0x55555",
      "maxFeePerGas": "0x1234",
      "maxPriorityFeePerGas": "0x1234",
      "input": "0xabcd",
      "nonce": "0x0",
      "to": "0x07a565b7ed7d7a678680a4c162885bedbb695fe0",
      "value": "0x1234"
    }
  ]
}
```

Example response:

```json
{
  "jsonrpc": "2.0",
  "id": 2,
  "result": {
    "raw": "0xf88380018203339407a565b7ed7d7a678680a4c162885bedbb695fe080a44401a6e4000000000000000000000000000000000000000000000000000000000000001226a0223a7c9bcf5531c99be5ea7082183816eb20cfe0bbc322e97cc5c7f71ab8b20ea02aadee6b34b45bb15bc42d9c09de4a6754e7000908da72d48cc7704971491663",
    "tx": {
      "nonce": "0x0",
      "maxFeePerGas": "0x1234",
      "maxPriorityFeePerGas": "0x1234",
      "gas": "0x55555",
      "to": "0x07a565b7ed7d7a678680a4c162885bedbb695fe0",
      "value": "0x1234",
      "input": "0xabcd",
      "v": "0x26",
      "r": "0x223a7c9bcf5531c99be5ea7082183816eb20cfe0bbc322e97cc5c7f71ab8b20e",
      "s": "0x2aadee6b34b45bb15bc42d9c09de4a6754e7000908da72d48cc7704971491663",
      "hash": "0xeba2df809e7a612a0a0d444ccfa5c839624bdc00dd29e3340d46df3870f8a30e"
    }
  }
}
```

- the `raw` is the signed transaction in Recursive Length Prefix (RLP) encoded form
- the `tx` is the signed transaction in JSON form

With the signature hash, the transaction can be cryptographically proven that it came from the sender and submitted to the network.

### The data field {#the-data-field}

The vast majority of transactions access a contract from an externally-owned account.
Most contracts are written in Solidity and interpret their data field in accordance with the [application binary interface (ABI)](/glossary/#abi).

The first four bytes specify which function to call, using the hash of the function's name and arguments.
You can sometimes identify the function from the selector using [this database](https://www.4byte.directory/signatures/).

The rest of the calldata is the arguments, [encoded as specified in the ABI specs](https://docs.soliditylang.org/en/latest/abi-spec.html#formal-specification-of-the-encoding).

For example, lets look at [this transaction](https://etherscan.io/tx/0xd0dcbe007569fcfa1902dae0ab8b4e078efe42e231786312289b1eee5590f6a1).
Use **Click to see More** to see the calldata.

The function selector is `0xa9059cbb`. There are several [known functions with this signature](https://www.4byte.directory/signatures/?bytes4_signature=0xa9059cbb).
In this case [the contract source code](https://etherscan.io/address/0xa0b86991c6218b36c1d19d4a2e9eb0ce3606eb48#code) has been uploaded to Etherscan, so we know the function is `transfer(address,uint256)`.

The rest of the data is:

```
0000000000000000000000004f6742badb049791cd9a37ea913f2bac38d01279
000000000000000000000000000000000000000000000000000000003b0559f4
```

According to the ABI specifications, integer values (such as addresses, which are 20-byte integers) appear in the ABI as 32-byte words, padded with zeros in the front.
So we know that the `to` address is [`4f6742badb049791cd9a37ea913f2bac38d01279`](https://etherscan.io/address/0x4f6742badb049791cd9a37ea913f2bac38d01279).
The `value` is 0x3b0559f4 = 990206452.

## Types of transactions {#types-of-transactions}

On Ethereum there are a few different types of transactions:

- Regular transactions: a transaction from one account to another.
- Contract deployment transactions: a transaction without a 'to' address, where the data field is used for the contract code.
- Execution of a contract: a transaction that interacts with a deployed smart contract. In this case, 'to' address is the smart contract address.

### On gas {#on-gas}

As mentioned, transactions cost [gas](/developers/docs/gas/) to execute. Simple transfer transactions require 21000 units of Gas.

So for Bob to send Alice 1 ETH at a `baseFeePerGas` of 190 gwei and `maxPriorityFeePerGas` of 10 gwei, Bob will need to pay the following fee:

```
(190 + 10) * 21000 = 4,200,000 gwei
--or--
0.0042 ETH
```

Bob's account will be debited **-1.0042 ETH** (1 ETH for Alice + 0.0042 ETH in gas fees)

Alice's account will be credited **+1.0 ETH**

The base fee will be burned **-0.00399 ETH**

Validator keeps the tip **+0.000210 ETH**

Gas is required for any smart contract interaction too.

![Diagram showing how unused gas is refunded](./gas-tx.png)
_Diagram adapted from [Ethereum EVM illustrated](https://takenobu-hs.github.io/downloads/ethereum_evm_illustrated.pdf)_

Any gas not used in a transaction is refunded to the user account.

## Transaction lifecycle {#transaction-lifecycle}

Once the transaction has been submitted the following happens:

1. A transaction hash is cryptographically generated:
   `0x97d99bc7729211111a21b12c933c949d4f31684f1d6954ff477d0477538ff017`
2. The transaction is then broadcasted to the network and added to a transaction pool consisting of all other pending network transactions.
3. A validator must pick your transaction and include it in a block in order to verify the transaction and consider it "successful".
4. As time passes the block containing your transaction will be upgraded to "justified" then "finalized". These upgrades make it much
   more certain that your transaction was successful and will never be altered. Once a block is "finalized" it could only ever be changed
   by a network level attack that would cost many billions of dollars.

## A visual demo {#a-visual-demo}

Watch Austin walk you through transactions, gas, and mining.

<YouTube id="er-0ihqFQB0" />

## Typed Transaction Envelope {#typed-transaction-envelope}

Ethereum originally had one format for transactions. Each transaction contained a nonce, gas price, gas limit, to address, value, data, v, r, and s. These fields are RLP-encoded, to look something like this:

`RLP([nonce, gasPrice, gasLimit, to, value, data, v, r, s])`

Ethereum has evolved to support multiple types of transactions to allow for new features such as access lists and [EIP-1559](https://eips.ethereum.org/EIPS/eip-1559) to be implemented without affecting legacy transaction formats.

[EIP-2718](https://eips.ethereum.org/EIPS/eip-2718) is what allows for this behaviour. Transactions are interpreted as:

`TransactionType || TransactionPayload`

Where the fields are defined as:

- `TransactionType` - a number between 0 and 0x7f, for a total of 128 possible transaction types.
- `TransactionPayload` - an arbitrary byte array defined by the transaction type.

## Further reading {#further-reading}

- [EIP-2718: Typed Transaction Envelope](https://eips.ethereum.org/EIPS/eip-2718)

_Know of a community resource that helped you? Edit this page and add it!_

## Related topics {#related-topics}

- [Accounts](/developers/docs/accounts/)
- [Ethereum virtual machine (EVM)](/developers/docs/evm/)
- [Gas](/developers/docs/gas/)<|MERGE_RESOLUTION|>--- conflicted
+++ resolved
@@ -26,21 +26,12 @@
 - `from` – the address of the sender, that will be signing the transaction. This will be an externally-owned account as contract accounts cannot send transactions.
 - `recipient` – the receiving address (if an externally-owned account, the transaction will transfer value. If a contract account, the transaction will execute the contract code)
 - `signature` – the identifier of the sender. This is generated when the sender's private key signs the transaction and confirms the sender has authorized this transaction
-<<<<<<< HEAD
 - `nonce` - a sequencially incrementing counter which indicates the transaction number from the account
 - `value` – amount of ETH to transfer from sender to recipient (denominated in WEI, where 1ETH equals 1e+18wei)
 - `data` – optional field to include arbitrary data
 - `gasLimit` – the maximum amount of gas units that can be consumed by the transaction. The [EVM](https://ethereum.org/en/developers/docs/evm/opcodes) specifies the units of gas required by each computational step
-- `maxPriorityFeePerGas` - the maximum amount of gas to be included as a tip to the validator
-- `maxFeePerGas` - the maximum amount of gas willing to be paid for the transaction (inclusive of `baseFeePerGas` and `maxPriorityFeePerGas`)
-=======
-- `nonce` - a sequentially incrementing counter which indicates the transaction number from the account
-- `value` – amount of ETH to transfer from sender to recipient (in WEI, a denomination of ETH)
-- `data` – optional field to include arbitrary data
-- `gasLimit` – the maximum amount of gas units that can be consumed by the transaction. Units of gas represent computational steps
 - `maxPriorityFeePerGas` - the maximum price of the consumed gas to be included as a tip to the validator
 - `maxFeePerGas` - the maximum fee per unit of gas willing to be paid for the transaction (inclusive of `baseFeePerGas` and `maxPriorityFeePerGas`)
->>>>>>> e8f945da
 
 Gas is a reference to the computation required to process the transaction by a validator. Users have to pay a fee for this computation. The `gasLimit`, and `maxPriorityFeePerGas` determine the maximum transaction fee paid to the validator. [More on Gas](/developers/docs/gas/).
 
