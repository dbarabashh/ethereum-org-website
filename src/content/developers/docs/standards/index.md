---
title: Ethereum Development Standards
description:
lang: en
sidebar: true
incomplete: true
---

## Standards overview {#standards-overview}

The Ethereum community has adopted many standards that help keep projects (such as [Ethereum clients](/developers/docs/nodes-and-clients/) and wallets) interoperable across implementations, and ensure smart contracts and dapps remain composable.

Typically standards are introduced as [Ethereum Improvement Proposals](/eips/) (EIPs), which are discussed by community members through a [standard process](https://eips.ethereum.org/EIPS/eip-1).

- [Introduction to EIPs](/eips/)
- [List of EIPs](https://eips.ethereum.org/)
- [EIP GitHub repo](https://github.com/ethereum/EIPs)
- [EIP discussion board](https://ethereum-magicians.org/c/eips)
- [Introduction to Ethereum Governance](/governance/)
- [Ethereum Governance Overview](https://web.archive.org/web/20201107234050/https://blog.bmannconsulting.com/ethereum-governance/) _March 31, 2019 - Boris Mann_
- [Ethereum Protocol Development Governance and Network Upgrade Coordination](https://hudsonjameson.com/2020-03-23-ethereum-protocol-development-governance-and-network-upgrade-coordination/) _March 23, 2020 - Hudson Jameson_
- [Playlist of all Ethereum Core Dev Meetings](https://www.youtube.com/playlist?list=PLaM7G4Llrb7zfMXCZVEXEABT8OSnd4-7w) _(YouTube Playlist)_

## Types of standards {#types-of-standards}

There are 3 types of EIPs:

- Standards Track: describes any change that affects most or all Ethereum implementations
- [Meta Track](https://eips.ethereum.org/meta): describes a process surrounding Ethereum or proposes a change to a process
- [Informational Track](https://eips.ethereum.org/informational): describes an Ethereum design issue or provides general guidelines or information to the Ethereum community

Furthermore, the Standard Track is subdivided into 4 categories:

- [Core](https://eips.ethereum.org/core): improvements requiring a consensus fork
- [Networking](https://eips.ethereum.org/networking): improvements around devp2p and Light Ethereum Subprotocol, as well as proposed improvements to network protocol specifications of whisper and swarm.
- [Interface](https://eips.ethereum.org/interface): improvements around client API/RPC specifications and standards, and certain language-level standards like method names and contract ABIs.
- [ERC](https://eips.ethereum.org/erc): application-level standards and conventions

More detailed information on these different types and categories can be found in [EIP-1](https://eips.ethereum.org/EIPS/eip-1#eip-types)

### Token standards {#token-standards}

- [ERC-20](/developers/docs/standards/tokens/erc-20/) - A standard interface for fungible (interchangeable) tokens, like voting tokens, staking tokens or virtual currencies.
  - [ERC-1363](https://eips.ethereum.org/EIPS/eip-1363) - Defines a token interface for ERC-20 tokens that supports executing recipient code after transfer or transferFrom, or spender code after approve
- [ERC-721](/developers/docs/standards/tokens/erc-721/) - A standard interface for non-fungible tokens, like a deed for artwork or a song.
<<<<<<< HEAD
- [ERC-777](/developers/docs/standards/tokens/erc-777/)  **(NOT RECOMMENDED)** - A token standard improving over ERC-20.
=======
  - [ERC-2309](https://eips.ethereum.org/EIPS/eip-2309) - A standardized event emitted when creating/transferring one, or many non-fungible tokens using consecutive token identifiers.
  - [ERC-4400](https://eips.ethereum.org/EIPS/eip-4400) - Interface extension for EIP-721 consumer role
  - [ERC-4907](https://eips.ethereum.org/EIPS/eip-4907) - Add a time-limited role with restricted permissions to ERC-721 tokens.
- [ERC-777](/developers/docs/standards/tokens/erc-777/) - A token standard improving over ERC-20.
>>>>>>> 8a51f483
- [ERC-1155](/developers/docs/standards/tokens/erc-1155/) - A token standard which can contain both fungible and non-fungible assets.
- [ERC-4626](/developers/docs/standards/tokens/erc-4626/) - A tokenized vault standard designed to optimize and unify the technical parameters of yield-bearing vaults.

Learn more about [token standards](/developers/docs/standards/tokens/).

## Further reading {#further-reading}

- [Ethereum Improvement Proposals (EIPs)](/eips/)

_Know of a community resource that helped you? Edit this page and add it!_<|MERGE_RESOLUTION|>--- conflicted
+++ resolved
@@ -43,14 +43,10 @@
 - [ERC-20](/developers/docs/standards/tokens/erc-20/) - A standard interface for fungible (interchangeable) tokens, like voting tokens, staking tokens or virtual currencies.
   - [ERC-1363](https://eips.ethereum.org/EIPS/eip-1363) - Defines a token interface for ERC-20 tokens that supports executing recipient code after transfer or transferFrom, or spender code after approve
 - [ERC-721](/developers/docs/standards/tokens/erc-721/) - A standard interface for non-fungible tokens, like a deed for artwork or a song.
-<<<<<<< HEAD
-- [ERC-777](/developers/docs/standards/tokens/erc-777/)  **(NOT RECOMMENDED)** - A token standard improving over ERC-20.
-=======
   - [ERC-2309](https://eips.ethereum.org/EIPS/eip-2309) - A standardized event emitted when creating/transferring one, or many non-fungible tokens using consecutive token identifiers.
   - [ERC-4400](https://eips.ethereum.org/EIPS/eip-4400) - Interface extension for EIP-721 consumer role
   - [ERC-4907](https://eips.ethereum.org/EIPS/eip-4907) - Add a time-limited role with restricted permissions to ERC-721 tokens.
-- [ERC-777](/developers/docs/standards/tokens/erc-777/) - A token standard improving over ERC-20.
->>>>>>> 8a51f483
+- [ERC-777](/developers/docs/standards/tokens/erc-777/) - **(NOT RECOMMENDED)** A token standard improving over ERC-20.
 - [ERC-1155](/developers/docs/standards/tokens/erc-1155/) - A token standard which can contain both fungible and non-fungible assets.
 - [ERC-4626](/developers/docs/standards/tokens/erc-4626/) - A tokenized vault standard designed to optimize and unify the technical parameters of yield-bearing vaults.
 
