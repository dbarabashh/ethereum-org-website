--- conflicted
+++ resolved
@@ -246,11 +246,7 @@
 
 Decentralized oracles are designed to overcome the limitations of centralized oracles by eliminating single points of failure. A decentralized oracle service comprises multiple participants in a peer-to-peer network that form consensus on off-chain data before sending it to a smart contract.
 
-<<<<<<< HEAD
-A decentralized oracle should (ideally) be permissionless, trustless, and free from administration by a central party; in reality, decentralization among oracles is a spectrum. There are semi-decentralized oracle networks where anyone can participate, but with an “owner” that approves and removes nodes based on historical performance. Fully decentralized oracle networks also exist: these usually run as standalone blockchains and have defined consensus mechanisms for coordinating nodes and punishing misbehavior.
-=======
 A decentralized oracle should (ideally) be permissionless, trustless, and free from administration by a central party; in reality, decentralization among oracles is on a spectrum. There are semi-decentralized oracle networks where anyone can participate, but with an “owner” that approves and removes nodes based on historical performance. Fully decentralized oracle networks also exist: these usually run as standalone blockchains and have defined consensus mechanisms for coordinating nodes and punishing misbehavior.
->>>>>>> 064734da
 
 Using decentralized oracles comes with the following benefits:
 
