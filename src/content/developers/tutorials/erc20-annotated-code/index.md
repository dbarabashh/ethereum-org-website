--- conflicted
+++ resolved
@@ -6,11 +6,7 @@
 sidebar: true
 tags: ["solidity", "erc-20"]
 skill: beginner
-<<<<<<< HEAD
-published: 2021-02-11
-=======
 published: 2021-3-9
->>>>>>> 8391a8bb
 ---
 
 ## Introduction {#introduction}
@@ -320,13 +316,8 @@
 
 The first two variables are [mappings](https://www.tutorialspoint.com/solidity/solidity_mappings.htm),
 meaning they behave roughly the same as [associative arrays](https://en.wikipedia.org/wiki/Associative_array),
-<<<<<<< HEAD
-except that the keys are numeric values. In contrast to normal arrays, which have storage for all cells,
-=======
 except that the keys are numeric values. Storage is only allocated for entries that have values different
-from the default (zero). 
-
->>>>>>> 8391a8bb
+from the default (zero).
 
 ```solidity
     mapping (address => uint256) private _balances;
@@ -439,19 +430,11 @@
 The return type is `string memory`, meaning return a string that is stored in memory. Variables, such as
 strings, can be stored in three locations:
 
-<<<<<<< HEAD
-|          | Lifetime      | Contract Access | Gas Cost                                       |
-| -------- | ------------- | --------------- | ---------------------------------------------- |
-| Memory   | Function call | Read/Write      | Tens or hundreds (higher for higher locations) |
-| Calldata | Function call | Read Only       | Very low (paid by the caller, not the callee)  |
-| Storage  | Until changed | Read/Write      | High (800 for read, 20k for write)             |
-=======
-|           | Lifetime      | Contract Access | Gas Cost |
-| --------- | ------------- | --------------- | -------- |
-| Memory    | Function call | Read/Write      | Tens or hundreds (higher for higher locations) |
-| Calldata  | Function call | Read Only       | Can't be used as a return type, only a function parameter type | 
-| Storage   | Until changed | Read/Write      | High (800 for read, 20k for write)             |
->>>>>>> 8391a8bb
+|          | Lifetime      | Contract Access | Gas Cost                                                       |
+| -------- | ------------- | --------------- | -------------------------------------------------------------- |
+| Memory   | Function call | Read/Write      | Tens or hundreds (higher for higher locations)                 |
+| Calldata | Function call | Read Only       | Can't be used as a return type, only a function parameter type |
+| Storage  | Until changed | Read/Write      | High (800 for read, 20k for write)                             |
 
 In this case, `memory` is the best choice.
 
@@ -597,7 +580,7 @@
 
 The `a.sub(b, "message")` function call does two things. First, it calculates `a-b`, which is the new allowance.
 Second, it checks that this result is not negative. If it is negative the call reverts with the provided message.
-Note that when a call reverts any processing done previously during that call is ignored so we don't need to 
+Note that when a call reverts any processing done previously during that call is ignored so we don't need to
 undo the `_transfer`.
 
 ```solidity
@@ -784,12 +767,7 @@
 logic to decide under what conditions to mint new tokens or burn existing
 ones.
 
-<<<<<<< HEAD
-**NOTE:** every ERC-20 token has its own business logic that dictates
-=======
-
 **NOTE:** Every ERC-20 token has its own business logic that dictates
->>>>>>> 8391a8bb
 token management. For example, a fixed supply contract might only call `_mint`
 in the constructor and never call `_burn`. A contract that sells tokens
 will call `_mint` when it is paid, and presumably call `_burn` at some point
