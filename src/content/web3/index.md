---
title: What is Web3 and why is it important?
description: An introduction to Web3—the next evolution of the internet—and why it matters.
lang: en
sidebar: true
---

# Introduction to Web3 {#introduction}

Centralization has helped onboard billions of people to the internet and created the stable, robust infrastructure on which it lives. At the same time, a handful of centralized entities have a stronghold on large swathes of the internet, unilaterally deciding what should and should not be allowed.

Web3 is the answer to this dilemma. Instead of an internet monopolized by large technology companies, Web3 embraces decentralization and is being built, operated, and owned by its users. Web3 puts power in the hands of individuals rather than corporations.
Before we talk about Web3, let's explore how we got here.

<Divider />

## The early internet {#early-internet}

Most people think of the internet as a continuous pillar of modern life—it was invented and has just existed since. However, the internet most of us know today is quite different from originally imagined. To understand this better, it's helpful to break the internet's short history into loose periods—web 1.0 and web 2.0.

### Web 1.0: Read-Only (1990-2004) {#web1}

In 1989, in CERN, Geneva, Tim Berners-Lee was busy developing the protocols that would become the internet. His idea? To create open, decentralized protocols that allowed information-sharing from anywhere on Earth.

The first inception of the internet, now known as 'Web 1.0', occurred roughly between 1990 to 2004. The internet on Web 1.0 mainly was static websites owned by companies, and there was close to zero interaction between users - individuals seldom produced content - leading to it being known as the read-only web.

![Client-server architecture, representing Web 1.0](./web1.png)

### Web 2.0: Read-Write (2004-now) {#web2}

The Web 2.0 period began in 2004 with the emergence of social media platforms. Instead of a read-only, the web evolved to be read-write. Instead of companies providing content to users, they also began to provide platforms to share user-generated content and engage in user-to-user interactions. As more people came online, a handful of top companies began to control a disproportionate amount of the traffic and value generated on the web. Web 2.0 also birthed the advertising-driven revenue model. While users could create content, they didn't own it or benefit from its monetization.

![Client-server architecture, representing Web 2.0](./web2.png)

<Divider />

## Web 3.0: Read-Write-Own {#web3}

The premise of 'Web 3.0' was coined by [Ethereum](/what-is-ethereum/) co-founder Gavin Wood shortly after Ethereum launched in 2014. Gavin put into words a solution for a problem that many early crypto adopters felt: the internet required too much trust. That is, most of the internet that people know and use today relies on trusting a handful of private companies to act in the public's best interests.

![Decentralized node architecture, representing Web3](./web3.png)

### What is Web3? {#what-is-web3}

Web3 has become a catch-all term for the vision of a new, better internet. At its core, Web3 uses blockchains, cryptocurrencies, and NFTs to give power back to the users in the form of ownership. [A 2021 post on Twitter](https://twitter.com/j1mmyeth/status/1459003044067258370) said it best: Web1 was read-only, Web2 is read/write, Web3 will be read/write/own.

#### Core ideas of Web3 {#core-ideas}

<<<<<<< HEAD
Although it's challenging to provide a rigid definition of what web3 is, a few core principles guide its creation.
=======
Although it's challenging to provide a rigid definition what Web3 is, a few core principles guide its creation.
>>>>>>> 4be493c3

- **Web3 is decentralized:** instead of large swathes of the internet controlled and owned by centralized entities, ownership gets distributed amongst its builders and users.
- **Web3 is permissionless:** everyone has equal access to participate in Web3, and no one gets excluded.
- **Web3 has native payments:** it uses cryptocurrency for spending and sending money online instead of relying on the outdated infrastructure of banks and payment processors.
- **Web3 is trustless:** it operates using incentives and economic mechanisms instead of relying on trusted third-parties.

### Why is Web3 important? {#why-is-web3-important}

Although Web3's killer features aren't isolated and don't fit into neat categories, for simplicity we've tried to separate them to make them easier to understand.

#### Ownership {#ownership}

Web3 gives you ownership of your digital assets in an unprecedented way. For example, say you're playing a web2 game. If you purchase an in-game item, it is tied directly to your account. If the game creators delete your account, you will lose these items. Or, if you stop playing the game, you lose the value you invested into your in-game items.

Web3 allows for direct ownership through [non-fungible tokens (NFTs)](/nft/). No one, not even the game's creators, has the power to take away your ownership. And, if you stop playing, you can sell or trade your in-game items on open markets and recoup their value.

<InfoBanner shouldSpaceBetween emoji=":eyes:">
  <div>Learn more about NFTs</div>
  <ButtonLink to="/nft/">
    More on NFTs
  </ButtonLink>
</InfoBanner>

#### Censorship resistance {#censorship-resistance}

The power dynamic between platforms and content creators is massively imbalanced.

OnlyFans is a user-generated adult content site with over 1-million content creators, many of which use the platform as their primary source of income. In August 2021, OnlyFans announced plans to ban sexually explicit content. The announcement sparked outrage amongst creators on the platform, who felt they were getting robbed of an income on a platform they helped create. After the backlash, the decision got quickly reversed. Despite the creators winning this battle, it highlights a problem for Web 2.0 creators: you lose the reputation and following you accrued if you leave a platform.

On Web3, your data lives on the blockchain. When you decide to leave a platform, you can take your reputation with you, plugging it into another interface that more clearly aligns with your values.

Web 2.0 requires content creators to trust platforms not to change the rules, but censorship resistance is a native feature of a Web3 platform.

### Identity {#identity}

Traditionally, you would create an account for every platform you use. For example, you might have a Twitter account, a YouTube account, and a Reddit account. Want to change your display name or profile picture? You have to do it across every account. You can use social sign-ins in some cases, but this presents a familiar problem—censorship. In a single click, these platforms can lock you out of your entire online life. Even worse, many platforms require you to trust them with personally identifiable information to create an account.

Web3 solves these problems by allowing you to control your digital identity with an Ethereum address and ENS profile. Using an Ethereum address provides a single login across platforms that is secure, censorship-resistant, and anonymous.

<ButtonLink to="https://login.xyz/">
  Sign-in with Ethereum
</ButtonLink>

### Native payments {#native-payments}

Web2's payment infrastructure relies on banks and payment processors, excluding people without bank accounts or those who happen to live within the borders of the wrong country.
Web3 uses tokens like [ETH](/eth/) to send money directly in the browser and requires no trusted third party.

<ButtonLink to="/eth/">
  More on ETH
</ButtonLink>

## Web3 limitations {#web3-limitations}

Despite the numerous benefits of Web3 in its current form, there are still many limitations that the ecosystem must address for it to flourish.

### Accessibility {#accessibility}

Important Web3 features, like Sign-in with Ethereum, are already available for anyone to use at zero cost. But, the relative cost of transactions is still prohibitive to many. Web3 is less likely to be utilized in less-wealthy, developing nations due to high transaction fees. On Ethereum, these challenges are being solved through [network upgrades](/upgrades/) and [layer 2 scaling solutions](/developers/docs/scaling/). The technology is ready, but we need higher levels of adoption on layer 2 to make Web3 accessible to everyone.

### User experience {#user-experience}

The technical barrier to entry to using Web3 is currently too high. Users must comprehend security concerns, understand complex technical documentation, and navigate unintuitive user interfaces. [Wallet providers](/wallets/find-wallet/), in particular, are working to solve this, but more progress is needed before Web3 gets adopted en masse.

### Education {#education}

Web3 introduces new paradigms that require learning different mental models than the ones used in Web2.0. A similar education drive happened as Web1.0 was gaining popularity in the late 1990s; proponents of the world wide web used a slew of educational techniques to educate the public from simple metaphors (the information highway, browsers, surfing the web) to [television broadcasts](https://www.youtube.com/watch?v=SzQLI7BxfYI). Web3 isn't difficult, but it is different. Educational initiatives informing Web2 users of these Web3 paradigms are vital for its success.

Ethereum.org contributes to Web3 education through our [Translation Program](/contributing/translation-program/), aiming to translate important Ethereum content to as many languages as possible.

### Centralized infrastructure {#centralized-infrastructure}

The Web3 ecosystem is young and quickly evolving. As a result, it currently depends mainly on centralized infrastructure (GitHub, Twitter, Discord, etc.). Many Web3 companies are rushing to fill these gaps, but building high-quality, reliable infrastructure takes time.

## A decentralized future {#decentralized-future}

Web3 is a young and evolving ecosystem. Gavin Wood coined the term in 2014, but many of these ideas have only recently become a reality. In the last year alone, there has been a considerable surge in the interest in cryptocurrency, improvements to layer 2 scaling solutions, massive experiments with new forms of governance, and revolutions in digital identity.

We are only at the beginning of creating a better internet with Web3, but as we continue to improve the infrastructure that will support it, the future of the internet looks bright.

## How can I get involved {#get-involved}

- [Get a wallet](/wallets/)
- [Find a community](/community/)
- [Explore Web3 applications](/dapps/)
- [Join a DAO](/dao/)
- [Build on Web3](/developers/)

## Further reading {#further-reading}

Web3 isn’t rigidly defined. Various community participants have different perspectives on it. Here are a few of them:

- [What is Web3? The Decentralized Interent of the Future Explained](https://www.freecodecamp.org/news/what-is-web3/) – _Nader Dabit_
- [Making Sense of Web 3](https://medium.com/l4-media/making-sense-of-web-3-c1a9e74dcae) – _Josh Stark_
- [Why Web3 Matters](https://future.a16z.com/why-web3-matters/) — _Chris Dixon_
- [Why Decentralization Matters](https://onezero.medium.com/why-decentralization-matters-5e3f79f7638e) - _Chris Dixon_
- [The Web3 Landscape](https://a16z.com/wp-content/uploads/2021/10/The-web3-Readlng-List.pdf) – _a16z_
- [The Web3 Debate](https://www.notboring.co/p/the-web3-debate?s=r) – _Packy McCormick_<|MERGE_RESOLUTION|>--- conflicted
+++ resolved
@@ -46,11 +46,7 @@
 
 #### Core ideas of Web3 {#core-ideas}
 
-<<<<<<< HEAD
-Although it's challenging to provide a rigid definition of what web3 is, a few core principles guide its creation.
-=======
-Although it's challenging to provide a rigid definition what Web3 is, a few core principles guide its creation.
->>>>>>> 4be493c3
+Although it's challenging to provide a rigid definition of what Web3 is, a few core principles guide its creation.
 
 - **Web3 is decentralized:** instead of large swathes of the internet controlled and owned by centralized entities, ownership gets distributed amongst its builders and users.
 - **Web3 is permissionless:** everyone has equal access to participate in Web3, and no one gets excluded.
