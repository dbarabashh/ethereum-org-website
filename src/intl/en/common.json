{
  "1inch-logo": "1inch logo",
  "aave-logo": "Aave logo",
  "acknowledgements": "Acknowledgements",
  "about": "About",
  "about-ethereum-org": "About ethereum.org",
  "about-us": "About us",
  "alt-eth-blocks": "Illustration of blocks being organized like an ETH symbol",
  "aria-toggle-search-button": "Toggle search button",
  "aria-toggle-menu-button": "Toggle menu button",
  "zen-mode": "Zen Mode",
  "back-to-top": "Back to top",
  "banner-page-incomplete": "This page is incomplete and we'd love your help. Edit this page and add anything that you think might be useful to others.",
  "beacon-chain": "Beacon Chain",
  "binance-logo": "Binance logo",
  "bittrex-logo": "Bittrex logo",
  "brand-assets": "Brand assets",
  "bridges": "Blockchain bridges",
  "bug-bounty": "Bug bounty",
  "coinbase-logo": "Coinbase logo",
  "coinmama-logo": "Coinmama logo",
  "community": "Community",
  "community-hub": "Community hub",
  "community-menu": "Community Menu",
  "compound-logo": "Compound logo",
  "cons": "Cons",
  "contact": "Contact",
  "content-versions": "Content Versions",
  "contributing": "Contributing",
  "contributors": "Contributors",
  "contributors-thanks": "Everyone who has contributed to this page – thank you!",
  "cookie-policy": "Cookie policy",
  "copied": "Copied",
  "copy": "Copy",
  "dark-mode": "Dark",
  "data-provided-by": "Data source:",
  "decentralized-applications-dapps": "Decentralized applications (dapps)",
  "deposit-contract": "Deposit contract",
  "devcon": "Devcon",
  "developers": "Developers",
  "developers-home": "Developers' home",
  "docs": "Docs",
  "documentation": "Documentation",
  "dydx-logo": "Dydx logo",
  "ecosystem": "Ecosystem",
  "edit-page": "Edit page",
  "ef-blog": "Ethereum Foundation Blog",
  "eips": "Ethereum Improvement Proposals",
  "energy-consumption": "Ethereum energy consumption",
  "enterprise": "Enterprise",
  "enterprise-menu": "Enterprise Menu",
  "esp": "Ecosystem Support Program",
  "eth-current-price": "Current ETH price (USD)",
  "consensus-beaconcha-in-desc": "Open source Beacon Chain explorer",
  "consensus-beaconscan-desc": "Beacon Chain explorer - Etherscan for the consensus layer",
  "consensus-become-staker": "Become a staker",
  "consensus-become-staker-desc": "Staking is live! If you want to stake your ETH to help secure the network, make sure you’re aware of the risks.",
  "consensus-explore": "Explore the data",
  "consensus-run-beacon-chain": "Run a consensus client",
  "consensus-run-beacon-chain-desc": "Ethereum needs as many clients running as possible. Help with this Ethereum public good!",
  "consensus-when-shipping": "When's it shipping?",
  "eth-upgrade-what-happened": "What happened to 'Eth2?'",
  "eth-upgrade-what-happened-description": "The term 'Eth2' has been deprecated as we approach The Merge. The 'consensus layer' encapsulates what was formerly known as 'Eth2.'",
  "ethereum": "Ethereum",
  "ethereum-upgrades": "Ethereum upgrades",
  "ethereum-brand-assets": "Ethereum brand assets",
  "ethereum-community": "Ethereum Community",
  "ethereum-online": "Online communities",
  "ethereum-events": "Ethereum events",
  "ethereum-foundation": "Ethereum Foundation",
  "ethereum-foundation-logo": "Ethereum Foundation logo",
  "ethereum-glossary": "Ethereum glossary",
  "ethereum-governance": "Ethereum governance",
  "ethereum-logo": "Ethereum logo",
  "ethereum-security": "Ethereum security and scam prevention",
  "ethereum-support": "Ethereum support",
  "ethereum-studio": "Ethereum studio",
  "ethereum-wallets": "Ethereum wallets",
  "ethereum-whitepaper": "Ethereum Whitepaper",
  "events": "Events",
  "example-projects": "Example projects",
  "feedback-prompt": "Did this page help answer your question?",
  "feedback-title-helpful": "Thanks for your feedback!",
  "feedback-title-not-helpful": "Join our public <a href=\"https://discord.gg/rZz26QWfCg\" target=\"_blank\">Discord</a> and get the answer you're looking for.",
  "find-wallet": "Find wallet",
  "foundation": "Foundation",
  "gemini-logo": "Gemini logo",
  "get-eth": "Get ETH",
  "get-involved": "Get involved",
  "get-started": "Get started",
  "gitcoin-logo": "Gitcoin logo",
  "glossary": "Glossary",
  "governance": "Governance",
  "grants": "Grants",
  "grant-programs": "Ecosystem Grant Programs",
  "guides-and-resources": "Community guides and resources",
  "history": "History",
  "history-of-ethereum": "History of Ethereum",
  "home": "Home",
  "how-ethereum-works": "How Ethereum works",
  "image": "image",
  "in-this-section": "In this section",
  "individuals": "Individuals",
  "individuals-menu": "Individual's Menu",
  "jobs": "Jobs",
  "kraken-logo": "Kraken logo",
  "language-ar": "Arabic",
  "language-bg": "Bulgarian",
  "language-bn": "Bengali",
  "language-ca": "Catalan",
  "language-cs": "Czech",
  "language-de": "German",
  "language-el": "Greek",
  "language-en": "English",
  "language-es": "Spanish",
  "language-fa": "Farsi",
  "language-fi": "Finnish",
  "language-fr": "French",
  "language-hi": "Hindi",
  "language-hr": "Croatian",
  "language-hu": "Hungarian",
  "language-id": "Indonesian",
  "language-ig": "Igbo",
  "language-it": "Italian",
  "language-ja": "Japanese",
  "language-ka": "Georgian",
  "language-ko": "Korean",
  "language-lt": "Lithuanian",
  "language-ml": "Malayalam",
  "language-mr": "Marathi",
  "language-ms": "Malay",
  "language-nb": "Norwegian",
  "language-nl": "Dutch",
  "language-pl": "Polish",
  "language-pt": "Portuguese",
  "language-pt-br": "Portuguese (Brazilian)",
  "language-resources": "Language resources",
  "language-ro": "Romanian",
  "language-ru": "Russian",
  "language-se": "Swedish",
  "language-sk": "Slovak",
  "language-sl": "Slovenian",
  "language-sr": "Serbian",
  "language-sw": "Swahili",
  "language-th": "Thai",
  "language-support": "Language support",
  "language-tr": "Turkish",
  "language-uk": "Ukrainian",
  "language-vi": "Vietnamese",
  "language-zh": "Chinese Simplified",
  "language-zh-tw": "Chinese Traditional",
  "languages": "Languages",
  "last-24-hrs": "Last 24 hours",
  "last-edit": "Last edit",
<<<<<<< HEAD
  "layer-2": "Layer 2",
=======
  "layer-2-boba-note": "State validation in development",
  "layer-2-metis-note": "Fraud proofs in development",
  "layer-2-optimism-note": "Fault proofs in development",
>>>>>>> 108aebf3
  "learn": "Learn",
  "learn-by-coding": "Learn by coding",
  "learn-menu": "Learn menu",
  "learn-more": "Learn more",
  "less": "Less",
  "light-mode": "Light",
  "listing-policy-disclaimer": "All products listed on this page are not official endorsements, and are provided for informational purposes only. If you want to add a product or provide feedback on the policy raise an issue in GitHub.",
  "listing-policy-raise-issue-link": "Raise issue",
  "live-help": "Live help",
  "live-help-menu": "Live help menu",
  "loading": "Loading...",
  "loading-error": "Loading error.",
  "loading-error-refresh": "Error, please refresh.",
  "logo": "logo",
  "loopring-logo": "Loopring logo",
  "mainnet-ethereum": "Mainnet Ethereum",
  "makerdao-logo": "MakerDao logo",
  "matcha-logo": "Matcha logo",
  "medalla-data-challenge": "Medalla data challenge",
  "merge": "Merge",
  "more": "More",
  "more-info": "More info",
  "nav-beginners": "Beginners",
  "next": "Next",
  "no": "No",
  "oasis-logo": "Oasis logo",
  "online": "Online",
  "on-this-page": "On this page",
  "page-content": "Page content",
  "page-enterprise": "Enterprise",
  "page-last-updated": "Page last updated",
  "previous": "Previous",
  "privacy-policy": "Privacy policy",
  "private-ethereum": "Private Ethereum",
  "pros": "Pros",
  "read-more": "Read more",
  "refresh": "Please refresh the page.",
  "run-a-node": "Run a node",
  "review-progress": "Review progress",
  "rollup-component-website": "Website",
  "rollup-component-developer-docs": "Developer docs",
  "rollup-component-technology-and-risk-summary": "Technology and risk summary",
  "search": "Search",
  "search-box-blank-state-text": "Search away!",
  "search-eth-address": "This looks like an Ethereum address. We don't provide data specific to addresses. Try searching for it on a block explorer like",
  "search-no-results": "No results for your search",
  "security": "Security",
  "see-contributors": "See contributors",
  "set-up-local-env": "Set up local environment",
  "shard-chains": "Shard chains",
  "show-all": "Show all",
  "show-less": "Show less",
  "site-description": "Ethereum is a global, decentralized platform for money and new kinds of applications. On Ethereum, you can write code that controls money, and build applications accessible anywhere in the world.",
  "site-title": "ethereum.org",
  "skip-to-main-content": "Skip to main content",
  "smart-contracts": "Smart contracts",
  "stablecoins": "Stablecoins",
  "staking": "Staking",
  "staking-community-grants": "Staking community grants",
  "academic-grants-round": "Academic grants round",
  "summary": "Summary",
  "support": "Support",
  "terms-of-use": "Terms of use",
  "transaction-fees": "What are transaction fees?",
  "translation-banner-body-new": "You’re viewing this page in English because we haven’t translated it yet. Help us translate this content.",
  "translation-banner-body-update": "There’s a new version of this page but it’s only in English right now. Help us translate the latest version.",
  "translation-banner-button-join-translation-program": "Join Translation Program",
  "translation-banner-button-learn-more": "Learn more",
  "translation-banner-button-see-english": "See English",
  "translation-banner-button-translate-page": "Translate page",
  "translation-banner-title-new": "Help translate this page",
  "translation-banner-title-update": "Help update this page",
  "translation-program": "Translation Program",
  "translation-progress": "Translation progress",
  "translation-banner-no-bugs-title": "No bugs here!",
  "translation-banner-no-bugs-content": "This page is not being translated. We've intentionally left this page in English for now.",
  "translation-banner-no-bugs-dont-show-again": "Don't show again",
  "tutorials": "Tutorials",
  "uniswap-logo": "Uniswap logo",
  "upgrades": "Upgrades",
  "use": "Use",
  "use-ethereum": "Use Ethereum",
  "use-ethereum-menu": "Use Ethereum menu",
  "vision": "Vision",
  "wallets": "Wallets",
  "website-last-updated": "Website last updated",
  "what-is-ether": "What is ether (ETH)?",
  "what-is-ethereum": "What is Ethereum?",
  "whitepaper": "Whitepaper",
  "defi-page": "Decentralized finance (DeFi)",
  "dao-page": "Decentralized autonomous organisations (DAOs)",
  "nft-page": "Non-fungible tokens (NFTs)",
  "yes": "Yes"
}<|MERGE_RESOLUTION|>--- conflicted
+++ resolved
@@ -152,13 +152,10 @@
   "languages": "Languages",
   "last-24-hrs": "Last 24 hours",
   "last-edit": "Last edit",
-<<<<<<< HEAD
   "layer-2": "Layer 2",
-=======
   "layer-2-boba-note": "State validation in development",
   "layer-2-metis-note": "Fraud proofs in development",
   "layer-2-optimism-note": "Fault proofs in development",
->>>>>>> 108aebf3
   "learn": "Learn",
   "learn-by-coding": "Learn by coding",
   "learn-menu": "Learn menu",
