--- conflicted
+++ resolved
@@ -4,14 +4,8 @@
   "page-upgrades-beacon-date": "Shipped!",
   "page-upgrades-merge-date": "September 2022",
   "page-upgrades-shards-date": "~2023",
-<<<<<<< HEAD
-=======
   "page-upgrades-pbs": "Not imminent - expect 2024/25",
   "page-upgrades-withdrawals": "Q1/Q2 2023",
-  "page-upgrades-merge-banner-intro": "The Merge is approaching, and comes with changes to Ethereum.",
-  "page-upgrades-merge-banner-content-outdated": "Some content on this page is out-of-date related to these changes. Updates are coming soon.",
-  "page-upgrades-merge-banner-developers-landing": "Some docs have a banner indicating they are out-of-date. Updates coming soon.",
->>>>>>> dd3f0aec
   "page-upgrades-post-merge-banner-tutorial-ood": "This tutorial is out of date after the merge and may not work. Please raise a PR if you would like to contribute.",
   "page-upgrades-post-merge-banner-governance-ood": "Some content on this page is out-of-date after the merge. Please raise a PR if you would like to contribute.",
   "page-upgrades-upgrades-guide": "Guide to Ethereum upgrades",
