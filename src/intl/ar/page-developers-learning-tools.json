--- conflicted
+++ resolved
@@ -46,12 +46,9 @@
   "page-learning-tools-nftschool-logo-alt": "شعار مدرسة NFT",
   "page-learning-tools-pointer-description": "تعلم مهارات web3 dev مع دروس تفاعلية ممتعة. اكسب مكافآت العملات المشفرة على طول الطريق",
   "page-learning-tools-pointer-logo-alt": "شعار Pointer",
-<<<<<<< HEAD
   "page-learning-tools-platzi-description": "تعلّم كيفية إنشاء تطبيقات لامركزية على Web3 وأتقن جميع المهارات اللازمة لتكون مبرمج سلسلة الكتل.",
   "page-learning-tools-platzi-logo-alt": "شعار Platzi",
   "page-learning-tools-alchemy-university-description": "طوِّر حياتك المهنية في Web3 من خلال الدورات التدريبية والمشاريع والتعليمات البرمجية.",
-  "page-learning-tools-alchemy-university-logo-alt": "شعار Alchemy University"
-=======
+  "page-learning-tools-alchemy-university-logo-alt": "شعار Alchemy University",
   "alt-eth-blocks": "صورة توضيحية لكتل منظمة على شكل شعار الإثير"
->>>>>>> bcd22b19
 }