{
  "page-find-wallet-clear": "फ़िल्टर साफ़ करें",
  "page-find-wallet-desc-2": "पता नहीं वॉलेट क्या है?",
  "page-find-wallet-desc-2-wallets-link": "वॉलेट के बारे में जानें।",
  "page-find-wallet-description": "वॉलेट आपके ETH को स्टोर और ट्रांज़ैक्ट करते हैं। आप विभिन्न प्रकार के ऐसे उत्पादों में से चुन सकते हैं जो आपकी आवश्यकताओं के अनुरूप हैं।",
  "page-find-wallet-last-updated": "अंतिम अद्यतन",
  "page-find-wallet-meta-description": "उन सुविधाओं के आधार पर इथेरियम वॉलेट खोजें और तुलना करें, जो आप चाहते हैं।",
  "page-find-wallet-meta-title": "एक इथेरियम वॉलेट ढूंढें",
  "page-find-wallet-title": "अपना वॉलेट चुनें",
  "page-find-wallet-try-removing": "एक या दो सुविधा हटाने की कोशिश करें",
  "page-stake-eth": "स्टेक ETH",
  "page-find-wallet-open-source": "स्रोत खोलें",
  "page-find-wallet-open-source-desc": "ओपन-सोर्स सॉफ़्टवेयर किसी भी व्यक्ति को एप्लिकेशन की अखंडता और सुरक्षा की जांच करने की अनुमति देता है",
  "page-find-wallet-self-custody": "अपने हिरासत में",
  "page-find-wallet-non-custodial": "व्यक्तिगत स्वामित्व",
  "page-find-wallet-non-custodial-desc": "वे वॉलेट जो आपकी निजी कुंजियों को नियंत्रित नहीं करते हैं",
  "page-find-wallet-hardware-wallet-support": "हार्डवेयर वॉलेट सपोर्ट",
  "page-find-wallet-hardware-wallet-support-desc": "वे वॉलेट जो बेहतर सुरक्षा के लिए हार्डवेयर वॉलेट से कनेक्ट हो सकते हैं",
  "page-find-wallet-rpc-importing": "RPC आयात",
  "page-find-wallet-rpc-importing-desc": "वे वॉलेट जिनमें विभिन्न नोड या नेटवर्क से कनेक्ट होने के लिए कस्टम RPC एंडप्वॉइंट का इस्तेमाल किया जा सकता है",
  "page-find-wallet-nft-support": "NFT सपोर्ट",
  "page-find-wallet-nft-support-desc": "वे वॉलेट जिनमें अपने NFT को देखा और उससे इंटरैक्ट किया जा सकता है",
  "page-find-wallet-connect-to-dapps": "dapps से कनेक्ट हो",
  "page-find-wallet-connect-to-dapps-desc": "आप उन एप्लिकेशन से जुड़ सकते हैं जो WalletConnect या किसी विकल्प का समर्थन करते हैं",
  "page-find-wallet-staking": "स्टेकिंग",
  "page-find-wallet-staking-desc": "वॉलेट से सीधे ETH को स्टेक करें",
  "page-find-wallet-swaps": "अदला-बदली",
  "page-find-wallet-swaps-desc": "वॉलेट में सीधे ERC-20 टोकन की अदला-बदली",
  "page-find-wallet-layer-2": "परत 2",
  "page-find-wallet-layer-2-desc": "जो वॉलेट इथेरियम परत 2 को सपोर्ट करते हैं",
  "page-find-wallet-gas-fee-customization": "गैस की फ़ीस कस्टमाइज़ करना",
  "page-find-wallet-gas-fee-customization-desc": "अपनी गैस राशियों को कस्टमाइज़ करें (बेस शुल्क, प्राथमिकता शुल्क और अधिकतम शुल्क)",
  "page-find-wallet-ens-support": "ENS सपोर्ट",
  "page-find-wallet-ens-support-desc": "जो वॉलेट ईथेरियम नेम सर्विस (ENS) को सपोर्ट करते हैं",
  "page-find-wallet-token-importing": "टोकन इंपोर्ट करना",
  "page-find-wallet-token-importing-desc": "वॉलेट में इस्तेमाल के लिए किसी भी ERC-20 टोकन को इंपोर्ट करें",
  "page-find-wallet-buy-crypto": "क्रिप्टो खरीदें",
  "page-find-wallet-buy-crypto-desc": "वॉलेट में सीधे फ़िएट से क्रिप्टो खरीदें \n *नोट: क्रिप्टो खरीदना क्षेत्र-विशिष्ट हो सकता है",
  "page-find-wallet-sell-for-fiat": "फ़िएट के बदले में बेचें",
  "page-find-wallet-sell-for-fiat-desc": "वॉलेट में सीधे क्रिप्टो को फ़िएट के बदले में बेचें \n *नोट: क्रिप्टो निकासी क्षेत्र-विशिष्ट हो सकती है",
  "page-find-wallet-multisig": "एक से अधिक हस्ताक्षर",
  "page-find-wallet-multisig-desc": "जिन वॉलेट से लेन-देन को ऑथोराइज़ करने के लिए एक से ज़्यादा हस्ताक्षरों की ज़रूरत होती है",
  "page-find-wallet-social-recovery": "सामाजिक पुनर्प्राप्ति",
  "page-find-wallet-social-recovery-desc": "जिन वॉलेट से संरक्षक स्मार्ट कॉन्ट्रैक्ट वॉलेट के लिए हस्ताक्षर कुंजी को बदल सकते हैं",
  "page-find-wallet-languages-supported": "भाषा समर्थन",
  "page-find-wallet-languages-search-language": "भाषा खोजें",
  "page-find-wallet-popular-languages": "सबसे लोकप्रिय",
  "page-find-wallet-features": "विशेषताएँ",
  "page-find-wallet-security": "सुरक्षा",
  "page-find-wallet-smart-contract": "स्मार्ट अनुबंध",
  "page-find-wallet-advanced": "उन्नत",
  "page-find-wallet-check-out": "चेक आउट",
  "page-find-wallet-info-updated-on": "जानकारी मे अपडेट",
  "page-find-wallet-showing-all-wallets": "सभी वॉलेट दिखा रहा है",
  "page-find-wallet-wallets": "वॉलेट",
  "page-find-wallet-iOS": "iOS",
  "page-find-wallet-android": "Android",
  "page-find-wallet-linux": "Linux",
  "page-find-wallet-macOS": "macOS",
  "page-find-wallet-windows": "Windows",
  "page-find-wallet-chromium": "Chromium",
  "page-find-wallet-firefox": "Firefox",
  "page-find-wallet-hardware": "हार्डवेयर",
  "page-find-wallet-personas-title": "आप क्या ढूंढ रहे हैं?",
  "page-find-wallet-new-to-crypto-title": "पहली बार क्रिप्टो इस्तेमाल करने वाला",
  "page-find-wallet-new-to-crypto-desc": "पहली बार यूज़र एक शुरुआती वॉलेट की तलाश में है।",
  "page-find-wallet-nfts-title": "NFTs",
  "page-find-wallet-nfts-desc": "NFT समर्थन पर ध्यान देने वाले वॉलेट।",
  "page-find-wallet-hodler-title": "दीर्घकालिक",
  "page-find-wallet-hodler-desc": "हार्डवेयर वॉलेट के साथ निष्क्रिय टोकन होल्डिंग।",
  "page-find-wallet-finance-title": "वित्त",
  "page-find-wallet-finance-desc": "DeFi ऐप्स के लगातार उपयोग पर ध्यान केंद्रित करने वाले वॉलेट।",
  "page-find-wallet-developer-title": "डेवलपर",
<<<<<<< HEAD
  "page-find-wallet-developer-desc": "आप डेवलपर हैं और dapps विकसित और परीक्षण करने में मदद करने के लिए एक वॉलेट की आवश्यकता है",
=======
  "page-find-wallet-developer-desc": "वॉलेट जो dapps को विकसित करने और परीक्षण करने में मदद करते हैं।",
  "page-find-wallet-filters": "फिल्टर्स",
  "page-find-wallet-active": "सक्रिय",
>>>>>>> 6ff213c4
  "page-find-wallet-footnote-1": "इस पेज पर सूचीबद्ध वॉलेट्स आधिकारिक समर्थन नहीं हैं और केवल सूचनात्मक उद्देश्यों के लिए प्रदान किए जाते हैं।",
  "page-find-wallet-footnote-2": "उनके विवरण वॉलेट प्रोजेक्ट द्वारा स्वयं प्रदान किए गए हैं।",
  "page-find-wallet-footnote-3": "हम इस पेज पर उत्पादों को हमारे <a href=\"/contributing/adding-wallets/\">लिस्टिंग नीति</a> के मानदंडों के आधार पर जोड़ते हैं। अगर आप हमसे कोई वॉलेट जोड़ना चाहते हैं, तो <a href=\"https://github.com/ethereum/ethereum-org-website/issues/new?assignees=&labels=wallet+%3Apurse%3A&template=suggest_wallet.yaml&title=Suggest+a+wallet\" target=\"_blank\">GitHub में एक मुद्दा उठाएं</a>।",
  "page-find-wallet-mobile": "मोबाइल",
  "page-find-wallet-desktop": "डेस्कटॉप",
  "page-find-wallet-browser": "ब्राउज़र",
  "page-find-wallet-device": "डिवाइस",
  "page-find-wallet-reset-filters": "रीसेट करें",
  "page-find-wallet-visit-website": "वेबसाइट पर जाएँ",
  "page-find-wallet-social-links": "लिंक्‍स",
  "page-find-wallet-empty-results-title": "कोई परिणाम नहीं",
  "page-find-wallet-empty-results-desc": "आपके मानदंडों से मेल खाने वाले कोई वॉलेट नहीं हैं, कुछ फ़िल्टर हटाने का प्रयास करें।",
  "page-find-wallet-see-wallets": "वॉलेट देखें"
}<|MERGE_RESOLUTION|>--- conflicted
+++ resolved
@@ -71,13 +71,7 @@
   "page-find-wallet-finance-title": "वित्त",
   "page-find-wallet-finance-desc": "DeFi ऐप्स के लगातार उपयोग पर ध्यान केंद्रित करने वाले वॉलेट।",
   "page-find-wallet-developer-title": "डेवलपर",
-<<<<<<< HEAD
   "page-find-wallet-developer-desc": "आप डेवलपर हैं और dapps विकसित और परीक्षण करने में मदद करने के लिए एक वॉलेट की आवश्यकता है",
-=======
-  "page-find-wallet-developer-desc": "वॉलेट जो dapps को विकसित करने और परीक्षण करने में मदद करते हैं।",
-  "page-find-wallet-filters": "फिल्टर्स",
-  "page-find-wallet-active": "सक्रिय",
->>>>>>> 6ff213c4
   "page-find-wallet-footnote-1": "इस पेज पर सूचीबद्ध वॉलेट्स आधिकारिक समर्थन नहीं हैं और केवल सूचनात्मक उद्देश्यों के लिए प्रदान किए जाते हैं।",
   "page-find-wallet-footnote-2": "उनके विवरण वॉलेट प्रोजेक्ट द्वारा स्वयं प्रदान किए गए हैं।",
   "page-find-wallet-footnote-3": "हम इस पेज पर उत्पादों को हमारे <a href=\"/contributing/adding-wallets/\">लिस्टिंग नीति</a> के मानदंडों के आधार पर जोड़ते हैं। अगर आप हमसे कोई वॉलेट जोड़ना चाहते हैं, तो <a href=\"https://github.com/ethereum/ethereum-org-website/issues/new?assignees=&labels=wallet+%3Apurse%3A&template=suggest_wallet.yaml&title=Suggest+a+wallet\" target=\"_blank\">GitHub में एक मुद्दा उठाएं</a>।",
