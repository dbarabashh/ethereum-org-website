--- conflicted
+++ resolved
@@ -1,4 +1,3 @@
-<<<<<<< HEAD
 import { Lang } from "@/lib/types"
 import { isLangRightToLeft } from "@/lib/utils/translations"
 import NextDocument, {
@@ -8,6 +7,9 @@
   NextScript,
   DocumentContext,
 } from "next/document"
+import { ColorModeScript } from "@chakra-ui/react"
+
+import theme from "@/@chakra-ui/theme"
 
 class Document extends NextDocument {
   static async getInitialProps(ctx: DocumentContext) {
@@ -22,6 +24,7 @@
       <Html dir={dir} lang={locale}>
         <Head />
         <body>
+          <ColorModeScript initialColorMode={theme.config.initialColorMode} />
           <Main />
           <NextScript />
         </body>
@@ -30,23 +33,4 @@
   }
 }
 
-export default Document
-=======
-import { Head, Html, Main, NextScript } from "next/document"
-import { ColorModeScript } from "@chakra-ui/react"
-
-import theme from "@/@chakra-ui/theme"
-
-export default function Document() {
-  return (
-    <Html>
-      <Head />
-      <body>
-        <ColorModeScript initialColorMode={theme.config.initialColorMode} />
-        <Main />
-        <NextScript />
-      </body>
-    </Html>
-  )
-}
->>>>>>> c9ec88f5
+export default Document