import React, { ComponentPropsWithRef } from "react"
import { graphql, PageProps } from "gatsby"
<<<<<<< HEAD
import { useTranslation } from "gatsby-plugin-react-i18next"
=======
import { useIntl } from "react-intl"
import {
  Box,
  Divider,
  Flex,
  FlexProps,
  Heading,
  HeadingProps,
  List,
  ListItem,
  Text,
  useToken,
} from "@chakra-ui/react"
>>>>>>> 76a3b285

import Translation from "../../components/Translation"
import Card from "../../components/Card"
import ActionCard from "../../components/ActionCard"
import Link from "../../components/Link"
import Emoji from "../../components/OldEmoji"
import Trilemma from "../../components/Trilemma"
import PageHero, {
  IContent as IPageHeroContent,
} from "../../components/PageHero"
import Breadcrumbs from "../../components/Breadcrumbs"
import ButtonLink from "../../components/ButtonLink"
import PageMetadata from "../../components/PageMetadata"
import InfoBanner from "../../components/InfoBanner"
import FeedbackCard from "../../components/FeedbackCard"

import { getImage } from "../../utils/image"

import type { ChildOnlyProp } from "../../types"

const Page = (props: ChildOnlyProp) => (
  <Flex direction="column" align="center" w="full" {...props} />
)

const PageDivider = () => (
  <Divider
    my={16}
    w="10%"
    borderBottomWidth="0.25rem"
    borderColor="homeDivider"
  />
)

const PageContent = (props: ChildOnlyProp) => (
  <Box py={4} px={8} w="full" {...props} />
)

const H2 = (props: HeadingProps) => (
  <Heading
    as="h2"
    mt={0}
    mb={8}
    fontSize={{ base: "2xl", md: "2rem" }}
    fontWeight="semibold"
    lineHeight={1.4}
    {...props}
  />
)

const CenterH2 = (props: HeadingProps) => <H2 textAlign="center" {...props} />

const H3 = (props: HeadingProps) => (
  <Heading
    as="h3"
    fontSize={{ base: "xl", md: "2xl" }}
    fontWeight="semibold"
    lineHeight={1.4}
    {...props}
  />
)

const H6 = (props: HeadingProps) => (
  <Heading
    as="h6"
    fontSize="0.9rem"
    fontWeight="normal"
    lineHeight={1.4}
    {...props}
  />
)

const CardContainer = (props: FlexProps) => (
  <Flex wrap="wrap" mx={-4} {...props} />
)

const ProblemCardContainer = (props: ChildOnlyProp) => {
  const containerMaxWidth = useToken("breakpoints", ["lg"])

  return <CardContainer maxW={containerMaxWidth} m="0 auto" {...props} />
}
const StyledCardContainer = (props: ChildOnlyProp) => (
  <CardContainer mt={8} mb={12} {...props} />
)

const CentreCard = (props: ComponentPropsWithRef<typeof Card>) => (
  <Card
    flex="1 1 30%"
    minW="240px"
    m={4}
    p={6}
    border={0}
    textAlign="center"
    {...props}
  />
)

const CentralContent = (props: ChildOnlyProp) => (
  <Box my={0} mx={{ base: 0, lg: 48 }} {...props} />
)

const TrilemmaContent = (props: ChildOnlyProp) => (
  <Box w="full" my={8} mx={0} p={8} background="cardGradient" {...props} />
)

const paths = [
  {
    emoji: ":vertical_traffic_light:",
    title: <Translation id="page-upgrades-vision-title-1" />,
    description: <Translation id="page-upgrades-vision-desc-1" />,
  },
  {
    emoji: ":minidisc:",
    title: <Translation id="page-upgrades-vision-title-2" />,
    description: <Translation id="page-upgrades-vision-desc-2" />,
  },
]

const VisionPage = ({
  data,
  location,
}: PageProps<Queries.UpgradesVisionPageQuery>) => {
  const { t } = useTranslation()

  const heroContent: IPageHeroContent = {
    title: t("page-upgrades-vision-title"),
    header: t("page-upgrades-vision-future"),
    subtitle: t("page-upgrades-vision-subtitle"),
    image: getImage(data.oldship)!,
    alt: t("page-eth-whats-eth-hero-alt"),
  }

  const upgrades = [
    // TODO: Check/update string keys after affiliates pre-merge content changes are pulled in
    {
      image: getImage(data.beaconchain),
      title: <Translation id="page-upgrades-beacon-chain-title" />,
      description: <Translation id="page-upgrades-beacon-chain-desc" />,
      to: "/upgrades/beacon-chain/",
      date: <Translation id="page-upgrades-beacon-chain-estimate" />,
    },
    {
      image: getImage(data.themerge),
      title: <Translation id="page-upgrades-docking" />,
      description: <Translation id="page-upgrades-merge-desc" />,
      to: "/upgrades/merge/",
      date: <Translation id="page-upgrades-merge-estimate" />,
    },
    {
      image: getImage(data.shards),
      title: <Translation id="page-upgrades-shard-title" />,
      description: <Translation id="page-upgrades-shard-desc" />,
      to: "/upgrades/sharding/",
      date: <Translation id="page-upgrades-shard-estimate" />,
    },
  ]

  return (
    <Page>
      <PageMetadata
        title={t("page-upgrades-vision-meta-title")}
        description={t("page-upgrades-vision-meta-desc")}
      />
      <PageHero content={heroContent} />
      <PageDivider />
      <PageContent>
        <Breadcrumbs slug={location.pathname} startDepth={1} />
        <CentralContent>
          <CenterH2>
            <Translation id="page-upgrades-vision-upgrade-needs" />
          </CenterH2>
          <Text>
            <Translation id="page-upgrades-vision-upgrade-needs-desc" />
          </Text>
          <Text>
            <Translation id="page-upgrades-vision-upgrade-needs-desc-2" />
          </Text>
          <Text>
            <Translation id="page-upgrades-vision-upgrade-needs-desc-3" />{" "}
          </Text>
          <List listStyleType="disc">
            <ListItem>
              <Link to="https://members.delphidigital.io/reports/the-hitchhikers-guide-to-ethereum">
                <Translation id="page-upgrades-vision-2022" />
              </Link>
            </ListItem>
            <ListItem>
              <Link to="https://trent.mirror.xyz/82eyq_NXZzzqFmCNXiKJgSdayf6omCW7BgDQIneyPoA">
                <Translation id="page-upgrades-vision-2021-updates" />
              </Link>
            </ListItem>
            <ListItem>
              <Link to="https://tim.mirror.xyz/CHQtTJb1NDxCK41JpULL-zAJe7YOtw-m4UDw6KDju6c">
                <Translation id="page-upgrades-vision-2021" />
              </Link>
            </ListItem>
            <ListItem>
              <Link to="https://blog.ethereum.org/2015/03/03/ethereum-launch-process/">
                <Translation id="page-upgrades-vision-upgrade-needs-serenity" />
              </Link>
            </ListItem>
            <ListItem>
              <Link to="https://blog.ethereum.org/2014/01/15/slasher-a-punitive-proof-of-stake-algorithm/">
                <Translation id="page-upgrades-vision-2014" />
              </Link>
            </ListItem>
          </List>
          <Text>
            <Translation id="page-upgrades-vision-upgrade-needs-desc-5" />
          </Text>
          <Text>
            <Translation id="page-upgrades-vision-upgrade-needs-desc-6" />
          </Text>
        </CentralContent>
      </PageContent>
      <PageDivider />
      <PageContent>
        <CenterH2>
          <Translation id="page-upgrades-vision-problems" />
        </CenterH2>
        <ProblemCardContainer>
          {paths.map((path, idx) => (
            <CentreCard
              key={idx}
              emoji={path.emoji}
              title={path.title}
              description={path.description}
            />
          ))}
        </ProblemCardContainer>
      </PageContent>
      <TrilemmaContent>
        <Trilemma />
      </TrilemmaContent>
      <PageDivider />
      <PageContent>
        <CentralContent>
          <CenterH2>
            <Translation id="page-upgrades-vision-understanding" />
          </CenterH2>
          <H3>
            <Translation id="page-upgrades-vision-scalability" />{" "}
            <Emoji text=":rocket:" />
          </H3>
          <Text>
            <Translation id="page-upgrades-vision-scalability-desc" />
          </Text>
          <Text>
            <Translation id="page-upgrades-vision-scalability-desc-3" />
          </Text>
          <Text>
            <Translation id="page-upgrades-vision-scalability-desc-4" />{" "}
            <Link to="/upgrades/sharding/">
              <Translation id="page-upgrades-vision-shard-upgrade" />
            </Link>{" "}
          </Text>
          <H3>
            <Translation id="page-upgrades-vision-security" />{" "}
            <Emoji text=":shield:" />
          </H3>
          <Text>
            <Translation id="page-upgrades-vision-security-desc" />
          </Text>
          <Text>
            <Translation id="page-upgrades-vision-security-desc-3" />{" "}
            <Link to="/developers/docs/consensus-mechanisms/pos/">
              <Translation id="page-upgrades-proof-stake-link" />
            </Link>{" "}
          </Text>
          <Text>
            <Translation id="page-upgrades-vision-security-desc-5" />{" "}
            <Link to="/developers/docs/consensus-mechanisms/pow/">
              <Translation id="page-upgrades-vision-security-desc-5-link" />
            </Link>
          </Text>
          <Text>
            <Translation id="page-upgrades-vision-security-desc-8" />
          </Text>
          <Text>
            <Translation id="page-upgrades-vision-security-desc-10" />
          </Text>
          <Text>
            <Translation id="page-upgrades-vision-security-validator" />{" "}
            <Link to="/run-a-node/">
              <Translation id="page-upgrades-vision-ethereum-node" />
            </Link>
          </Text>
          <ButtonLink to="/staking/">
            <Translation id="page-upgrades-vision-security-staking" />
          </ButtonLink>
          <H3>
            <Translation id="page-upgrades-vision-sustainability" />{" "}
            <Emoji text=":evergreen_tree:" />
          </H3>
          <Text>
            <Translation id="page-upgrades-vision-sustainability-subtitle" />
          </Text>
          <Text>
            <Translation id="page-upgrades-vision-sustainability-desc-1" />{" "}
            <Link to="/developers/docs/consensus-mechanisms/pow/mining/">
              <Translation id="page-upgrades-vision-mining" />
            </Link>
          </Text>
          <Text>
            <Translation id="page-upgrades-vision-sustainability-desc-2" />{" "}
            <Link to="/staking/">
              <Translation id="page-upgrades-vision-staking-lower" />
            </Link>
          </Text>
          <Text>
            <Translation id="page-upgrades-vision-sustainability-desc-3" />
          </Text>
          <InfoBanner>
            <Text>
              <Translation id="page-upgrades-vision-sustainability-desc-8" />
            </Text>
            <ButtonLink to="/upgrades/merge/">
              <Translation id="page-upgrades-merge-btn" />
            </ButtonLink>
          </InfoBanner>
        </CentralContent>
      </PageContent>
      <PageDivider />
      <PageContent>
        <H2>
          <Translation id="page-upgrades-vision-explore-upgrades" />
        </H2>
        <StyledCardContainer>
          {upgrades.map((upgrade, idx) => (
            <ActionCard
              isRight
              key={idx}
              image={upgrade.image!}
              title={upgrade.title}
              description={upgrade.description}
              to={upgrade.to}
            >
              <H6>{upgrade.date}</H6>
            </ActionCard>
          ))}
        </StyledCardContainer>
      </PageContent>
      <FeedbackCard />
    </Page>
  )
}

export default VisionPage

export const query = graphql`
  query UpgradesVisionPage($languagesToFetch: [String!]!) {
    locales: allLocale(
      filter: {
        language: { in: $languagesToFetch }
        ns: { in: ["page-upgrades-vision", "page-upgrades-index", "common"] }
      }
    ) {
      edges {
        node {
          ns
          data
          language
        }
      }
    }
    oldship: file(relativePath: { eq: "upgrades/oldship.png" }) {
      childImageSharp {
        gatsbyImageData(
          width: 800
          layout: CONSTRAINED
          placeholder: BLURRED
          quality: 100
        )
      }
    }
    rhino: file(relativePath: { eq: "upgrades/upgrade_rhino.png" }) {
      childImageSharp {
        gatsbyImageData(
          width: 600
          layout: CONSTRAINED
          placeholder: BLURRED
          quality: 100
        )
      }
    }
    merge: file(relativePath: { eq: "upgrades/merge.png" }) {
      childImageSharp {
        gatsbyImageData(layout: FULL_WIDTH, placeholder: BLURRED, quality: 100)
      }
    }
    beaconchain: file(relativePath: { eq: "upgrades/core.png" }) {
      childImageSharp {
        gatsbyImageData(
          width: 420
          layout: FIXED
          placeholder: BLURRED
          quality: 100
        )
      }
    }
    shards: file(relativePath: { eq: "upgrades/newrings.png" }) {
      childImageSharp {
        gatsbyImageData(
          width: 420
          layout: FIXED
          placeholder: BLURRED
          quality: 100
        )
      }
    }
    themerge: file(relativePath: { eq: "upgrades/merge.png" }) {
      childImageSharp {
        gatsbyImageData(
          width: 420
          layout: FIXED
          placeholder: BLURRED
          quality: 100
        )
      }
    }
  }
`<|MERGE_RESOLUTION|>--- conflicted
+++ resolved
@@ -1,9 +1,6 @@
 import React, { ComponentPropsWithRef } from "react"
 import { graphql, PageProps } from "gatsby"
-<<<<<<< HEAD
 import { useTranslation } from "gatsby-plugin-react-i18next"
-=======
-import { useIntl } from "react-intl"
 import {
   Box,
   Divider,
@@ -16,7 +13,6 @@
   Text,
   useToken,
 } from "@chakra-ui/react"
->>>>>>> 76a3b285
 
 import Translation from "../../components/Translation"
 import Card from "../../components/Card"
