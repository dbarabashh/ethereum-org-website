// Libraries
import React, { useState } from "react"
import { graphql } from "gatsby"
import { getImage, GatsbyImage } from "gatsby-plugin-image"
import { useIntl } from "react-intl"
import styled from "@emotion/styled"
import { shuffle } from "lodash"

// Components
import Breadcrumbs from "../../components/Breadcrumbs"
import Icon from "../../components/Icon"
import Link from "../../components/Link"
import PageMetadata from "../../components/PageMetadata"
import { Content, Page } from "../../components/SharedStyledComponents"
import Translation from "../../components/Translation"
import WalletFilterSidebar from "../../components/FindWallet/WalletFilterSidebar"
import WalletPersonasSidebar from "../../components/FindWallet/WalletPersonasSidebar"
import WalletTable from "../../components/FindWallet/WalletTable"

// Data
import walletData from "../../data/wallets/wallet-data"

// Icons
import FilterBurger from "../../assets/wallets/filter_burger.svg"

// Utils
import { translateMessageId } from "../../utils/translations"
import { trackCustomEvent } from "../../utils/matomo"

// Styles
const HeroContainer = styled.div`
  position: relative;
  width: 100%;
  display: flex;
  padding: 3rem;
  background: ${(props) => props.theme.colors.layer2Gradient};
  margin-bottom: 44px;

  @media (max-width: ${(props) => props.theme.breakpoints.s}) {
    flex-direction: column-reverse;
  }
`

const HeroContent = styled.div`
  width: 50%;
  @media (max-width: ${(props) => props.theme.breakpoints.s}) {
    margin-top: 2rem;
    width: 100%;
  }
`

const Subtitle = styled.div`
  font-size: 1.25rem;
  line-height: 140%;
  color: ${(props) => props.theme.colors.text200};
  &:last-of-type {
    margin-bottom: 2rem;
  }
`

const HeroImage = styled(GatsbyImage)`
  width: 50%;

  @media (max-width: ${(props) => props.theme.breakpoints.s}) {
    width: 100%;
  }
`

const TableContent = styled(Content)`
  display: flex;
  gap: 24px;
  height: 90vh;
  overflow: hidden;
  position: sticky;
  top: 76px;
  margin-bottom: 150px;
  border-bottom: 1px solid ${(props) => props.theme.colors.secondary};
  padding-bottom: 0;

  @media (max-width: ${(props) => props.theme.breakpoints.l}) {
    padding: 1rem 0 0;
    margin-bottom: 120px;
  }
  @media (max-width: ${(props) => props.theme.breakpoints.m}) {
    padding: 1rem 0 0;
    margin-bottom: 230px;
  }
`

const MobileFilterToggleContainer = styled.div`
  position: sticky;
  top: 76px;
  background: ${(props) => props.theme.colors.background};
  width: 100%;
  z-index: 1;
  padding: 5px 0;
`

const MobileFilterToggle = styled.div<{ showMobileSidebar: boolean }>`
  display: none;
  @media (max-width: ${(props) => props.theme.breakpoints.l}) {
    display: flex;
    gap: 1rem;
    justify-content: space-between;
    align-items: center;
    border: 1px solid ${(props) => props.theme.colors.primary};
    border-left: none;
    border-radius: 0px 4px 4px 0px;
    padding: 6px 20px 10px 20px;
    margin: auto;
    margin-left: 0;
    z-index: 1;
    width: 100%;
    max-width: ${(props) => (props.showMobileSidebar ? "330px" : "150px")};
    background: ${(props) =>
      props.showMobileSidebar
        ? props.theme.colors.background
        : props.theme.colors.background};
  }

  p {
    margin: 0;
  }

  svg {
    width: 32px;
    height: 32px;
    line {
      stroke: ${(props) => props.theme.colors.primary};
    }
    circle {
      stroke: ${(props) => props.theme.colors.primary};
    }
  }
`

const StyledIcon = styled(Icon)`
  fill: ${(props) => props.theme.colors.primary};
  width: 24;
  height: 24;
`

const SecondaryText = styled.p`
  font-size: 14px;
  line-height: 14px;
  color: ${(props) => props.theme.colors.text200};
`

const FilterSidebar = styled.div<{ showMobileSidebar: boolean }>`
  max-width: 330px;
  width: 100%;
  display: flex;
  flex-direction: column;
  gap: 0.55rem;
  overflow-y: scroll;
  background: ${(props) => props.theme.colors.background};
  transition: 0.5s all;
  z-index: 20;
  border-radius: 0px 8px 0px 0px;
  scrollbar-width: thin;
  scrollbar-color: ${(props) => props.theme.colors.lightBorder}
    ${(props) => props.theme.colors.background};
  ::-webkit-scrollbar {
    width: 8px;
  }
  ::-webkit-scrollbar-track {
    background: ${(props) => props.theme.colors.background};
  }
  ::-webkit-scrollbar-thumb {
    background-color: ${(props) => props.theme.colors.lightBorder};
    border-radius: 4px;
    border: 2px solid ${(props) => props.theme.colors.background};
  }

  @media (max-width: ${(props) => props.theme.breakpoints.l}) {
    width: ${(props) => (props.showMobileSidebar ? "350px" : "350px")};
    left: ${(props) => (props.showMobileSidebar ? "0" : "-400px")};
    height: ${(props) => (props.showMobileSidebar ? "100%" : "100%")};
    display: ${(props) => (props.showMobileSidebar ? "flex" : "none")};
    position: ${(props) => (props.showMobileSidebar ? "absolute" : "relative")};
    box-shadow: ${(props) =>
      props.showMobileSidebar ? "0 800px 0 800px rgb(0 0 0 / 65%)" : "none"};
  }
  @media (max-width: ${(props) => props.theme.breakpoints.s}) {
    width: ${(props) => (props.showMobileSidebar ? "90%" : "90%")};
    height: ${(props) => (props.showMobileSidebar ? "100%" : "100%")};
    display: ${(props) => (props.showMobileSidebar ? "flex" : "none")};
  }
`

const FilterTabs = styled.div`
  display: flex;
  border-bottom: 1px solid ${(props) => props.theme.colors.primary};
  cursor: pointer;
  position: sticky;
  top: 0;
  background: ${(props) => props.theme.colors.background};
  z-index: 1;

  p {
    margin: 0;
    letter-spacing: 0.02rem;
    font-size: 0.9rem;
    width: 100%;
  }
`

const FilterTab = styled.div<{
  active: boolean
}>`
  width: 50%;
  text-align: center;
  background: ${(props) =>
    props.active === true ? props.theme.colors.primary : "none"};
  border-radius: 8px 0px 0px 0px;
  padding: 0.9rem 0.4rem;
  display: flex;
  justify-items: center;
  align-items: center;

  color: ${(props) =>
    props.active === true
      ? props.theme.colors.background
      : props.theme.colors.text};

  :last-child {
    border-radius: 0px 8px 0px 0px;
  }

  :hover {
    background: ${(props) =>
      props.active === true
        ? props.theme.colors.primary
        : props.theme.colors.selectHover};
  }
`

const WalletContent = styled.div<{ showMobileSidebar: boolean }>`
  width: 100%;
  overflow-y: scroll;
  scrollbar-width: thin;
  scrollbar-color: ${(props) => props.theme.colors.lightBorder}
    ${(props) => props.theme.colors.background};
  ::-webkit-scrollbar {
    width: 8px;
  }
  ::-webkit-scrollbar-track {
    background: ${(props) => props.theme.colors.background};
  }
  ::-webkit-scrollbar-thumb {
    background-color: ${(props) => props.theme.colors.lightBorder};
    border-radius: 4px;
    border: 2px solid ${(props) => props.theme.colors.background};
  }
  table {
    margin: 0;
  }

  @media (max-width: ${(props) => props.theme.breakpoints.l}) {
    width: 100%;
  }

  @media (max-width: ${(props) => props.theme.breakpoints.s}) {
    width: 100%;
    display: ${(props) => (props.showMobileSidebar ? "none" : "")};
  }
`

const Note = styled.div`
  text-align: center;
  padding: 20px;

  p {
    font-size: 14px;
    line-height: 23px;
    margin: 0;
    padding-top: 0.2rem;
  }
`

const ResetContainer = styled.div`
  display: flex;
  flex-direction: row;
  align-items: center;
  justify-content: center;
  padding: 2px 4px;
  border-radius: 4px;
  width: 100%;
  margin: 0 auto;
  gap: 0.25rem;
  font-size: 0.75rem;
  cursor: pointer;
  :hover {
    p {
      color: ${(props) => props.theme.colors.selectHover};
    }
    svg {
      fill: ${(props) => props.theme.colors.selectHover};
    }
  }

  p {
    margin: 0;
    color: ${(props) => props.theme.colors.primary};
  }
  svg {
    fill: ${(props) => props.theme.colors.primary};
  }
`

const ResetIcon = styled(Icon)`
  fill: ${(props) => props.theme.colors.primary};
`

const filterDefault = {
  android: false,
  ios: false,
  linux: false,
  windows: false,
  macOS: false,
  firefox: false,
  chromium: false,
  hardware: false,
  open_source: false,
  non_custodial: false,
  hardware_support: false,
  walletconnect: false,
  rpc_importing: false,
  nft_support: false,
  connect_to_dapps: false,
  staking: false,
  swaps: false,
  layer_2: false,
  gas_fee_customization: false,
  ens_support: false,
  erc_20_support: false,
  buy_crypto: false,
  withdraw_crypto: false,
  multisig: false,
  social_recovery: false,
  eip_1559_support: false,
}

const randomizedWalletData = shuffle(walletData)

const FindWalletPage = ({ data, location }) => {
  const intl = useIntl()

  const [showFeatureFilters, setShowFeatureFilters] = useState(false)
  const [showMobileSidebar, setShowMobileSidebar] = useState(false)
  const [filters, setFilters] = useState(filterDefault)
  const [selectedPersona, setSelectedPersona] = useState(NaN)

  const updateFilterOption = (key) => {
    const updatedFilters = { ...filters }
    updatedFilters[key] = !updatedFilters[key]
    setFilters(updatedFilters)
    setSelectedPersona(NaN)
  }

  const updateFilterOptions = (keys, value) => {
    const updatedFilters = { ...filters }
    for (let key of keys) {
      updatedFilters[key] = value
    }
    setFilters(updatedFilters)
    setSelectedPersona(NaN)
  }

  const resetFilters = () => {
    setSelectedPersona(NaN)
    setFilters(filterDefault)
  }

  return (
    <Page>
      <PageMetadata
        title={translateMessageId("page-find-wallet-meta-title", intl)}
        description={translateMessageId(
          "page-find-wallet-meta-description",
          intl
        )}
      />

      <HeroContainer>
        <HeroContent>
          <Breadcrumbs slug={location.pathname} />
          <h1>
            <Translation id="page-find-wallet-title" />
          </h1>
          <Subtitle>
            <Translation id="page-find-wallet-description" />
          </Subtitle>
          <Subtitle>
            <Translation id="page-find-wallet-desc-2" />
          </Subtitle>
        </HeroContent>
        <HeroImage
          image={getImage(data.hero)!}
          alt=""
          loading="eager"
          objectFit="contain"
        />
      </HeroContainer>
      <MobileFilterToggleContainer>
        <MobileFilterToggle
          showMobileSidebar={showMobileSidebar}
          onClick={() => {
            setShowMobileSidebar(!showMobileSidebar)
            trackCustomEvent({
              eventCategory: "MobileFilterToggle",
              eventAction: `Tap MobileFilterToggle`,
              eventName: `show mobile filters ${!showMobileSidebar}`,
            })
          }}
        >
          <div>
            <p>FILTERS</p>
            <SecondaryText>
              {Object.values(filters).reduce((acc, filter) => {
                if (filter) {
                  acc += 1
                }
                return acc
              }, 0)}{" "}
              active
            </SecondaryText>
          </div>
          {showMobileSidebar ? <StyledIcon name="cancel" /> : <FilterBurger />}
        </MobileFilterToggle>
      </MobileFilterToggleContainer>
      <TableContent>
        <FilterSidebar showMobileSidebar={showMobileSidebar}>
          <FilterTabs>
            <FilterTab
              active={!showFeatureFilters}
              onClick={() => {
                setShowFeatureFilters(false)
                trackCustomEvent({
                  eventCategory: "WalletFilterSidebar",
                  eventAction: `WalletFilterSidebar tab clicked`,
                  eventName: `show user personas`,
                })
              }}
            >
              <p>Profile Filters</p>
            </FilterTab>
            <FilterTab
              active={showFeatureFilters}
              onClick={() => {
                setShowFeatureFilters(true)
                trackCustomEvent({
                  eventCategory: "WalletFilterSidebar",
                  eventAction: `WalletFilterSidebar tab clicked`,
                  eventName: `show feature filters`,
                })
              }}
            >
              <p>
                Feature Filters (
                {Object.values(filters).reduce((acc, filter) => {
                  if (filter) {
                    acc += 1
                  }
                  return acc
                }, 0)}
                )
              </p>
            </FilterTab>
          </FilterTabs>
          <ResetContainer
            role="button"
            aria-labelledby="reset-filter"
            onClick={() => {
              resetFilters()
              trackCustomEvent({
                eventCategory: "WalletFilterReset",
                eventAction: `WalletFilterReset clicked`,
                eventName: `reset filters`,
              })
            }}
          >
            <ResetIcon
              aria-hidden="true"
              name="arrowCounterClockwise"
              size="14"
            />
            <p id="reset-filter" aria-hidden="true">
              {"Reset filters".toUpperCase()}
            </p>
          </ResetContainer>
          <div>
            {showFeatureFilters ? (
              <WalletFilterSidebar
                filters={filters}
                updateFilterOption={updateFilterOption}
                updateFilterOptions={updateFilterOptions}
              />
            ) : (
              <WalletPersonasSidebar
                resetFilters={resetFilters}
                setFilters={setFilters}
                selectedPersona={selectedPersona}
                setSelectedPersona={setSelectedPersona}
              />
            )}
          </div>
        </FilterSidebar>
        <WalletContent showMobileSidebar={showMobileSidebar}>
          <WalletTable
            data={data}
            filters={filters}
            walletData={randomizedWalletData}
          />
        </WalletContent>
      </TableContent>
      <Note>
        <p>
          <i>
            Wallets listed on this page are not official endorsements, and are
            provided for informational purposes only.{" "}
          </i>
        </p>
        <p>
          <i>
            Their descriptions have been provided by the wallet projects
            themselves.{" "}
          </i>
        </p>
        <p>
          <i>
            We add products to this page based on criteria in our{" "}
            <Link to="/contributing/adding-products/">listing policy</Link>. If
            you'd like us to add a wallet,{" "}
            <Link to="https://github.com/ethereum/ethereum-org-website/issues/new?assignees=&labels=wallet+%3Apurse%3A&template=suggest_wallet.yaml&title=Suggest+a+wallet">
              raise an issue in GitHub
            </Link>
            .
          </i>
        </p>
      </Note>
    </Page>
  )
}

export default FindWalletPage

export const query = graphql`
  {
    hero: file(relativePath: { eq: "wallets/find-wallet-hero.png" }) {
      childImageSharp {
        gatsbyImageData(layout: FULL_WIDTH, placeholder: BLURRED, quality: 100)
      }
    }
    airgap: file(relativePath: { eq: "wallets/airgap.png" }) {
      childImageSharp {
        gatsbyImageData(layout: FULL_WIDTH, placeholder: BLURRED, quality: 100)
      }
    }
    argent: file(relativePath: { eq: "wallets/argent.png" }) {
      childImageSharp {
        gatsbyImageData(layout: FULL_WIDTH, placeholder: BLURRED, quality: 100)
      }
    }
    brave: file(relativePath: { eq: "wallets/brave.png" }) {
      childImageSharp {
        gatsbyImageData(layout: FULL_WIDTH, placeholder: BLURRED, quality: 100)
      }
    }
    coin98: file(relativePath: { eq: "wallets/coin98.png" }) {
      childImageSharp {
        gatsbyImageData(layout: FULL_WIDTH, placeholder: BLURRED, quality: 100)
      }
    }
    coinbase: file(relativePath: { eq: "wallets/coinbase.png" }) {
      childImageSharp {
        gatsbyImageData(layout: FULL_WIDTH, placeholder: BLURRED, quality: 100)
      }
    }
    frame: file(relativePath: { eq: "wallets/frame.png" }) {
      childImageSharp {
        gatsbyImageData(layout: FULL_WIDTH, placeholder: BLURRED, quality: 100)
      }
    }
    keystone: file(relativePath: { eq: "wallets/keystone.png" }) {
      childImageSharp {
        gatsbyImageData(layout: FULL_WIDTH, placeholder: BLURRED, quality: 100)
      }
    }
    loopring: file(relativePath: { eq: "wallets/loopring.png" }) {
      childImageSharp {
        gatsbyImageData(layout: FULL_WIDTH, placeholder: BLURRED, quality: 100)
      }
    }
    metamask: file(relativePath: { eq: "wallets/metamask.png" }) {
      childImageSharp {
        gatsbyImageData(layout: FULL_WIDTH, placeholder: BLURRED, quality: 100)
      }
    }
    numio: file(relativePath: { eq: "wallets/numio.png" }) {
      childImageSharp {
        gatsbyImageData(layout: FULL_WIDTH, placeholder: BLURRED, quality: 100)
      }
    }
    portis: file(relativePath: { eq: "wallets/portis.png" }) {
      childImageSharp {
        gatsbyImageData(layout: FULL_WIDTH, placeholder: BLURRED, quality: 100)
      }
    }
    tallyho: file(relativePath: { eq: "wallets/tallyho.png" }) {
      childImageSharp {
        gatsbyImageData(layout: FULL_WIDTH, placeholder: BLURRED, quality: 100)
      }
    }
    gnosis: file(relativePath: { eq: "wallets/gnosis.png" }) {
      childImageSharp {
        gatsbyImageData(layout: FULL_WIDTH, placeholder: BLURRED, quality: 100)
      }
    }
    coinwallet: file(relativePath: { eq: "wallets/coinwallet.png" }) {
      childImageSharp {
        gatsbyImageData(layout: FULL_WIDTH, placeholder: BLURRED, quality: 100)
      }
    }
    ambire: file(relativePath: { eq: "wallets/ambire.png" }) {
      childImageSharp {
        gatsbyImageData(layout: FULL_WIDTH, placeholder: BLURRED, quality: 100)
      }
    }
    zengo: file(relativePath: { eq: "wallets/zengo.png" }) {
      childImageSharp {
        gatsbyImageData(layout: FULL_WIDTH, placeholder: BLURRED, quality: 100)
      }
    }
    linen: file(relativePath: { eq: "wallets/linen.png" }) {
      childImageSharp {
        gatsbyImageData(layout: FULL_WIDTH, placeholder: BLURRED, quality: 100)
      }
    }
    imtoken: file(relativePath: { eq: "wallets/imtoken.png" }) {
      childImageSharp {
        gatsbyImageData(layout: FULL_WIDTH, placeholder: BLURRED, quality: 100)
      }
    }
    foxwallet: file(relativePath: { eq: "wallets/foxwallet.png" }) {
      childImageSharp {
        gatsbyImageData(layout: FULL_WIDTH, placeholder: BLURRED, quality: 100)
      }
    }
    mycrypto: file(relativePath: { eq: "wallets/mycrypto.png" }) {
      childImageSharp {
        gatsbyImageData(layout: FULL_WIDTH, placeholder: BLURRED, quality: 100)
      }
    }
    pillar: file(relativePath: { eq: "wallets/pillar.png" }) {
      childImageSharp {
        gatsbyImageData(layout: FULL_WIDTH, placeholder: BLURRED, quality: 100)
      }
    }
    mew: file(relativePath: { eq: "wallets/mew.png" }) {
      childImageSharp {
        gatsbyImageData(layout: FULL_WIDTH, placeholder: BLURRED, quality: 100)
      }
    }
    unstoppable: file(relativePath: { eq: "wallets/unstoppable.png" }) {
      childImageSharp {
        gatsbyImageData(layout: FULL_WIDTH, placeholder: BLURRED, quality: 100)
      }
    }
    myetherwallet: file(relativePath: { eq: "wallets/myetherwallet.png" }) {
      childImageSharp {
        gatsbyImageData(layout: FULL_WIDTH, placeholder: BLURRED, quality: 100)
      }
    }
    alpha: file(relativePath: { eq: "wallets/alpha.png" }) {
      childImageSharp {
        gatsbyImageData(layout: FULL_WIDTH, placeholder: BLURRED, quality: 100)
      }
    }
    opera: file(relativePath: { eq: "wallets/opera.png" }) {
      childImageSharp {
        gatsbyImageData(layout: FULL_WIDTH, placeholder: BLURRED, quality: 100)
      }
    }
    guarda: file(relativePath: { eq: "wallets/guarda.png" }) {
      childImageSharp {
        gatsbyImageData(layout: FULL_WIDTH, placeholder: BLURRED, quality: 100)
      }
    }
    web3auth: file(relativePath: { eq: "wallets/web3auth.png" }) {
      childImageSharp {
        gatsbyImageData(layout: FULL_WIDTH, placeholder: BLURRED, quality: 100)
      }
    }
    bridge: file(relativePath: { eq: "wallets/bridge.png" }) {
      childImageSharp {
        gatsbyImageData(layout: FULL_WIDTH, placeholder: BLURRED, quality: 100)
      }
    }
    torus: file(relativePath: { eq: "wallets/torus.png" }) {
      childImageSharp {
        gatsbyImageData(layout: FULL_WIDTH, placeholder: BLURRED, quality: 100)
      }
    }
    tokenpocket: file(relativePath: { eq: "wallets/tokenpocket.png" }) {
      childImageSharp {
        gatsbyImageData(layout: FULL_WIDTH, placeholder: BLURRED, quality: 100)
      }
    }
    oneinch: file(relativePath: { eq: "wallets/1inch.png" }) {
      childImageSharp {
        gatsbyImageData(layout: FULL_WIDTH, placeholder: BLURRED, quality: 100)
      }
    }
    rainbow: file(relativePath: { eq: "wallets/rainbow.png" }) {
      childImageSharp {
        gatsbyImageData(layout: FULL_WIDTH, placeholder: BLURRED, quality: 100)
      }
    }
    status: file(relativePath: { eq: "wallets/status.png" }) {
      childImageSharp {
        gatsbyImageData(layout: FULL_WIDTH, placeholder: BLURRED, quality: 100)
      }
    }
    aktionariat: file(relativePath: { eq: "wallets/aktionariat.png" }) {
      childImageSharp {
        gatsbyImageData(layout: FULL_WIDTH, placeholder: BLURRED, quality: 100)
      }
    }
<<<<<<< HEAD
    infinity_wallet: file(relativePath: { eq: "wallets/infinity_wallet.png" }) {
=======
    sequence: file(relativePath: { eq: "wallets/sequence.png" }) {
          childImageSharp {
        gatsbyImageData(layout: FULL_WIDTH, placeholder: BLURRED, quality: 100)
      }
    }
    trezor: file(relativePath: { eq: "wallets/trezor.png" }) {
      childImageSharp {
        gatsbyImageData(layout: FULL_WIDTH, placeholder: BLURRED, quality: 100)
      }
    }
    ledger: file(relativePath: { eq: "wallets/ledger.png" }) {
>>>>>>> c9b3c3ce
      childImageSharp {
        gatsbyImageData(layout: FULL_WIDTH, placeholder: BLURRED, quality: 100)
      }
    }
  }
`<|MERGE_RESOLUTION|>--- conflicted
+++ resolved
@@ -727,21 +727,22 @@
         gatsbyImageData(layout: FULL_WIDTH, placeholder: BLURRED, quality: 100)
       }
     }
-<<<<<<< HEAD
+    sequence: file(relativePath: { eq: "wallets/sequence.png" }) {
+      childImageSharp {
+        gatsbyImageData(layout: FULL_WIDTH, placeholder: BLURRED, quality: 100)
+      }
+    }
+    trezor: file(relativePath: { eq: "wallets/trezor.png" }) {
+      childImageSharp {
+        gatsbyImageData(layout: FULL_WIDTH, placeholder: BLURRED, quality: 100)
+      }
+    }
+    ledger: file(relativePath: { eq: "wallets/ledger.png" }) {
+      childImageSharp {
+        gatsbyImageData(layout: FULL_WIDTH, placeholder: BLURRED, quality: 100)
+      }
+    }
     infinity_wallet: file(relativePath: { eq: "wallets/infinity_wallet.png" }) {
-=======
-    sequence: file(relativePath: { eq: "wallets/sequence.png" }) {
-          childImageSharp {
-        gatsbyImageData(layout: FULL_WIDTH, placeholder: BLURRED, quality: 100)
-      }
-    }
-    trezor: file(relativePath: { eq: "wallets/trezor.png" }) {
-      childImageSharp {
-        gatsbyImageData(layout: FULL_WIDTH, placeholder: BLURRED, quality: 100)
-      }
-    }
-    ledger: file(relativePath: { eq: "wallets/ledger.png" }) {
->>>>>>> c9b3c3ce
       childImageSharp {
         gatsbyImageData(layout: FULL_WIDTH, placeholder: BLURRED, quality: 100)
       }
