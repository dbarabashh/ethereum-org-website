// Libraries
import React, { useState, useRef, ReactNode } from "react"
import {
  Flex,
  Box,
  Image,
  Icon,
  Text,
  Center,
  Heading,
  useTheme,
} from "@chakra-ui/react"
import { graphql } from "gatsby"
import { GatsbyImage } from "gatsby-plugin-image"
<<<<<<< HEAD
import { useTranslation } from "gatsby-plugin-react-i18next"
import styled from "@emotion/styled"
=======
import { useIntl } from "react-intl"
>>>>>>> ad77d594
import { shuffle } from "lodash"
import { MdOutlineCancel } from "react-icons/md"
import { BsArrowCounterclockwise } from "react-icons/bs"

// Components
import Breadcrumbs from "../../components/Breadcrumbs"
import PageMetadata from "../../components/PageMetadata"
import Translation from "../../components/Translation"
import WalletFilterSidebar from "../../components/FindWallet/WalletFilterSidebar"
import WalletPersonasSidebar from "../../components/FindWallet/WalletPersonasSidebar"
import WalletTable from "../../components/FindWallet/WalletTable"

// Data
import walletData from "../../data/wallets/wallet-data"

// Icons
import { FilterBurgerIcon } from "../../components/icons/wallets"

// Utils
import { trackCustomEvent } from "../../utils/matomo"
import { getImage } from "../../utils/image"
import { useOnClickOutside } from "../../hooks/useOnClickOutside"

import type { ChildOnlyProp } from "../../types"

const Subtitle = ({ children }: ChildOnlyProp) => {
  return (
    <Box
      fontSize="xl"
      lineHeight={1.4}
      color="text200"
      _last={{
        mb: 8,
      }}
    >
      {children}
    </Box>
  )
}

interface IFilterTabProps {
  children: ReactNode
  active: boolean
  onClick?: React.MouseEventHandler<HTMLDivElement>
}

const FilterTab = ({ children, active, onClick }: IFilterTabProps) => {
  return (
    <Flex
      justifyContent="center"
      alignItems="center"
      onClick={onClick}
      w="50%"
      textAlign="center"
      bg={active ? "primary" : "none"}
      py="0.9rem"
      px="0.4rem"
      color={active ? "background" : "text"}
      _first={{
        borderTopLeftRadius: "lg",
      }}
      _last={{
        borderTopRightRadius: "lg",
      }}
      _hover={{
        bg: active ? "primary" : "selectHover",
      }}
    >
      {children}
    </Flex>
  )
}

const filterDefault = {
  android: false,
  ios: false,
  linux: false,
  windows: false,
  macOS: false,
  firefox: false,
  chromium: false,
  hardware: false,
  open_source: false,
  non_custodial: false,
  hardware_support: false,
  walletconnect: false,
  rpc_importing: false,
  nft_support: false,
  connect_to_dapps: false,
  staking: false,
  swaps: false,
  layer_2: false,
  gas_fee_customization: false,
  ens_support: false,
  erc_20_support: false,
  buy_crypto: false,
  withdraw_crypto: false,
  multisig: false,
  social_recovery: false,
  eip_1559_support: false,
}

const randomizedWalletData = shuffle(walletData)

const FindWalletPage = ({ data, location }) => {
<<<<<<< HEAD
  const { t } = useTranslation()
=======
  const theme = useTheme()
  const intl = useIntl()
>>>>>>> ad77d594
  const resetWalletFilter = React.useRef(() => {})
  const wrapperRef = useRef<HTMLDivElement>(null)

  const [showFeatureFilters, setShowFeatureFilters] = useState(false)
  const [showMobileSidebar, setShowMobileSidebar] = useState(false)
  const [filters, setFilters] = useState(filterDefault)
  const [selectedPersona, setSelectedPersona] = useState(NaN)

  const updateFilterOption = (key) => {
    const updatedFilters = { ...filters }
    updatedFilters[key] = !updatedFilters[key]
    setFilters(updatedFilters)
    setSelectedPersona(NaN)
  }

  const updateFilterOptions = (keys, value) => {
    const updatedFilters = { ...filters }
    for (let key of keys) {
      updatedFilters[key] = value
    }
    setFilters(updatedFilters)
    setSelectedPersona(NaN)
  }

  const resetFilters = () => {
    setSelectedPersona(NaN)
    setFilters(filterDefault)
  }

  useOnClickOutside(wrapperRef, () => setShowMobileSidebar(false), ["mouseup"])

  return (
    <Flex
      direction="column"
      alignItems="center"
      w="full"
      mx="auto"
      pointerEvents={showMobileSidebar ? "none" : "auto"}
    >
      <PageMetadata
        title={t("page-find-wallet-meta-title")}
        description={t("page-find-wallet-meta-description")}
      />

      <Flex
        direction={{ base: "column-reverse", sm: "row" }}
        position="relative"
        w="full"
        p={12}
        bg="layer2Gradient"
        mb="44px"
      >
        <Box w={{ base: "full", sm: "50%" }} mt={{ base: 8, sm: 0 }}>
          <Breadcrumbs slug={location.pathname} />
          <Heading
            as="h1"
            fontSize={{ base: "2.5rem", md: "5xl" }}
            lineHeight={1.4}
          >
            <Translation id="page-find-wallet-title" />
          </Heading>
          <Subtitle>
            <Translation id="page-find-wallet-description" />
          </Subtitle>
          <Subtitle>
            <Translation id="page-find-wallet-desc-2" />
          </Subtitle>
        </Box>
        <Image
          as={GatsbyImage}
          w={{ base: "full", sm: "50%" }}
          image={getImage(data.hero)!}
          alt=""
          loading="eager"
          imgStyle={{
            objectFit: "contain",
          }}
        />
      </Flex>
      <Box
        position="sticky"
        top="76px"
        bg="background"
        w="full"
        zIndex={1}
        py="5px"
      >
        <Box
          display={{ base: "flex", lg: "none" }}
          gap={4}
          justifyContent="space-between"
          alignItems="center"
          border="1px solid"
          borderColor="primary"
          borderLeft="none"
          borderRightRadius="base"
          pt={1.5}
          px={5}
          pb={2.5}
          m="auto"
          ml={0}
          zIndex={1}
          w="full"
          maxW={showMobileSidebar ? "330px" : "150px"}
          bg="background"
          onClick={() => {
            setShowMobileSidebar(!showMobileSidebar)
            trackCustomEvent({
              eventCategory: "MobileFilterToggle",
              eventAction: `Tap MobileFilterToggle`,
              eventName: `show mobile filters ${!showMobileSidebar}`,
            })
          }}
          sx={{
            p: {
              m: 0,
            },
            svg: {
              pointerEvents: "none",
              boxSize: 8,
              line: {
                stroke: "primary",
              },
              circle: {
                stroke: "primary",
              },
            },
          }}
        >
          <Box>
            <Text>
              <Translation id="page-find-wallet-filters" />
            </Text>
            <Text fontSize="sm" lineHeight="14px" color="text200">
              {Object.values(filters).reduce((acc, filter) => {
                if (filter) {
                  acc += 1
                }
                return acc
              }, 0)}{" "}
<<<<<<< HEAD
              {t("page-find-wallet-active")}
            </SecondaryText>
          </div>
=======
              {translateMessageId("page-find-wallet-active", intl)}
            </Text>
          </Box>
>>>>>>> ad77d594
          {showMobileSidebar ? (
            <Icon as={MdOutlineCancel} fill="primary" />
          ) : (
            <FilterBurgerIcon />
          )}
        </Box>
      </Box>
      <Flex
        px={{ base: 0, md: 8 }}
        pt={4}
        pb={0}
        w="full"
        gap={6}
        height="90vh"
        overflow="hidden"
        position="sticky"
        top="76px"
        mb={{ base: "230px", md: "120px", lg: "150px" }}
        borderBottom="1px solid"
        borderBottomColor="secondary"
      >
        <Flex
          maxW="330px"
          direction="column"
          gap="0.55rem"
          overflowY="scroll"
          bg="background"
          transition="0.5s all"
          zIndex={20}
          borderTopRightRadius="lg"
          ref={wrapperRef}
          pointerEvents="auto"
          sx={{
            scrollbarWidth: "thin",
            scrollbarColor: `${theme.colors.lightBorder} ${theme.colors.background}`,

            "::-webkit-scrollbar": {
              width: 2,
            },
            "::-webkit-scrollbar-track": {
              bg: "background",
            },
            "::-webkit-scrollbar-thumb": {
              bgColor: "lightBorder",
              borderRadius: "base",
              border: "2px solid",
              borderColor: "background",
            },
          }}
          width={{ base: "90%", sm: "350px", lg: "full" }}
          height={{ base: "full", lg: "auto" }}
          display={{ base: showMobileSidebar ? "flex" : "none", lg: "flex" }}
          position={{
            base: showMobileSidebar ? "absolute" : "relative",
            lg: "static",
          }}
          boxShadow={{
            base: showMobileSidebar
              ? "0 800px 0 800px rgb(0 0 0 / 65%)"
              : "none",
            lg: "none",
          }}
          left={showMobileSidebar ? 0 : "-400px"}
        >
          <Flex
            borderBottom="1px solid"
            borderBottomColor="primary"
            cursor="pointer"
            position="sticky"
            top={0}
            bg="background"
            zIndex={1}
            sx={{
              p: {
                m: 0,
                letterSpacing: "0.02rem",
                fontSize: "0.9rem",
                w: "full",
              },
            }}
          >
            <FilterTab
              active={!showFeatureFilters}
              onClick={() => {
                setShowFeatureFilters(false)
                trackCustomEvent({
                  eventCategory: "WalletFilterSidebar",
                  eventAction: `WalletFilterSidebar tab clicked`,
                  eventName: `show user personas`,
                })
              }}
            >
              <Text>
                <Translation id="page-find-wallet-profile-filters" />
              </Text>
            </FilterTab>
            <FilterTab
              active={showFeatureFilters}
              onClick={() => {
                setShowFeatureFilters(true)
                trackCustomEvent({
                  eventCategory: "WalletFilterSidebar",
                  eventAction: `WalletFilterSidebar tab clicked`,
                  eventName: `show feature filters`,
                })
              }}
            >
<<<<<<< HEAD
              <p>
                {t("page-find-wallet-feature-filters")} (
=======
              <Text>
                {translateMessageId("page-find-wallet-feature-filters", intl)} (
>>>>>>> ad77d594
                {Object.values(filters).reduce((acc, filter) => {
                  if (filter) {
                    acc += 1
                  }
                  return acc
                }, 0)}
                )
              </Text>
            </FilterTab>
          </Flex>
          <Center
            py={0.5}
            px={1}
            borderRadius="base"
            w="full"
            mx="auto"
            gap={1}
            fontSize="xs"
            cursor="pointer"
            role="button"
            aria-labelledby="reset-filter"
            onClick={() => {
              resetFilters()
              resetWalletFilter.current()
              trackCustomEvent({
                eventCategory: "WalletFilterReset",
                eventAction: `WalletFilterReset clicked`,
                eventName: `reset filters`,
              })
            }}
            data-group
          >
            <Icon
              as={BsArrowCounterclockwise}
              aria-hidden="true"
              fontSize="sm"
              fill="primary"
              _groupHover={{ fill: "selectHover" }}
            />
            <Text
              m={0}
              color="primary"
              _groupHover={{ color: "selectHover" }}
              id="reset-filter"
              aria-hidden="true"
            >
              {"Reset filters".toUpperCase()}
            </Text>
          </Center>
          <Box>
            {showFeatureFilters ? (
              <WalletFilterSidebar
                resetWalletFilter={resetWalletFilter}
                filters={filters}
                updateFilterOption={updateFilterOption}
                updateFilterOptions={updateFilterOptions}
              />
            ) : (
              <WalletPersonasSidebar
                resetFilters={resetFilters}
                setFilters={setFilters}
                selectedPersona={selectedPersona}
                setSelectedPersona={setSelectedPersona}
              />
            )}
          </Box>
        </Flex>
        <Box
          w="full"
          overflowY="scroll"
          sx={{
            scrollbarWidth: "thin",
            scrollbarColor: `${theme.colors.lightBorder} ${theme.colors.background}`,

            "::-webkit-scrollbar": {
              width: 2,
            },
            "::-webkit-scrollbar-track": {
              bg: "background",
            },
            "::-webkit-scrollbar-thumb": {
              bgColor: "lightBorder",
              borderRadius: "base",
              border: "2px solid",
              borderColor: "background",
            },
            table: {
              m: 0,
            },
          }}
          display={{
            base: showMobileSidebar ? "none" : "block",
            sm: "block",
          }}
        >
          <WalletTable
            data={data}
            filters={filters}
            walletData={randomizedWalletData}
          />
        </Box>
      </Flex>
      <Box
        textAlign="center"
        p={5}
        sx={{
          p: {
            fontSize: "sm",
            lineHeight: "23px",
            pt: "0.2rem",
            m: 0,
          },
        }}
      >
        <Text>
          <Text as="i">
            <Translation id="page-find-wallet-footnote-1" />
          </Text>
        </Text>
        <Text>
          <Text as="i">
            <Translation id="page-find-wallet-footnote-2" />
          </Text>
        </Text>
        <Text>
          <Text as="i">
            <Translation id="page-find-wallet-footnote-3" />
          </Text>
        </Text>
      </Box>
    </Flex>
  )
}

export default FindWalletPage

export const query = graphql`
  query FindWalletPage($languagesToFetch: [String!]!) {
    locales: allLocale(
      filter: {
        language: { in: $languagesToFetch }
        ns: { in: ["src-pages-wallets-find-wallet", "components", "common"] }
      }
    ) {
      edges {
        node {
          ns
          data
          language
        }
      }
    }
    hero: file(relativePath: { eq: "wallets/find-wallet-hero.png" }) {
      childImageSharp {
        gatsbyImageData(layout: FULL_WIDTH, placeholder: BLURRED, quality: 100)
      }
    }
    airgap: file(relativePath: { eq: "wallets/airgap.png" }) {
      childImageSharp {
        gatsbyImageData(layout: FULL_WIDTH, placeholder: BLURRED, quality: 100)
      }
    }
    argent: file(relativePath: { eq: "wallets/argent.png" }) {
      childImageSharp {
        gatsbyImageData(layout: FULL_WIDTH, placeholder: BLURRED, quality: 100)
      }
    }
    brave: file(relativePath: { eq: "wallets/brave.png" }) {
      childImageSharp {
        gatsbyImageData(layout: FULL_WIDTH, placeholder: BLURRED, quality: 100)
      }
    }
    coin98: file(relativePath: { eq: "wallets/coin98.png" }) {
      childImageSharp {
        gatsbyImageData(layout: FULL_WIDTH, placeholder: BLURRED, quality: 100)
      }
    }
    coinbase: file(relativePath: { eq: "wallets/coinbase.png" }) {
      childImageSharp {
        gatsbyImageData(layout: FULL_WIDTH, placeholder: BLURRED, quality: 100)
      }
    }
    frame: file(relativePath: { eq: "wallets/frame.png" }) {
      childImageSharp {
        gatsbyImageData(layout: FULL_WIDTH, placeholder: BLURRED, quality: 100)
      }
    }
    keystone: file(relativePath: { eq: "wallets/keystone.png" }) {
      childImageSharp {
        gatsbyImageData(layout: FULL_WIDTH, placeholder: BLURRED, quality: 100)
      }
    }
    loopring: file(relativePath: { eq: "wallets/loopring.png" }) {
      childImageSharp {
        gatsbyImageData(layout: FULL_WIDTH, placeholder: BLURRED, quality: 100)
      }
    }
    metamask: file(relativePath: { eq: "wallets/metamask.png" }) {
      childImageSharp {
        gatsbyImageData(layout: FULL_WIDTH, placeholder: BLURRED, quality: 100)
      }
    }
    numio: file(relativePath: { eq: "wallets/numio.png" }) {
      childImageSharp {
        gatsbyImageData(layout: FULL_WIDTH, placeholder: BLURRED, quality: 100)
      }
    }
    portis: file(relativePath: { eq: "wallets/portis.png" }) {
      childImageSharp {
        gatsbyImageData(layout: FULL_WIDTH, placeholder: BLURRED, quality: 100)
      }
    }
    tallyho: file(relativePath: { eq: "wallets/tallyho.png" }) {
      childImageSharp {
        gatsbyImageData(layout: FULL_WIDTH, placeholder: BLURRED, quality: 100)
      }
    }
    safe: file(relativePath: { eq: "wallets/safe.png" }) {
      childImageSharp {
        gatsbyImageData(layout: FULL_WIDTH, placeholder: BLURRED, quality: 100)
      }
    }
    coinwallet: file(relativePath: { eq: "wallets/coinwallet.png" }) {
      childImageSharp {
        gatsbyImageData(layout: FULL_WIDTH, placeholder: BLURRED, quality: 100)
      }
    }
    ambire: file(relativePath: { eq: "wallets/ambire.png" }) {
      childImageSharp {
        gatsbyImageData(layout: FULL_WIDTH, placeholder: BLURRED, quality: 100)
      }
    }
    zengo: file(relativePath: { eq: "wallets/zengo.png" }) {
      childImageSharp {
        gatsbyImageData(layout: FULL_WIDTH, placeholder: BLURRED, quality: 100)
      }
    }
    linen: file(relativePath: { eq: "wallets/linen.png" }) {
      childImageSharp {
        gatsbyImageData(layout: FULL_WIDTH, placeholder: BLURRED, quality: 100)
      }
    }
    imtoken: file(relativePath: { eq: "wallets/imtoken.png" }) {
      childImageSharp {
        gatsbyImageData(layout: FULL_WIDTH, placeholder: BLURRED, quality: 100)
      }
    }
    foxwallet: file(relativePath: { eq: "wallets/foxwallet.png" }) {
      childImageSharp {
        gatsbyImageData(layout: FULL_WIDTH, placeholder: BLURRED, quality: 100)
      }
    }
    mycrypto: file(relativePath: { eq: "wallets/mycrypto.png" }) {
      childImageSharp {
        gatsbyImageData(layout: FULL_WIDTH, placeholder: BLURRED, quality: 100)
      }
    }
    pillar: file(relativePath: { eq: "wallets/pillar.png" }) {
      childImageSharp {
        gatsbyImageData(layout: FULL_WIDTH, placeholder: BLURRED, quality: 100)
      }
    }
    mew: file(relativePath: { eq: "wallets/mew.png" }) {
      childImageSharp {
        gatsbyImageData(layout: FULL_WIDTH, placeholder: BLURRED, quality: 100)
      }
    }
    unstoppable: file(relativePath: { eq: "wallets/unstoppable.png" }) {
      childImageSharp {
        gatsbyImageData(layout: FULL_WIDTH, placeholder: BLURRED, quality: 100)
      }
    }
    myetherwallet: file(relativePath: { eq: "wallets/myetherwallet.png" }) {
      childImageSharp {
        gatsbyImageData(layout: FULL_WIDTH, placeholder: BLURRED, quality: 100)
      }
    }
    alpha: file(relativePath: { eq: "wallets/alpha.png" }) {
      childImageSharp {
        gatsbyImageData(layout: FULL_WIDTH, placeholder: BLURRED, quality: 100)
      }
    }
    opera: file(relativePath: { eq: "wallets/opera.png" }) {
      childImageSharp {
        gatsbyImageData(layout: FULL_WIDTH, placeholder: BLURRED, quality: 100)
      }
    }
    guarda: file(relativePath: { eq: "wallets/guarda.png" }) {
      childImageSharp {
        gatsbyImageData(layout: FULL_WIDTH, placeholder: BLURRED, quality: 100)
      }
    }
    web3auth: file(relativePath: { eq: "wallets/web3auth.png" }) {
      childImageSharp {
        gatsbyImageData(layout: FULL_WIDTH, placeholder: BLURRED, quality: 100)
      }
    }
    bridge: file(relativePath: { eq: "wallets/bridge.png" }) {
      childImageSharp {
        gatsbyImageData(layout: FULL_WIDTH, placeholder: BLURRED, quality: 100)
      }
    }
    torus: file(relativePath: { eq: "wallets/torus.png" }) {
      childImageSharp {
        gatsbyImageData(layout: FULL_WIDTH, placeholder: BLURRED, quality: 100)
      }
    }
    tokenpocket: file(relativePath: { eq: "wallets/tokenpocket.png" }) {
      childImageSharp {
        gatsbyImageData(layout: FULL_WIDTH, placeholder: BLURRED, quality: 100)
      }
    }
    oneinch: file(relativePath: { eq: "wallets/1inch.png" }) {
      childImageSharp {
        gatsbyImageData(layout: FULL_WIDTH, placeholder: BLURRED, quality: 100)
      }
    }
    rainbow: file(relativePath: { eq: "wallets/rainbow.png" }) {
      childImageSharp {
        gatsbyImageData(layout: FULL_WIDTH, placeholder: BLURRED, quality: 100)
      }
    }
    status: file(relativePath: { eq: "wallets/status.png" }) {
      childImageSharp {
        gatsbyImageData(layout: FULL_WIDTH, placeholder: BLURRED, quality: 100)
      }
    }
    aktionariat: file(relativePath: { eq: "wallets/aktionariat.png" }) {
      childImageSharp {
        gatsbyImageData(layout: FULL_WIDTH, placeholder: BLURRED, quality: 100)
      }
    }
    sequence: file(relativePath: { eq: "wallets/sequence.png" }) {
      childImageSharp {
        gatsbyImageData(layout: FULL_WIDTH, placeholder: BLURRED, quality: 100)
      }
    }
    trezor: file(relativePath: { eq: "wallets/trezor.png" }) {
      childImageSharp {
        gatsbyImageData(layout: FULL_WIDTH, placeholder: BLURRED, quality: 100)
      }
    }
    ledger: file(relativePath: { eq: "wallets/ledger.png" }) {
      childImageSharp {
        gatsbyImageData(layout: FULL_WIDTH, placeholder: BLURRED, quality: 100)
      }
    }
    infinity_wallet: file(relativePath: { eq: "wallets/infinity_wallet.png" }) {
      childImageSharp {
        gatsbyImageData(layout: FULL_WIDTH, placeholder: BLURRED, quality: 100)
      }
    }
    exodus: file(relativePath: { eq: "wallets/exodus.png" }) {
      childImageSharp {
        gatsbyImageData(layout: FULL_WIDTH, placeholder: BLURRED, quality: 100)
      }
    }
    rabbywallet: file(relativePath: { eq: "wallets/rabbywallet.png" }) {
      childImageSharp {
        gatsbyImageData(layout: FULL_WIDTH, placeholder: BLURRED, quality: 100)
      }
    }
    bitcoindotcom: file(relativePath: { eq: "wallets/bitcoindotcom.png" }) {
      childImageSharp {
        gatsbyImageData(layout: FULL_WIDTH, placeholder: BLURRED, quality: 100)
      }
    }
    zerion: file(relativePath: { eq: "wallets/zerion.png" }) {
      childImageSharp {
        gatsbyImageData(layout: FULL_WIDTH, placeholder: BLURRED, quality: 100)
      }
    }
    enkrypt: file(relativePath: { eq: "wallets/enkrypt.png" }) {
      childImageSharp {
        gatsbyImageData(layout: FULL_WIDTH, placeholder: BLURRED, quality: 100)
      }
    }
    gridplus: file(relativePath: { eq: "wallets/gridplus.png" }) {
      childImageSharp {
        gatsbyImageData(layout: FULL_WIDTH, placeholder: BLURRED, quality: 100)
      }
    }
    bitkeep: file(relativePath: { eq: "wallets/bitkeep.png" }) {
      childImageSharp {
        gatsbyImageData(layout: FULL_WIDTH, placeholder: BLURRED, quality: 100)
      }
    }
    blockwallet: file(relativePath: { eq: "wallets/blockwallet.png" }) {
      childImageSharp {
        gatsbyImageData(layout: FULL_WIDTH, placeholder: BLURRED, quality: 100)
      }
    }
    okx: file(relativePath: { eq: "wallets/okx.jpeg" }) {
      childImageSharp {
        gatsbyImageData(layout: FULL_WIDTH, placeholder: BLURRED, quality: 100)
      }
    }
    onekey: file(relativePath: { eq: "wallets/onekey.png" }) {
      childImageSharp {
        gatsbyImageData(layout: FULL_WIDTH, placeholder: BLURRED, quality: 100)
      }
    }
    apex: file(relativePath: { eq: "wallets/apex.png" }) {
      childImageSharp {
        gatsbyImageData(layout: FULL_WIDTH, placeholder: BLURRED, quality: 100)
      }
    }
  }
`<|MERGE_RESOLUTION|>--- conflicted
+++ resolved
@@ -12,12 +12,7 @@
 } from "@chakra-ui/react"
 import { graphql } from "gatsby"
 import { GatsbyImage } from "gatsby-plugin-image"
-<<<<<<< HEAD
 import { useTranslation } from "gatsby-plugin-react-i18next"
-import styled from "@emotion/styled"
-=======
-import { useIntl } from "react-intl"
->>>>>>> ad77d594
 import { shuffle } from "lodash"
 import { MdOutlineCancel } from "react-icons/md"
 import { BsArrowCounterclockwise } from "react-icons/bs"
@@ -123,12 +118,8 @@
 const randomizedWalletData = shuffle(walletData)
 
 const FindWalletPage = ({ data, location }) => {
-<<<<<<< HEAD
+  const theme = useTheme()
   const { t } = useTranslation()
-=======
-  const theme = useTheme()
-  const intl = useIntl()
->>>>>>> ad77d594
   const resetWalletFilter = React.useRef(() => {})
   const wrapperRef = useRef<HTMLDivElement>(null)
 
@@ -269,15 +260,9 @@
                 }
                 return acc
               }, 0)}{" "}
-<<<<<<< HEAD
               {t("page-find-wallet-active")}
-            </SecondaryText>
-          </div>
-=======
-              {translateMessageId("page-find-wallet-active", intl)}
             </Text>
           </Box>
->>>>>>> ad77d594
           {showMobileSidebar ? (
             <Icon as={MdOutlineCancel} fill="primary" />
           ) : (
@@ -385,13 +370,8 @@
                 })
               }}
             >
-<<<<<<< HEAD
-              <p>
+              <Text>
                 {t("page-find-wallet-feature-filters")} (
-=======
-              <Text>
-                {translateMessageId("page-find-wallet-feature-filters", intl)} (
->>>>>>> ad77d594
                 {Object.values(filters).reduce((acc, filter) => {
                   if (filter) {
                     acc += 1
