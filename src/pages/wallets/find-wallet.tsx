import { useRef, useState } from "react"
import { GetStaticProps, InferGetStaticPropsType } from "next"
import { useRouter } from "next/router"
import { useTranslation } from "next-i18next"
import { serverSideTranslations } from "next-i18next/serverSideTranslations"
import {
  Box,
  calc,
  Center,
  Flex,
  Show,
  Text,
  useDisclosure,
} from "@chakra-ui/react"

import type { BasePageProps, ChildOnlyProp, Lang, Wallet } from "@/lib/types"

import BannerNotification from "@/components/BannerNotification"
import Breadcrumbs from "@/components/Breadcrumbs"
import { MobileFiltersMenu } from "@/components/FindWallet/MobileFiltersMenu"
import WalletFilterPersona from "@/components/FindWallet/WalletFilterPersona"
import WalletFilterSidebar from "@/components/FindWallet/WalletFilterSidebar"
import WalletTable from "@/components/FindWallet/WalletTable"
import { Image } from "@/components/Image"
import InlineLink from "@/components/Link"
import MainArticle from "@/components/MainArticle"
import OldHeading from "@/components/OldHeading"
import PageMetadata from "@/components/PageMetadata"

import { existsNamespace } from "@/lib/utils/existsNamespace"
import { getLastDeployDate } from "@/lib/utils/getLastDeployDate"
import { getLocaleTimestamp } from "@/lib/utils/time"
import { getRequiredNamespacesForPage } from "@/lib/utils/translations"
import {
  getNonSupportedLocaleWallets,
  getSupportedLanguages,
  getSupportedLocaleWallets,
} from "@/lib/utils/wallets"

import {
  BASE_TIME_UNIT,
  DEFAULT_LOCALE,
  NAV_BAR_PX_HEIGHT,
  WALLETS_FILTERS_DEFAULT,
} from "@/lib/constants"

import { WalletSupportedLanguageContext } from "@/contexts/WalletSupportedLanguageContext"
<<<<<<< HEAD
import { useWalletTable } from "@/hooks/useWalletTable"
import HeroImage from "@/public/wallets/wallet-hero.png"
=======
import HeroImage from "@/public/images/wallets/wallet-hero.png"
>>>>>>> 51c478b4

const Subtitle = ({ children }: ChildOnlyProp) => (
  <Text
    fontSize="xl"
    lineHeight={1.4}
    color="body.medium"
    mb={6}
    _last={{ mb: 8 }}
  >
    {children}
  </Text>
)

type Props = BasePageProps & {
  wallets: Wallet[]
}

export const getStaticProps = (async ({ locale }) => {
  const lastDeployDate = getLastDeployDate()
  const lastDeployLocaleTimestamp = getLocaleTimestamp(
    locale as Lang,
    lastDeployDate
  )

  const requiredNamespaces = getRequiredNamespacesForPage(
    "/wallets/find-wallet"
  )

  const contentNotTranslated = !existsNamespace(locale!, requiredNamespaces[2])

  const supportedLocaleWallets = getSupportedLocaleWallets(locale!)
  const noSupportedLocaleWallets = getNonSupportedLocaleWallets(locale!)
  const walletsData = supportedLocaleWallets.concat(noSupportedLocaleWallets)

  const wallets = walletsData.map((wallet) => ({
    ...wallet,
    supportedLanguages: getSupportedLanguages(
      wallet.languages_supported,
      locale!
    ),
  }))

  return {
    props: {
      ...(await serverSideTranslations(locale!, requiredNamespaces)),
      contentNotTranslated,
      lastDeployLocaleTimestamp,
      wallets,
    },
    // Updated once a day
    revalidate: BASE_TIME_UNIT * 24,
  }
}) satisfies GetStaticProps<Props>

const FindWalletPage = ({
  wallets,
}: InferGetStaticPropsType<typeof getStaticProps>) => {
  const { pathname } = useRouter()
  const { t } = useTranslation("page-wallets-find-wallet")

  const resetWalletFilter = useRef(() => {})

  const [filters, setFilters] = useState(WALLETS_FILTERS_DEFAULT)
  const [selectedPersona, setSelectedPersona] = useState(NaN)
  const [supportedLanguage, setSupportedLanguage] = useState(DEFAULT_LOCALE)

  const { isOpen: showMobileSidebar, onOpen, onClose } = useDisclosure()

  const {
    featureDropdownItems,
    filteredWallets,
    updateMoreInfo,
    walletCardData,
  } = useWalletTable({ filters, t, walletData: wallets })

  const updateFilterOption = (key) => {
    const updatedFilters = { ...filters }
    updatedFilters[key] = !updatedFilters[key]
    setFilters(updatedFilters)
  }

  const updateFilterOptions = (keys, value) => {
    const updatedFilters = { ...filters }
    for (let key of keys) {
      updatedFilters[key] = value
    }
    setFilters(updatedFilters)
  }

  const resetFilters = () => {
    setSelectedPersona(NaN)
    setFilters(WALLETS_FILTERS_DEFAULT)
    setSupportedLanguage(DEFAULT_LOCALE)
  }

  return (
    <Flex as={MainArticle} direction="column" position="relative" w="full">
      <PageMetadata
        title={t("page-find-wallet-meta-title")}
        description={t("page-find-wallet-meta-description")}
        image="/images/wallets/wallet-hero.png"
      />

      <BannerNotification shouldShow={true}>
        {t("page-find-wallet-footnote-1")}
      </BannerNotification>

      <Flex
        direction={{ base: "column", sm: "row" }}
        position="relative"
        w="full"
        p={12}
        bg="layer2Gradient"
        mb="44px"
      >
        <Box w={{ base: "full", sm: "50%" }} mt={{ base: 8, sm: 0 }}>
          <Breadcrumbs slug={pathname} />
          <OldHeading
            as="h1"
            fontSize={{ base: "2.5rem", md: "5xl" }}
            lineHeight={1.4}
          >
            {t("page-find-wallet-title")}
          </OldHeading>
          <Subtitle>{t("page-find-wallet-description")}</Subtitle>
          <Subtitle>
            {t("page-find-wallet-desc-2")}{" "}
            <InlineLink to="/wallets">
              {t("page-find-wallet-desc-2-wallets-link")}
            </InlineLink>
          </Subtitle>
        </Box>
        <Center w={{ base: "full", sm: "50%" }}>
          <Image
            src={HeroImage}
            // TODO: adjust value when the old theme breakpoints are removed (src/theme.ts)
            sizes="(max-width: 480px) 100vw, 500px"
            alt=""
            priority
            style={{
              objectFit: "contain",
            }}
          />
        </Center>
      </Flex>

      {/* Wallet Personas */}
      <Box px={{ base: 4, "2xl": 0 }}>
        <OldHeading
          as="h3"
          fontSize="xl"
          fontWeight="bold"
          lineHeight={1.4}
          mt={0}
          mb={3}
        >
          {t("page-find-wallet-personas-title")}
        </OldHeading>

        <WalletFilterPersona
          resetFilters={resetFilters}
          setFilters={setFilters}
          selectedPersona={selectedPersona}
          setSelectedPersona={setSelectedPersona}
          showMobileSidebar={showMobileSidebar}
        />
      </Box>

      {/* Context value is updated when using the language filter */}
      <WalletSupportedLanguageContext.Provider
        value={{ supportedLanguage, setSupportedLanguage }}
      >
        {/* Mobile filters menu */}
        <Box hideFrom="lg">
          <MobileFiltersMenu
            totalWallets={filteredWallets.length}
            filters={filters}
            resetWalletFilter={resetWalletFilter}
            updateFilterOption={updateFilterOption}
            updateFilterOptions={updateFilterOptions}
            resetFilters={resetFilters}
            selectedPersona={selectedPersona}
            setFilters={setFilters}
            setSelectedPersona={setSelectedPersona}
            showMobileSidebar={showMobileSidebar}
            onOpen={onOpen}
            onClose={onClose}
          />
        </Box>

        <Box px={{ md: 4, "2xl": 0 }}>
          <Flex pt={4} pb={6} gap={6}>
            {/* Filters sidebar */}
            {/* Use `Show` instead of `hideBelow` prop to avoid rendering the sidebar on mobile */}
            <Show above="lg">
              <WalletFilterSidebar
                top={calc(NAV_BAR_PX_HEIGHT).subtract("2px").toString()}
                {...{
                  filters,
                  resetWalletFilter,
                  updateFilterOption,
                  updateFilterOptions,
                  resetFilters,
                  selectedPersona,
                  setFilters,
                  setSelectedPersona,
                }}
              />
            </Show>

            {/* Wallets table */}
            <Box mt={0.5} w="full">
              <WalletTable
                filters={filters}
                resetFilters={resetFilters}
                resetWalletFilter={resetWalletFilter}
                filteredWallets={filteredWallets}
                totalWallets={walletCardData.length}
                updateMoreInfo={updateMoreInfo}
                featureDropdownItems={featureDropdownItems}
                onOpen={onOpen}
              />
            </Box>
          </Flex>
        </Box>
      </WalletSupportedLanguageContext.Provider>
    </Flex>
  )
}

export default FindWalletPage<|MERGE_RESOLUTION|>--- conflicted
+++ resolved
@@ -45,12 +45,8 @@
 } from "@/lib/constants"
 
 import { WalletSupportedLanguageContext } from "@/contexts/WalletSupportedLanguageContext"
-<<<<<<< HEAD
 import { useWalletTable } from "@/hooks/useWalletTable"
-import HeroImage from "@/public/wallets/wallet-hero.png"
-=======
 import HeroImage from "@/public/images/wallets/wallet-hero.png"
->>>>>>> 51c478b4
 
 const Subtitle = ({ children }: ChildOnlyProp) => (
   <Text
