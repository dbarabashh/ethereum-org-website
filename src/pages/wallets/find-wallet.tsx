--- conflicted
+++ resolved
@@ -359,12 +359,8 @@
 const randomizedWalletData = shuffle(walletData)
 
 const FindWalletPage = ({ data, location }) => {
-<<<<<<< HEAD
   const { t } = useTranslation()
-=======
-  const intl = useIntl()
   const resetWalletFilter = React.useRef(() => {})
->>>>>>> 896675b8
   const wrapperRef = useRef<HTMLDivElement>(null)
 
   const [showFeatureFilters, setShowFeatureFilters] = useState(false)
