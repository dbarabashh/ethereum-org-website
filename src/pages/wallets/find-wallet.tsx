import { useRef, useState } from "react"
import { shuffle } from "lodash"
import { GetStaticProps } from "next"
import { useRouter } from "next/router"
import { SSRConfig, useTranslation } from "next-i18next"
import { serverSideTranslations } from "next-i18next/serverSideTranslations"
import {
  Box,
  Center,
  Drawer,
  DrawerBody,
  DrawerCloseButton,
  DrawerContent,
  DrawerHeader,
  DrawerOverlay,
  Flex,
  Hide,
  Show,
  Text,
  useDisclosure,
  useTheme,
} from "@chakra-ui/react"

import { BasePageProps, ChildOnlyProp } from "@/lib/types"

import BannerNotification from "@/components/BannerNotification"
import Breadcrumbs from "@/components/Breadcrumbs"
import { Button } from "@/components/Buttons"
import WalletFilterSidebar from "@/components/FindWallet/WalletFilterSidebar"
import WalletTable from "@/components/FindWallet/WalletTable"
import { FilterBurgerIcon } from "@/components/icons/wallets/FilterBurgerIcon"
import { Image } from "@/components/Image"
import MainArticle from "@/components/MainArticle"
import OldHeading from "@/components/OldHeading"
import PageMetadata from "@/components/PageMetadata"

import { existsNamespace } from "@/lib/utils/existsNamespace"
import { getLastDeployDate } from "@/lib/utils/getLastDeployDate"
import { trackCustomEvent } from "@/lib/utils/matomo"
import { getRequiredNamespacesForPage } from "@/lib/utils/translations"

import walletData from "@/data/wallets/wallet-data"

import { NAV_BAR_PX_HEIGHT } from "@/lib/constants"

import FindWalletHeroImage from "@/public/wallets/find-wallet-hero.png"

const Subtitle = ({ children }: ChildOnlyProp) => (
  <Text
    fontSize="xl"
    lineHeight={1.4}
    color="body.medium"
    mb={6}
    _last={{ mb: 8 }}
  >
    {children}
  </Text>
)

const filterDefault = {
  android: false,
  ios: false,
  linux: false,
  windows: false,
  macOS: false,
  firefox: false,
  chromium: false,
  hardware: false,
  open_source: false,
  non_custodial: false,
  hardware_support: false,
  walletconnect: false,
  rpc_importing: false,
  nft_support: false,
  connect_to_dapps: false,
  staking: false,
  swaps: false,
  layer_2: false,
  gas_fee_customization: false,
  ens_support: false,
  erc_20_support: false,
  buy_crypto: false,
  withdraw_crypto: false,
  multisig: false,
  social_recovery: false,
  eip_1559_support: false,
}

export type FiltersType = typeof filterDefault

export const getStaticProps = (async ({ locale }) => {
  const lastDeployDate = getLastDeployDate()

  const requiredNamespaces = getRequiredNamespacesForPage(
    "/wallets/find-wallet"
  )

<<<<<<< HEAD
  const contentNotTranslated = !existsNamespace(locale!, requiredNamespaces[4])
=======
  const contentNotTranslated = !existsNamespace(locale!, requiredNamespaces[1])
>>>>>>> a7f3790a

  return {
    props: {
      ...(await serverSideTranslations(locale!, requiredNamespaces)),
      contentNotTranslated,
      lastDeployDate,
    },
  }
}) satisfies GetStaticProps<BasePageProps>

const FindWalletPage = () => {
  const randomizedWalletData = shuffle(walletData)
  const { pathname } = useRouter()
  const theme = useTheme()
  const { t } = useTranslation("page-wallets-find-wallet")
  const resetWalletFilter = useRef(() => {})
  const { isOpen: showMobileSidebar, onOpen, onClose } = useDisclosure()
  const [filters, setFilters] = useState(filterDefault)
  const [selectedPersona, setSelectedPersona] = useState(NaN)

  const updateFilterOption = (key) => {
    const updatedFilters = { ...filters }
    updatedFilters[key] = !updatedFilters[key]
    setFilters(updatedFilters)
    setSelectedPersona(NaN)
  }

  const updateFilterOptions = (keys, value) => {
    const updatedFilters = { ...filters }
    for (let key of keys) {
      updatedFilters[key] = value
    }
    setFilters(updatedFilters)
    setSelectedPersona(NaN)
  }

  const resetFilters = () => {
    setSelectedPersona(NaN)
    setFilters(filterDefault)
  }

  return (
    <Flex as={MainArticle} direction="column" position="relative" w="full">
      <PageMetadata
        title={t("page-find-wallet-meta-title")}
        description={t("page-find-wallet-meta-description")}
      />

      <BannerNotification shouldShow={true}>
        {t("page-find-wallet-footnote-1")}
      </BannerNotification>

      <Flex
        direction={{ base: "column-reverse", sm: "row" }}
        position="relative"
        w="full"
        p={12}
        bg="layer2Gradient"
        mb="44px"
      >
        <Box w={{ base: "full", sm: "50%" }} mt={{ base: 8, sm: 0 }}>
          <Breadcrumbs slug={pathname} />
          <OldHeading
            as="h1"
            fontSize={{ base: "2.5rem", md: "5xl" }}
            lineHeight={1.4}
          >
            {t("page-find-wallet-title")}
          </OldHeading>
          <Subtitle>{t("page-find-wallet-description")}</Subtitle>
          <Subtitle>{t("page-find-wallet-desc-2")}</Subtitle>
        </Box>
        <Center w={{ base: "full", sm: "50%" }}>
          <Image
            src={FindWalletHeroImage}
            width={600}
            alt=""
            priority
            style={{
              objectFit: "contain",
            }}
          />
        </Center>
      </Flex>

      <Hide above="lg">
        <Box
          display={{ base: "block", lg: "none" }}
          position="sticky"
          top={NAV_BAR_PX_HEIGHT}
          bg="background.base"
          w="full"
          zIndex="docked"
          py="5px"
        >
          <Button
            rightIcon={<FilterBurgerIcon />}
            variant="outline"
            borderInlineStart="none"
            borderInlineStartRadius="none"
            gap={4}
            sx={{
              svg: {
                boxSize: 8,
                line: { stroke: "primary.base" },
                circle: { stroke: "primary.base" },
              },
            }}
            onClick={() => {
              showMobileSidebar ? onClose() : onOpen()
              trackCustomEvent({
                eventCategory: "MobileFilterToggle",
                eventAction: `Tap MobileFilterToggle`,
                eventName: `show mobile filters ${!showMobileSidebar}`,
              })
            }}
          >
            <Box>
              <Text>{t("page-find-wallet-filters")}</Text>
              <Text fontSize="sm" lineHeight="14px" color="body.medium">
                {Object.values(filters).reduce(
                  (acc, filter) => (filter ? acc + 1 : acc),
                  0
                )}{" "}
                {t("page-find-wallet-active")}
              </Text>
            </Box>
          </Button>
        </Box>
        <Drawer
          isOpen={showMobileSidebar}
          placement="start"
          onClose={onClose}
          size="sm"
        >
          <DrawerOverlay />
          <DrawerContent>
            <DrawerHeader mb={4}>
              <DrawerCloseButton />
            </DrawerHeader>
            <DrawerBody position="relative">
              <WalletFilterSidebar
                position="absolute"
                inset={2}
                overflow="auto"
                {...{
                  filters,
                  resetWalletFilter,
                  updateFilterOption,
                  updateFilterOptions,
                  resetFilters,
                  selectedPersona,
                  setFilters,
                  setSelectedPersona,
                }}
              />
            </DrawerBody>
          </DrawerContent>
        </Drawer>
      </Hide>

      <Flex px={{ base: 0, md: 8 }} pt={4} pb={6} gap={6}>
        <Show above="lg">
          <WalletFilterSidebar
            maxW="330px"
            top={NAV_BAR_PX_HEIGHT}
            {...{
              filters,
              resetWalletFilter,
              updateFilterOption,
              updateFilterOptions,
              resetFilters,
              selectedPersona,
              setFilters,
              setSelectedPersona,
            }}
          />
        </Show>
        <Box
          w="full"
          sx={{
            scrollbarWidth: "thin",
            scrollbarColor: `${theme.colors.lightBorder} ${theme.colors.background}`,

            "::-webkit-scrollbar": {
              width: 2,
            },
            "::-webkit-scrollbar-track": {
              bg: "background.base",
            },
            "::-webkit-scrollbar-thumb": {
              bgColor: "lightBorder",
              borderRadius: "base",
              border: "2px solid",
              borderColor: "background.base",
            },
            table: {
              m: 0,
            },
          }}
        >
          <WalletTable filters={filters} walletData={randomizedWalletData} />
        </Box>
      </Flex>
    </Flex>
  )
}

export default FindWalletPage<|MERGE_RESOLUTION|>--- conflicted
+++ resolved
@@ -95,11 +95,7 @@
     "/wallets/find-wallet"
   )
 
-<<<<<<< HEAD
-  const contentNotTranslated = !existsNamespace(locale!, requiredNamespaces[4])
-=======
-  const contentNotTranslated = !existsNamespace(locale!, requiredNamespaces[1])
->>>>>>> a7f3790a
+  const contentNotTranslated = !existsNamespace(locale!, requiredNamespaces[2])
 
   return {
     props: {
