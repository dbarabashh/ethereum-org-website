import { GetStaticProps, InferGetStaticPropsType } from "next"
import { useRouter } from "next/router"
import { useTranslation } from "next-i18next"
import { serverSideTranslations } from "next-i18next/serverSideTranslations"
import { Box, Center, Text } from "@chakra-ui/react"

import type { BasePageProps, ChildOnlyProp, Lang, Wallet } from "@/lib/types"

import BannerNotification from "@/components/Banners/BannerNotification"
import Breadcrumbs from "@/components/Breadcrumbs"
import FindWalletProductTable from "@/components/FindWalletProductTable"
import { Image } from "@/components/Image"
import InlineLink from "@/components/Link"
import MainArticle from "@/components/MainArticle"
import OldHeading from "@/components/OldHeading"
import PageMetadata from "@/components/PageMetadata"
import { Flex } from "@/components/ui/flex"

import { cn } from "@/lib/utils/cn"
import { existsNamespace } from "@/lib/utils/existsNamespace"
import { getLastDeployDate } from "@/lib/utils/getLastDeployDate"
import { getLocaleTimestamp } from "@/lib/utils/time"
import { getRequiredNamespacesForPage } from "@/lib/utils/translations"
import {
  getNonSupportedLocaleWallets,
  getSupportedLanguages,
  getSupportedLocaleWallets,
} from "@/lib/utils/wallets"

<<<<<<< HEAD
import { BASE_TIME_UNIT } from "@/lib/constants"
=======
import {
  DEFAULT_LOCALE,
  NAV_BAR_PX_HEIGHT,
  WALLETS_FILTERS_DEFAULT,
} from "@/lib/constants"

import { useWalletPersonas } from "../../hooks/useWalletPersonas"
>>>>>>> cf6f1b68

import HeroImage from "@/public/images/wallets/wallet-hero.png"

const Subtitle = ({ children }: ChildOnlyProp) => (
  <Text
    fontSize="xl"
    lineHeight={1.4}
    color="body.medium"
    mb={6}
    _last={{ mb: 8 }}
  >
    {children}
  </Text>
)

type Props = BasePageProps & {
  wallets: Wallet[]
}

export const getStaticProps = (async ({ locale }) => {
  const lastDeployDate = getLastDeployDate()
  const lastDeployLocaleTimestamp = getLocaleTimestamp(
    locale as Lang,
    lastDeployDate
  )

  const requiredNamespaces = getRequiredNamespacesForPage(
    "/wallets/find-wallet"
  )

  const contentNotTranslated = !existsNamespace(locale!, requiredNamespaces[2])

  const supportedLocaleWallets = getSupportedLocaleWallets(locale!)
  const noSupportedLocaleWallets = getNonSupportedLocaleWallets(locale!)
  const walletsData = supportedLocaleWallets.concat(noSupportedLocaleWallets)

  const wallets = walletsData.map((wallet) => ({
    ...wallet,
    supportedLanguages: getSupportedLanguages(
      wallet.languages_supported,
      locale!
    ),
  }))

  return {
    props: {
      ...(await serverSideTranslations(locale!, requiredNamespaces)),
      contentNotTranslated,
      lastDeployLocaleTimestamp,
      wallets,
    },
    // Updated once a day
    // TODO: re-enable revalidation once we have a workaround for failing builds
    // revalidate: BASE_TIME_UNIT * 24,
  }
}) satisfies GetStaticProps<Props>

const FindWalletPage = ({
  wallets,
}: InferGetStaticPropsType<typeof getStaticProps>) => {
  const { pathname } = useRouter()
  const { t } = useTranslation("page-wallets-find-wallet")

  return (
    <MainArticle className="relative flex flex-col">
      <PageMetadata
        title={t("page-find-wallet-meta-title")}
        description={t("page-find-wallet-meta-description")}
        image="/images/wallets/wallet-hero.png"
      />

      <BannerNotification shouldShow={true}>
        {t("page-find-wallet-footnote-1")}
      </BannerNotification>

      <Flex
        className={cn(
          "relative mb-[44px] w-full flex-col p-12 sm:flex-row",
          "bg-gradient-to-r from-accent-a/10 to-accent-c/10 dark:from-accent-a/20 dark:to-accent-c-hover/20"
        )}
      >
        <Box w={{ base: "full", sm: "50%" }} mt={{ base: 8, sm: 0 }}>
          <Breadcrumbs slug={pathname} />
          <OldHeading
            as="h1"
            fontSize={{ base: "2.5rem", md: "5xl" }}
            lineHeight={1.4}
          >
            {t("page-find-wallet-title")}
          </OldHeading>
          <Subtitle>{t("page-find-wallet-description")}</Subtitle>
          <Subtitle>
            {t("page-find-wallet-desc-2")}{" "}
            <InlineLink href="/wallets">
              {t("page-find-wallet-desc-2-wallets-link")}
            </InlineLink>
          </Subtitle>
        </Box>
        <Center w={{ base: "full", sm: "50%" }}>
          <Image
            src={HeroImage}
            // TODO: adjust value when the old theme breakpoints are removed (src/theme.ts)
            sizes="(max-width: 480px) 100vw, 500px"
            alt=""
            priority
            style={{
              objectFit: "contain",
            }}
          />
        </Center>
      </Flex>
      <FindWalletProductTable wallets={wallets} />
    </MainArticle>
  )
}

export default FindWalletPage<|MERGE_RESOLUTION|>--- conflicted
+++ resolved
@@ -27,9 +27,6 @@
   getSupportedLocaleWallets,
 } from "@/lib/utils/wallets"
 
-<<<<<<< HEAD
-import { BASE_TIME_UNIT } from "@/lib/constants"
-=======
 import {
   DEFAULT_LOCALE,
   NAV_BAR_PX_HEIGHT,
@@ -37,7 +34,6 @@
 } from "@/lib/constants"
 
 import { useWalletPersonas } from "../../hooks/useWalletPersonas"
->>>>>>> cf6f1b68
 
 import HeroImage from "@/public/images/wallets/wallet-hero.png"
 
