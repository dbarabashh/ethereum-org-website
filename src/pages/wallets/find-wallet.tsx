import { GetStaticProps, InferGetStaticPropsType } from "next"
import { useRouter } from "next/router"
import { useTranslation } from "next-i18next"
import { serverSideTranslations } from "next-i18next/serverSideTranslations"
import { Box, Center, Text } from "@chakra-ui/react"

import type { BasePageProps, ChildOnlyProp, Lang, Wallet } from "@/lib/types"

import BannerNotification from "@/components/Banners/BannerNotification"
import Breadcrumbs from "@/components/Breadcrumbs"
import FindWalletProductTable from "@/components/FindWalletProductTable"
import { Image } from "@/components/Image"
import InlineLink from "@/components/Link"
import MainArticle from "@/components/MainArticle"
import OldHeading from "@/components/OldHeading"
import PageMetadata from "@/components/PageMetadata"
import { Flex } from "@/components/ui/flex"

import { cn } from "@/lib/utils/cn"
import { existsNamespace } from "@/lib/utils/existsNamespace"
import { getLastDeployDate } from "@/lib/utils/getLastDeployDate"
import { getLocaleTimestamp } from "@/lib/utils/time"
import { getRequiredNamespacesForPage } from "@/lib/utils/translations"
import {
  getNonSupportedLocaleWallets,
  getSupportedLanguages,
  getSupportedLocaleWallets,
} from "@/lib/utils/wallets"

<<<<<<< HEAD
import { BASE_TIME_UNIT } from "@/lib/constants"
=======
import {
  DEFAULT_LOCALE,
  NAV_BAR_PX_HEIGHT,
  WALLETS_FILTERS_DEFAULT,
} from "@/lib/constants"

import { useWalletPersonas } from "../../hooks/useWalletPersonas"
>>>>>>> cf6f1b68

import HeroImage from "@/public/images/wallets/wallet-hero.png"

const Subtitle = ({ children }: ChildOnlyProp) => (
  <Text
    fontSize="xl"
    lineHeight={1.4}
    color="body.medium"
    mb={6}
    _last={{ mb: 8 }}
  >
    {children}
  </Text>
)

type Props = BasePageProps & {
  wallets: Wallet[]
}

export const getStaticProps = (async ({ locale }) => {
  const lastDeployDate = getLastDeployDate()
  const lastDeployLocaleTimestamp = getLocaleTimestamp(
    locale as Lang,
    lastDeployDate
  )

  const requiredNamespaces = getRequiredNamespacesForPage(
    "/wallets/find-wallet"
  )

  const contentNotTranslated = !existsNamespace(locale!, requiredNamespaces[2])

  const supportedLocaleWallets = getSupportedLocaleWallets(locale!)
  const noSupportedLocaleWallets = getNonSupportedLocaleWallets(locale!)
  const walletsData = supportedLocaleWallets.concat(noSupportedLocaleWallets)

  const wallets = walletsData.map((wallet) => ({
    ...wallet,
    supportedLanguages: getSupportedLanguages(
      wallet.languages_supported,
      locale!
    ),
  }))

  return {
    props: {
      ...(await serverSideTranslations(locale!, requiredNamespaces)),
      contentNotTranslated,
      lastDeployLocaleTimestamp,
      wallets,
    },
    // Updated once a day
    // TODO: re-enable revalidation once we have a workaround for failing builds
    // revalidate: BASE_TIME_UNIT * 24,
  }
}) satisfies GetStaticProps<Props>

const FindWalletPage = ({
  wallets,
}: InferGetStaticPropsType<typeof getStaticProps>) => {
  const { pathname } = useRouter()
  const { t } = useTranslation("page-wallets-find-wallet")

  return (
    <MainArticle className="relative flex flex-col">
      <PageMetadata
        title={t("page-find-wallet-meta-title")}
        description={t("page-find-wallet-meta-description")}
        image="/images/wallets/wallet-hero.png"
      />

      <BannerNotification shouldShow={true}>
        {t("page-find-wallet-footnote-1")}
      </BannerNotification>

      <Flex
        className={cn(
          "relative mb-[44px] w-full flex-col p-12 sm:flex-row",
          "bg-gradient-to-r from-accent-a/10 to-accent-c/10 dark:from-accent-a/20 dark:to-accent-c-hover/20"
        )}
      >
        <Box w={{ base: "full", sm: "50%" }} mt={{ base: 8, sm: 0 }}>
          <Breadcrumbs slug={pathname} />
          <OldHeading
            as="h1"
            fontSize={{ base: "2.5rem", md: "5xl" }}
            lineHeight={1.4}
          >
            {t("page-find-wallet-title")}
          </OldHeading>
          <Subtitle>{t("page-find-wallet-description")}</Subtitle>
          <Subtitle>
            {t("page-find-wallet-desc-2")}{" "}
            <InlineLink href="/wallets">
              {t("page-find-wallet-desc-2-wallets-link")}
            </InlineLink>
          </Subtitle>
        </Box>
        <Center w={{ base: "full", sm: "50%" }}>
          <Image
            src={HeroImage}
            // TODO: adjust value when the old theme breakpoints are removed (src/theme.ts)
            sizes="(max-width: 480px) 100vw, 500px"
            alt=""
            priority
            style={{
              objectFit: "contain",
            }}
          />
        </Center>
      </Flex>
      <FindWalletProductTable wallets={wallets} />
    </MainArticle>
  )
}

export default FindWalletPage<|MERGE_RESOLUTION|>--- conflicted
+++ resolved
@@ -27,17 +27,7 @@
   getSupportedLocaleWallets,
 } from "@/lib/utils/wallets"
 
-<<<<<<< HEAD
-import { BASE_TIME_UNIT } from "@/lib/constants"
-=======
-import {
-  DEFAULT_LOCALE,
-  NAV_BAR_PX_HEIGHT,
-  WALLETS_FILTERS_DEFAULT,
-} from "@/lib/constants"
-
 import { useWalletPersonas } from "../../hooks/useWalletPersonas"
->>>>>>> cf6f1b68
 
 import HeroImage from "@/public/images/wallets/wallet-hero.png"
 
