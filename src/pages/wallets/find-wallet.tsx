// Libraries
import React, { useState, useRef } from "react"
import {
  Flex,
  Box,
  Image,
  Icon,
  Text,
  Heading,
  useTheme,
} from "@chakra-ui/react"
import { graphql } from "gatsby"
import { GatsbyImage } from "gatsby-plugin-image"
import { useTranslation } from "gatsby-plugin-react-i18next"
import { shuffle } from "lodash"
import { MdOutlineCancel } from "react-icons/md"

// Components
import Breadcrumbs from "../../components/Breadcrumbs"
import PageMetadata from "../../components/PageMetadata"
import Translation from "../../components/Translation"
import WalletFilterSidebar from "../../components/FindWallet/WalletFilterSidebar"
import WalletTable from "../../components/FindWallet/WalletTable"

// Data
import walletData from "../../data/wallets/wallet-data"

// Icons
import { FilterBurgerIcon } from "../../components/icons/wallets"

// Utils
import { trackCustomEvent } from "../../utils/matomo"
import { getImage } from "../../utils/image"
import { useOnClickOutside } from "../../hooks/useOnClickOutside"

import type { ChildOnlyProp } from "../../types"

const Subtitle = ({ children }: ChildOnlyProp) => {
  return (
    <Text
      fontSize="xl"
      lineHeight={1.4}
      color="text200"
      _last={{
        mb: 8,
      }}
    >
      {children}
    </Text>
  )
}

<<<<<<< HEAD
=======
interface IFilterTabProps {
  children: ReactNode
  active: boolean
  onClick?: React.MouseEventHandler<HTMLDivElement>
}

const FilterTab = ({ children, active, onClick }: IFilterTabProps) => {
  return (
    <Flex
      justifyContent="center"
      alignItems="center"
      onClick={onClick}
      w="50%"
      textAlign="center"
      bg={active ? "primary.base" : "none"}
      py="0.9rem"
      px="0.4rem"
      color={active ? "background.base" : "text"}
      _first={{
        borderTopLeftRadius: "lg",
      }}
      _last={{
        borderTopRightRadius: "lg",
      }}
      _hover={{
        bg: active ? "primary.base" : "selectHover",
      }}
    >
      {children}
    </Flex>
  )
}

>>>>>>> af354c3c
const filterDefault = {
  android: false,
  ios: false,
  linux: false,
  windows: false,
  macOS: false,
  firefox: false,
  chromium: false,
  hardware: false,
  open_source: false,
  non_custodial: false,
  hardware_support: false,
  walletconnect: false,
  rpc_importing: false,
  nft_support: false,
  connect_to_dapps: false,
  staking: false,
  swaps: false,
  layer_2: false,
  gas_fee_customization: false,
  ens_support: false,
  erc_20_support: false,
  buy_crypto: false,
  withdraw_crypto: false,
  multisig: false,
  social_recovery: false,
  eip_1559_support: false,
}

export type FiltersType = typeof filterDefault

const randomizedWalletData = shuffle(walletData)

const FindWalletPage = ({ data, location }) => {
  const theme = useTheme()
  const { t } = useTranslation()
  const resetWalletFilter = React.useRef(() => {})
  const wrapperRef = useRef<HTMLDivElement>(null)

  const [showMobileSidebar, setShowMobileSidebar] = useState(false)
  const [filters, setFilters] = useState(filterDefault)
  const [selectedPersona, setSelectedPersona] = useState(NaN)

  const updateFilterOption = (key) => {
    const updatedFilters = { ...filters }
    updatedFilters[key] = !updatedFilters[key]
    setFilters(updatedFilters)
    setSelectedPersona(NaN)
  }

  const updateFilterOptions = (keys, value) => {
    const updatedFilters = { ...filters }
    for (let key of keys) {
      updatedFilters[key] = value
    }
    setFilters(updatedFilters)
    setSelectedPersona(NaN)
  }

  const resetFilters = () => {
    setSelectedPersona(NaN)
    setFilters(filterDefault)
  }

  useOnClickOutside(wrapperRef, () => setShowMobileSidebar(false), ["mouseup"])

  return (
    <Flex
      direction="column"
      alignItems="center"
      w="full"
      mx="auto"
      pointerEvents={showMobileSidebar ? "none" : "auto"}
    >
      <PageMetadata
        title={t("page-find-wallet-meta-title")}
        description={t("page-find-wallet-meta-description")}
      />

      <Flex
        direction={{ base: "column-reverse", sm: "row" }}
        position="relative"
        w="full"
        p={12}
        bg="layer2Gradient"
        mb="44px"
      >
        <Box w={{ base: "full", sm: "50%" }} mt={{ base: 8, sm: 0 }}>
          <Breadcrumbs slug={location.pathname} />
          <Heading
            as="h1"
            fontSize={{ base: "2.5rem", md: "5xl" }}
            lineHeight={1.4}
          >
            <Translation id="page-find-wallet-title" />
          </Heading>
          <Subtitle>
            <Translation id="page-find-wallet-description" />
          </Subtitle>
          <Subtitle>
            <Translation id="page-find-wallet-desc-2" />
          </Subtitle>
        </Box>
        <Image
          as={GatsbyImage}
          w={{ base: "full", sm: "50%" }}
          image={getImage(data.hero)!}
          alt=""
          loading="eager"
          imgStyle={{
            objectFit: "contain",
          }}
        />
      </Flex>
      <Box
        position="sticky"
        top="76px"
        bg="background.base"
        w="full"
        zIndex={1}
        py="5px"
      >
        <Box
          display={{ base: "flex", lg: "none" }}
          gap={4}
          justifyContent="space-between"
          alignItems="center"
          border="1px solid"
          borderColor="primary.base"
          borderLeft="none"
          borderRightRadius="base"
          pt={1.5}
          px={5}
          pb={2.5}
          m="auto"
          ml={0}
          zIndex={1}
          w="full"
          maxW={showMobileSidebar ? "330px" : "150px"}
          bg="background.base"
          onClick={() => {
            setShowMobileSidebar(!showMobileSidebar)
            trackCustomEvent({
              eventCategory: "MobileFilterToggle",
              eventAction: `Tap MobileFilterToggle`,
              eventName: `show mobile filters ${!showMobileSidebar}`,
            })
          }}
          sx={{
            p: {
              m: 0,
            },
            svg: {
              pointerEvents: "none",
              boxSize: 8,
              line: {
                stroke: "primary.base",
              },
              circle: {
                stroke: "primary.base",
              },
            },
          }}
        >
          <Box>
            <Text>
              <Translation id="page-find-wallet-filters" />
            </Text>
            <Text fontSize="sm" lineHeight="14px" color="text200">
              {Object.values(filters).reduce((acc, filter) => {
                if (filter) {
                  acc += 1
                }
                return acc
              }, 0)}{" "}
              {t("page-find-wallet-active")}
            </Text>
          </Box>
          {showMobileSidebar ? (
            <Icon as={MdOutlineCancel} fill="primary.base" />
          ) : (
            <FilterBurgerIcon />
          )}
        </Box>
      </Box>
      <Flex
        px={{ base: 0, md: 8 }}
        pt={4}
        pb={0}
        w="full"
        gap={6}
        height="90vh"
        overflow="hidden"
        position="sticky"
        top="76px"
        mb={{ base: "230px", md: "120px", lg: "150px" }}
        borderBottom="1px solid"
        borderBottomColor="secondary"
      >
<<<<<<< HEAD
        <WalletFilterSidebar
          ref={wrapperRef}
          {...{
            filters,
            resetWalletFilter,
            updateFilterOption,
            updateFilterOptions,
            resetFilters,
            selectedPersona,
            setFilters,
            setSelectedPersona,
            showMobileSidebar,
          }}
        />
=======
        <Flex
          maxW="330px"
          direction="column"
          gap="0.55rem"
          overflowY="scroll"
          bg="background.base"
          transition="0.5s all"
          zIndex={20}
          borderTopRightRadius="lg"
          ref={wrapperRef}
          pointerEvents="auto"
          sx={{
            scrollbarWidth: "thin",
            scrollbarColor: `${theme.colors.lightBorder} ${theme.colors.background}`,

            "::-webkit-scrollbar": {
              width: 2,
            },
            "::-webkit-scrollbar-track": {
              bg: "background.base",
            },
            "::-webkit-scrollbar-thumb": {
              bgColor: "lightBorder",
              borderRadius: "base",
              border: "2px solid",
              borderColor: "background.base",
            },
          }}
          width={{ base: "90%", sm: "350px", lg: "full" }}
          height={{ base: "full", lg: "auto" }}
          display={{ base: showMobileSidebar ? "flex" : "none", lg: "flex" }}
          position={{
            base: showMobileSidebar ? "absolute" : "relative",
            lg: "static",
          }}
          boxShadow={{
            base: showMobileSidebar
              ? "0 800px 0 800px rgb(0 0 0 / 65%)"
              : "none",
            lg: "none",
          }}
          left={showMobileSidebar ? 0 : "-400px"}
        >
          <Flex
            borderBottom="1px solid"
            borderBottomColor="primary.base"
            cursor="pointer"
            position="sticky"
            top={0}
            bg="background.base"
            zIndex={1}
            sx={{
              p: {
                m: 0,
                letterSpacing: "0.02rem",
                fontSize: "0.9rem",
                w: "full",
              },
            }}
          >
            <FilterTab
              active={!showFeatureFilters}
              onClick={() => {
                setShowFeatureFilters(false)
                trackCustomEvent({
                  eventCategory: "WalletFilterSidebar",
                  eventAction: `WalletFilterSidebar tab clicked`,
                  eventName: `show user personas`,
                })
              }}
            >
              <Text>
                <Translation id="page-find-wallet-profile-filters" />
              </Text>
            </FilterTab>
            <FilterTab
              active={showFeatureFilters}
              onClick={() => {
                setShowFeatureFilters(true)
                trackCustomEvent({
                  eventCategory: "WalletFilterSidebar",
                  eventAction: `WalletFilterSidebar tab clicked`,
                  eventName: `show feature filters`,
                })
              }}
            >
              <Text>
                {t("page-find-wallet-feature-filters")} (
                {Object.values(filters).reduce((acc, filter) => {
                  if (filter) {
                    acc += 1
                  }
                  return acc
                }, 0)}
                )
              </Text>
            </FilterTab>
          </Flex>
          <Center
            py={0.5}
            px={1}
            borderRadius="base"
            w="full"
            mx="auto"
            gap={1}
            fontSize="xs"
            cursor="pointer"
            role="button"
            aria-labelledby="reset-filter"
            onClick={() => {
              resetFilters()
              resetWalletFilter.current()
              trackCustomEvent({
                eventCategory: "WalletFilterReset",
                eventAction: `WalletFilterReset clicked`,
                eventName: `reset filters`,
              })
            }}
            data-group
          >
            <Icon
              as={BsArrowCounterclockwise}
              aria-hidden="true"
              fontSize="sm"
              fill="primary.base"
              _groupHover={{ fill: "selectHover" }}
            />
            <Text
              m={0}
              color="primary.base"
              _groupHover={{ color: "selectHover" }}
              id="reset-filter"
              aria-hidden="true"
            >
              {"Reset filters".toUpperCase()}
            </Text>
          </Center>
          <Box>
            {showFeatureFilters ? (
              <WalletFilterSidebar
                resetWalletFilter={resetWalletFilter}
                filters={filters}
                updateFilterOption={updateFilterOption}
                updateFilterOptions={updateFilterOptions}
              />
            ) : (
              <WalletPersonasSidebar
                resetFilters={resetFilters}
                setFilters={setFilters}
                selectedPersona={selectedPersona}
                setSelectedPersona={setSelectedPersona}
              />
            )}
          </Box>
        </Flex>
>>>>>>> af354c3c
        <Box
          w="full"
          overflowY="scroll"
          sx={{
            scrollbarWidth: "thin",
            scrollbarColor: `${theme.colors.lightBorder} ${theme.colors.background}`,

            "::-webkit-scrollbar": {
              width: 2,
            },
            "::-webkit-scrollbar-track": {
              bg: "background.base",
            },
            "::-webkit-scrollbar-thumb": {
              bgColor: "lightBorder",
              borderRadius: "base",
              border: "2px solid",
              borderColor: "background.base",
            },
            table: {
              m: 0,
            },
          }}
          display={{
            base: showMobileSidebar ? "none" : "block",
            sm: "block",
          }}
        >
          <WalletTable
            data={data}
            filters={filters}
            walletData={randomizedWalletData}
          />
        </Box>
      </Flex>
      <Box
        textAlign="center"
        p={5}
        sx={{
          p: {
            fontSize: "sm",
            lineHeight: "23px",
            pt: "0.2rem",
            m: 0,
          },
        }}
      >
        <Text>
          <Text as="i">
            <Translation id="page-find-wallet-footnote-1" />
          </Text>
        </Text>
        <Text>
          <Text as="i">
            <Translation id="page-find-wallet-footnote-2" />
          </Text>
        </Text>
        <Text>
          <Text as="i">
            <Translation id="page-find-wallet-footnote-3" />
          </Text>
        </Text>
      </Box>
    </Flex>
  )
}

export default FindWalletPage

export const query = graphql`
  query FindWalletPage($languagesToFetch: [String!]!) {
    locales: allLocale(
      filter: {
        language: { in: $languagesToFetch }
        ns: { in: ["page-wallets-find-wallet", "common"] }
      }
    ) {
      edges {
        node {
          ns
          data
          language
        }
      }
    }
    hero: file(relativePath: { eq: "wallets/find-wallet-hero.png" }) {
      childImageSharp {
        gatsbyImageData(layout: FULL_WIDTH, placeholder: BLURRED, quality: 100)
      }
    }
    airgap: file(relativePath: { eq: "wallets/airgap.png" }) {
      childImageSharp {
        gatsbyImageData(layout: FULL_WIDTH, placeholder: BLURRED, quality: 100)
      }
    }
    argent: file(relativePath: { eq: "wallets/argent.png" }) {
      childImageSharp {
        gatsbyImageData(layout: FULL_WIDTH, placeholder: BLURRED, quality: 100)
      }
    }
    brave: file(relativePath: { eq: "wallets/brave.png" }) {
      childImageSharp {
        gatsbyImageData(layout: FULL_WIDTH, placeholder: BLURRED, quality: 100)
      }
    }
    coin98: file(relativePath: { eq: "wallets/coin98.png" }) {
      childImageSharp {
        gatsbyImageData(layout: FULL_WIDTH, placeholder: BLURRED, quality: 100)
      }
    }
    coinbase: file(relativePath: { eq: "wallets/coinbase.png" }) {
      childImageSharp {
        gatsbyImageData(layout: FULL_WIDTH, placeholder: BLURRED, quality: 100)
      }
    }
    frame: file(relativePath: { eq: "wallets/frame.png" }) {
      childImageSharp {
        gatsbyImageData(layout: FULL_WIDTH, placeholder: BLURRED, quality: 100)
      }
    }
    keystone: file(relativePath: { eq: "wallets/keystone.png" }) {
      childImageSharp {
        gatsbyImageData(layout: FULL_WIDTH, placeholder: BLURRED, quality: 100)
      }
    }
    loopring: file(relativePath: { eq: "wallets/loopring.png" }) {
      childImageSharp {
        gatsbyImageData(layout: FULL_WIDTH, placeholder: BLURRED, quality: 100)
      }
    }
    metamask: file(relativePath: { eq: "wallets/metamask.png" }) {
      childImageSharp {
        gatsbyImageData(layout: FULL_WIDTH, placeholder: BLURRED, quality: 100)
      }
    }
    numio: file(relativePath: { eq: "wallets/numio.png" }) {
      childImageSharp {
        gatsbyImageData(layout: FULL_WIDTH, placeholder: BLURRED, quality: 100)
      }
    }
    portis: file(relativePath: { eq: "wallets/portis.png" }) {
      childImageSharp {
        gatsbyImageData(layout: FULL_WIDTH, placeholder: BLURRED, quality: 100)
      }
    }
    taho: file(relativePath: { eq: "wallets/taho.png" }) {
      childImageSharp {
        gatsbyImageData(layout: FULL_WIDTH, placeholder: BLURRED, quality: 100)
      }
    }
    safe: file(relativePath: { eq: "wallets/safe.png" }) {
      childImageSharp {
        gatsbyImageData(layout: FULL_WIDTH, placeholder: BLURRED, quality: 100)
      }
    }
    coinwallet: file(relativePath: { eq: "wallets/coinwallet.png" }) {
      childImageSharp {
        gatsbyImageData(layout: FULL_WIDTH, placeholder: BLURRED, quality: 100)
      }
    }
    ambire: file(relativePath: { eq: "wallets/ambire.png" }) {
      childImageSharp {
        gatsbyImageData(layout: FULL_WIDTH, placeholder: BLURRED, quality: 100)
      }
    }
    zengo: file(relativePath: { eq: "wallets/zengo.png" }) {
      childImageSharp {
        gatsbyImageData(layout: FULL_WIDTH, placeholder: BLURRED, quality: 100)
      }
    }
    linen: file(relativePath: { eq: "wallets/linen.png" }) {
      childImageSharp {
        gatsbyImageData(layout: FULL_WIDTH, placeholder: BLURRED, quality: 100)
      }
    }
    imtoken: file(relativePath: { eq: "wallets/imtoken.png" }) {
      childImageSharp {
        gatsbyImageData(layout: FULL_WIDTH, placeholder: BLURRED, quality: 100)
      }
    }
    foxwallet: file(relativePath: { eq: "wallets/foxwallet.png" }) {
      childImageSharp {
        gatsbyImageData(layout: FULL_WIDTH, placeholder: BLURRED, quality: 100)
      }
    }
    mycrypto: file(relativePath: { eq: "wallets/mycrypto.png" }) {
      childImageSharp {
        gatsbyImageData(layout: FULL_WIDTH, placeholder: BLURRED, quality: 100)
      }
    }
    pillar: file(relativePath: { eq: "wallets/pillar.png" }) {
      childImageSharp {
        gatsbyImageData(layout: FULL_WIDTH, placeholder: BLURRED, quality: 100)
      }
    }
    mew: file(relativePath: { eq: "wallets/mew.png" }) {
      childImageSharp {
        gatsbyImageData(layout: FULL_WIDTH, placeholder: BLURRED, quality: 100)
      }
    }
    unstoppable: file(relativePath: { eq: "wallets/unstoppable.png" }) {
      childImageSharp {
        gatsbyImageData(layout: FULL_WIDTH, placeholder: BLURRED, quality: 100)
      }
    }
    myetherwallet: file(relativePath: { eq: "wallets/myetherwallet.png" }) {
      childImageSharp {
        gatsbyImageData(layout: FULL_WIDTH, placeholder: BLURRED, quality: 100)
      }
    }
    alpha: file(relativePath: { eq: "wallets/alpha.png" }) {
      childImageSharp {
        gatsbyImageData(layout: FULL_WIDTH, placeholder: BLURRED, quality: 100)
      }
    }
    opera: file(relativePath: { eq: "wallets/opera.png" }) {
      childImageSharp {
        gatsbyImageData(layout: FULL_WIDTH, placeholder: BLURRED, quality: 100)
      }
    }
    guarda: file(relativePath: { eq: "wallets/guarda.png" }) {
      childImageSharp {
        gatsbyImageData(layout: FULL_WIDTH, placeholder: BLURRED, quality: 100)
      }
    }
    web3auth: file(relativePath: { eq: "wallets/web3auth.png" }) {
      childImageSharp {
        gatsbyImageData(layout: FULL_WIDTH, placeholder: BLURRED, quality: 100)
      }
    }
    bridge: file(relativePath: { eq: "wallets/bridge.png" }) {
      childImageSharp {
        gatsbyImageData(layout: FULL_WIDTH, placeholder: BLURRED, quality: 100)
      }
    }
    torus: file(relativePath: { eq: "wallets/torus.png" }) {
      childImageSharp {
        gatsbyImageData(layout: FULL_WIDTH, placeholder: BLURRED, quality: 100)
      }
    }
    tokenpocket: file(relativePath: { eq: "wallets/tokenpocket.png" }) {
      childImageSharp {
        gatsbyImageData(layout: FULL_WIDTH, placeholder: BLURRED, quality: 100)
      }
    }
    oneinch: file(relativePath: { eq: "wallets/1inch.png" }) {
      childImageSharp {
        gatsbyImageData(layout: FULL_WIDTH, placeholder: BLURRED, quality: 100)
      }
    }
    rainbow: file(relativePath: { eq: "wallets/rainbow.png" }) {
      childImageSharp {
        gatsbyImageData(layout: FULL_WIDTH, placeholder: BLURRED, quality: 100)
      }
    }
    status: file(relativePath: { eq: "wallets/status.png" }) {
      childImageSharp {
        gatsbyImageData(layout: FULL_WIDTH, placeholder: BLURRED, quality: 100)
      }
    }
    aktionariat: file(relativePath: { eq: "wallets/aktionariat.png" }) {
      childImageSharp {
        gatsbyImageData(layout: FULL_WIDTH, placeholder: BLURRED, quality: 100)
      }
    }
    sequence: file(relativePath: { eq: "wallets/sequence.png" }) {
      childImageSharp {
        gatsbyImageData(layout: FULL_WIDTH, placeholder: BLURRED, quality: 100)
      }
    }
    trezor: file(relativePath: { eq: "wallets/trezor.png" }) {
      childImageSharp {
        gatsbyImageData(layout: FULL_WIDTH, placeholder: BLURRED, quality: 100)
      }
    }
    ledger: file(relativePath: { eq: "wallets/ledger.png" }) {
      childImageSharp {
        gatsbyImageData(layout: FULL_WIDTH, placeholder: BLURRED, quality: 100)
      }
    }
    infinity_wallet: file(relativePath: { eq: "wallets/infinity_wallet.png" }) {
      childImageSharp {
        gatsbyImageData(layout: FULL_WIDTH, placeholder: BLURRED, quality: 100)
      }
    }
    exodus: file(relativePath: { eq: "wallets/exodus.png" }) {
      childImageSharp {
        gatsbyImageData(layout: FULL_WIDTH, placeholder: BLURRED, quality: 100)
      }
    }
    rabbywallet: file(relativePath: { eq: "wallets/rabbywallet.png" }) {
      childImageSharp {
        gatsbyImageData(layout: FULL_WIDTH, placeholder: BLURRED, quality: 100)
      }
    }
    bitcoindotcom: file(relativePath: { eq: "wallets/bitcoindotcom.png" }) {
      childImageSharp {
        gatsbyImageData(layout: FULL_WIDTH, placeholder: BLURRED, quality: 100)
      }
    }
    zerion: file(relativePath: { eq: "wallets/zerion.png" }) {
      childImageSharp {
        gatsbyImageData(layout: FULL_WIDTH, placeholder: BLURRED, quality: 100)
      }
    }
    enkrypt: file(relativePath: { eq: "wallets/enkrypt.png" }) {
      childImageSharp {
        gatsbyImageData(layout: FULL_WIDTH, placeholder: BLURRED, quality: 100)
      }
    }
    gridplus: file(relativePath: { eq: "wallets/gridplus.png" }) {
      childImageSharp {
        gatsbyImageData(layout: FULL_WIDTH, placeholder: BLURRED, quality: 100)
      }
    }
    bitkeep: file(relativePath: { eq: "wallets/bitkeep.png" }) {
      childImageSharp {
        gatsbyImageData(layout: FULL_WIDTH, placeholder: BLURRED, quality: 100)
      }
    }
    blockwallet: file(relativePath: { eq: "wallets/blockwallet.png" }) {
      childImageSharp {
        gatsbyImageData(layout: FULL_WIDTH, placeholder: BLURRED, quality: 100)
      }
    }
    okx: file(relativePath: { eq: "wallets/okx.jpeg" }) {
      childImageSharp {
        gatsbyImageData(layout: FULL_WIDTH, placeholder: BLURRED, quality: 100)
      }
    }
    onekey: file(relativePath: { eq: "wallets/onekey.png" }) {
      childImageSharp {
        gatsbyImageData(layout: FULL_WIDTH, placeholder: BLURRED, quality: 100)
      }
    }
    apex: file(relativePath: { eq: "wallets/apex.png" }) {
      childImageSharp {
        gatsbyImageData(layout: FULL_WIDTH, placeholder: BLURRED, quality: 100)
      }
    }
    shapeshift: file(relativePath: { eq: "wallets/shapeshift.png" }) {
      childImageSharp {
        gatsbyImageData(layout: FULL_WIDTH, placeholder: BLURRED, quality: 100)
      }
    }
  }
`<|MERGE_RESOLUTION|>--- conflicted
+++ resolved
@@ -50,42 +50,6 @@
   )
 }
 
-<<<<<<< HEAD
-=======
-interface IFilterTabProps {
-  children: ReactNode
-  active: boolean
-  onClick?: React.MouseEventHandler<HTMLDivElement>
-}
-
-const FilterTab = ({ children, active, onClick }: IFilterTabProps) => {
-  return (
-    <Flex
-      justifyContent="center"
-      alignItems="center"
-      onClick={onClick}
-      w="50%"
-      textAlign="center"
-      bg={active ? "primary.base" : "none"}
-      py="0.9rem"
-      px="0.4rem"
-      color={active ? "background.base" : "text"}
-      _first={{
-        borderTopLeftRadius: "lg",
-      }}
-      _last={{
-        borderTopRightRadius: "lg",
-      }}
-      _hover={{
-        bg: active ? "primary.base" : "selectHover",
-      }}
-    >
-      {children}
-    </Flex>
-  )
-}
-
->>>>>>> af354c3c
 const filterDefault = {
   android: false,
   ios: false,
@@ -285,7 +249,6 @@
         borderBottom="1px solid"
         borderBottomColor="secondary"
       >
-<<<<<<< HEAD
         <WalletFilterSidebar
           ref={wrapperRef}
           {...{
@@ -300,163 +263,6 @@
             showMobileSidebar,
           }}
         />
-=======
-        <Flex
-          maxW="330px"
-          direction="column"
-          gap="0.55rem"
-          overflowY="scroll"
-          bg="background.base"
-          transition="0.5s all"
-          zIndex={20}
-          borderTopRightRadius="lg"
-          ref={wrapperRef}
-          pointerEvents="auto"
-          sx={{
-            scrollbarWidth: "thin",
-            scrollbarColor: `${theme.colors.lightBorder} ${theme.colors.background}`,
-
-            "::-webkit-scrollbar": {
-              width: 2,
-            },
-            "::-webkit-scrollbar-track": {
-              bg: "background.base",
-            },
-            "::-webkit-scrollbar-thumb": {
-              bgColor: "lightBorder",
-              borderRadius: "base",
-              border: "2px solid",
-              borderColor: "background.base",
-            },
-          }}
-          width={{ base: "90%", sm: "350px", lg: "full" }}
-          height={{ base: "full", lg: "auto" }}
-          display={{ base: showMobileSidebar ? "flex" : "none", lg: "flex" }}
-          position={{
-            base: showMobileSidebar ? "absolute" : "relative",
-            lg: "static",
-          }}
-          boxShadow={{
-            base: showMobileSidebar
-              ? "0 800px 0 800px rgb(0 0 0 / 65%)"
-              : "none",
-            lg: "none",
-          }}
-          left={showMobileSidebar ? 0 : "-400px"}
-        >
-          <Flex
-            borderBottom="1px solid"
-            borderBottomColor="primary.base"
-            cursor="pointer"
-            position="sticky"
-            top={0}
-            bg="background.base"
-            zIndex={1}
-            sx={{
-              p: {
-                m: 0,
-                letterSpacing: "0.02rem",
-                fontSize: "0.9rem",
-                w: "full",
-              },
-            }}
-          >
-            <FilterTab
-              active={!showFeatureFilters}
-              onClick={() => {
-                setShowFeatureFilters(false)
-                trackCustomEvent({
-                  eventCategory: "WalletFilterSidebar",
-                  eventAction: `WalletFilterSidebar tab clicked`,
-                  eventName: `show user personas`,
-                })
-              }}
-            >
-              <Text>
-                <Translation id="page-find-wallet-profile-filters" />
-              </Text>
-            </FilterTab>
-            <FilterTab
-              active={showFeatureFilters}
-              onClick={() => {
-                setShowFeatureFilters(true)
-                trackCustomEvent({
-                  eventCategory: "WalletFilterSidebar",
-                  eventAction: `WalletFilterSidebar tab clicked`,
-                  eventName: `show feature filters`,
-                })
-              }}
-            >
-              <Text>
-                {t("page-find-wallet-feature-filters")} (
-                {Object.values(filters).reduce((acc, filter) => {
-                  if (filter) {
-                    acc += 1
-                  }
-                  return acc
-                }, 0)}
-                )
-              </Text>
-            </FilterTab>
-          </Flex>
-          <Center
-            py={0.5}
-            px={1}
-            borderRadius="base"
-            w="full"
-            mx="auto"
-            gap={1}
-            fontSize="xs"
-            cursor="pointer"
-            role="button"
-            aria-labelledby="reset-filter"
-            onClick={() => {
-              resetFilters()
-              resetWalletFilter.current()
-              trackCustomEvent({
-                eventCategory: "WalletFilterReset",
-                eventAction: `WalletFilterReset clicked`,
-                eventName: `reset filters`,
-              })
-            }}
-            data-group
-          >
-            <Icon
-              as={BsArrowCounterclockwise}
-              aria-hidden="true"
-              fontSize="sm"
-              fill="primary.base"
-              _groupHover={{ fill: "selectHover" }}
-            />
-            <Text
-              m={0}
-              color="primary.base"
-              _groupHover={{ color: "selectHover" }}
-              id="reset-filter"
-              aria-hidden="true"
-            >
-              {"Reset filters".toUpperCase()}
-            </Text>
-          </Center>
-          <Box>
-            {showFeatureFilters ? (
-              <WalletFilterSidebar
-                resetWalletFilter={resetWalletFilter}
-                filters={filters}
-                updateFilterOption={updateFilterOption}
-                updateFilterOptions={updateFilterOptions}
-              />
-            ) : (
-              <WalletPersonasSidebar
-                resetFilters={resetFilters}
-                setFilters={setFilters}
-                selectedPersona={selectedPersona}
-                setSelectedPersona={setSelectedPersona}
-              />
-            )}
-          </Box>
-        </Flex>
->>>>>>> af354c3c
         <Box
           w="full"
           overflowY="scroll"
