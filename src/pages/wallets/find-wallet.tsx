// Libraries
import React, { useState } from "react"
import { graphql } from "gatsby"
import { getImage, GatsbyImage } from "gatsby-plugin-image"
import { useIntl } from "gatsby-plugin-intl"
import styled from "styled-components"
import { shuffle } from "lodash"

// Components
import Breadcrumbs from "../../components/Breadcrumbs"
import Icon from "../../components/Icon"
import Link from "../../components/Link"
import PageMetadata from "../../components/PageMetadata"
import { Content, Page } from "../../components/SharedStyledComponents"
import Translation from "../../components/Translation"
import WalletFilterSidebar from "../../components/FindWallet/WalletFilterSidebar"
import WalletPersonasSidebar from "../../components/FindWallet/WalletPersonasSidebar"
import WalletTable from "../../components/FindWallet/WalletTable"

// Data
import walletData from "../../data/wallets/wallet-data"

// Icons
import FilterBurger from "../../assets/wallets/filter_burger.svg"

// Utils
import { translateMessageId } from "../../utils/translations"

// Styles
const HeroContainer = styled.div`
  position: relative;
  width: 100%;
  display: flex;
  padding: 3rem;
  background: ${(props) => props.theme.colors.layer2Gradient};
  margin-bottom: 44px;

  @media (max-width: ${(props) => props.theme.breakpoints.s}) {
    flex-direction: column-reverse;
  }
`

const HeroContent = styled.div`
  width: 50%;
  @media (max-width: ${(props) => props.theme.breakpoints.s}) {
    margin-top: 2rem;
    width: 100%;
  }
`

const Subtitle = styled.div`
  font-size: 1.25rem;
  line-height: 140%;
  color: ${(props) => props.theme.colors.text200};
  &:last-of-type {
    margin-bottom: 2rem;
  }
`

const HeroImage = styled(GatsbyImage)`
  width: 50%;

  @media (max-width: ${(props) => props.theme.breakpoints.s}) {
    width: 100%;
  }
`

const TableContent = styled(Content)`
  display: flex;
  gap: 24px;
  height: 90vh;
  overflow: hidden;
  position: sticky;
  top: 76px;
  margin-bottom: 100px;

  @media (max-width: ${(props) => props.theme.breakpoints.l}) {
    padding: 1rem 0;
    margin-bottom: 120px;
  }
  @media (max-width: ${(props) => props.theme.breakpoints.m}) {
    padding: 1rem 0;
    margin-bottom: 200px;
  }
`

const MobileFilterToggleContainer = styled.div`
  position: sticky;
  top: 76px;
  background: ${(props) => props.theme.colors.background};
  width: 100%;
  z-index: 1;
  padding: 5px 0;
`

const MobileFilterToggle = styled.div<{ showMobileSidebar: boolean }>`
  display: none;
  @media (max-width: ${(props) => props.theme.breakpoints.l}) {
    display: flex;
    gap: 1rem;
    justify-content: center;
    align-items: center;
    background: ${(props) => props.theme.colors.background};
    border: 1px solid ${(props) => props.theme.colors.primary};;
    border-left:none;
    border-radius: 0px 4px 4px 0px;
    padding: 6px 20px 10px 20px;
    margin: auto;
    margin-left: 0;
    z-index: 1;
    width: ${(props) => (props.showMobileSidebar ? "350px" : "150px")};

  }

  p {
    margin: 0;
  }

  svg {
    width: 24px;
    height: 24px;
    line {
      stroke: ${(props) => props.theme.colors.primary};
    }
    circle {
      stroke: ${(props) => props.theme.colors.primary};
    }
  }
`

const StyledIcon = styled(Icon)`
  fill: ${(props) => props.theme.colors.primary};
  width: 24;
  height: 24;
`

const SecondaryText = styled.p`
  font-size: 14px;
  line-height: 14px;
  color: ${(props) => props.theme.colors.text200};
`

const FilterSidebar = styled.div<{ showMobileSidebar: boolean }>`
  width: 330px;
  display: flex;
  flex-direction: column;
  gap: 0.55rem;
  overflow-y: scroll;
  z-index: 10;
  background: ${(props) => props.theme.colors.background};
  transition: 0.5s all;
<<<<<<< HEAD
  z-index:20;
  border-radius: 0px 8px 0px 0px;
=======
>>>>>>> d83156d7

 
  @media (max-width: ${(props) => props.theme.breakpoints.l}) {
    width: ${(props) => (props.showMobileSidebar ? "350px" : "350px")};
    left: ${(props) => (props.showMobileSidebar ? "0" : "-400px")};
    height: ${(props) => (props.showMobileSidebar ? "100%" : "100%")};
    display: ${(props) => (props.showMobileSidebar ? "flex" : "none")};
    position: ${(props) => (props.showMobileSidebar ? "absolute" : "relative")};
    box-shadow: ${(props) => (props.showMobileSidebar ? "20px 0px 5px 0px rgb(0 0 0 / 38%)" : "none")};
  }
  @media (max-width: ${(props) => props.theme.breakpoints.s}) {
    width: ${(props) => (props.showMobileSidebar ? "90%" : "90%")};
    height: ${(props) => (props.showMobileSidebar ? "100%" : "100%")};
    display: ${(props) => (props.showMobileSidebar ? "flex" : "none")};
  }
`

const FilterTabs = styled.div`
  display: flex;
  border-bottom: 1px solid ${(props) => props.theme.colors.primary};
  cursor: pointer;
  position: sticky;
  top: 0;
  background: ${(props) => props.theme.colors.background};
  z-index: 1;


  p {
    margin: 0;
    letter-spacing: 0.02rem;
    font-size: 0.9rem;
    width: 100%;
  }
`

const FilterTab = styled.div<{
  active: boolean
}>`
  width: 50%;
  text-align: center;
  background: ${(props) =>
    props.active === true ? props.theme.colors.primary : "none"};
  border-radius: 8px 0px 0px 0px;
  padding: 0.9rem 0.4rem;
  display: flex;
  justify-items: center;
  align-items: center;

  color: ${(props) =>
    props.active === true
      ? props.theme.colors.background
      : props.theme.colors.text};

  :last-child {
    border-radius: 0px 8px 0px 0px;
  }

  :hover {
    background: ${(props) =>
      props.active === true
        ? props.theme.colors.primary
        : props.theme.colors.selectHover};
  }
`

const WalletContent = styled.div<{ showMobileSidebar: boolean }>`
  width: 75%;
  overflow-y: scroll;
  table {
    margin: 0;
  }

  @media (max-width: ${(props) => props.theme.breakpoints.l}) {
    width: 100%;
  }

  @media (max-width: ${(props) => props.theme.breakpoints.s}) {
    width: 100%;
    display: ${(props) => (props.showMobileSidebar ? "none" : "")};
  }
`

const Note = styled.div`
  text-align: center;
  padding: 20px;

  p {
    font-size: 14px;
    line-height: 23px;
    margin: 0;
  }
`

const ResetContainer = styled.div`
  display: flex;
  flex-direction: row;
  align-items: center;
  justify-content: center;
  padding: 2px 4px;
  border-radius: 4px;
  width: 100%;
  margin: 0 auto;
  gap: 0.25rem;
  font-size: 0.75rem;
  cursor: pointer;
  :hover {
    p {
      color: ${(props) => props.theme.colors.selectHover};
    }
    svg {
      fill: ${(props) => props.theme.colors.selectHover};
    }
  }

  p {
    margin: 0;
    color: ${(props) => props.theme.colors.primary};
  }
  svg {
    fill: ${(props) => props.theme.colors.primary};
  }
`

const ResetIcon = styled(Icon)`
  fill: ${(props) => props.theme.colors.primary};
`

const filterDefault = {
  android: false,
  ios: false,
  linux: false,
  windows: false,
  macOS: false,
  firefox: false,
  chromium: false,
  hardware: false,
  open_source: false,
  non_custodial: false,
  hardware_support: false,
  walletconnect: false,
  rpc_importing: false,
  nft_support: false,
  connect_to_dapps: false,
  staking: false,
  swaps: false,
  layer_2: false,
  gas_fee_customization: false,
  ens_support: false,
  erc_20_support: false,
  buy_crypto: false,
  withdraw_crypto: false,
  multisig: false,
  social_recovery: false,
  eip_1559_support: false,
}

const randomizedWalletData = shuffle(walletData)

const FindWalletPage = ({ data, location }) => {
  const intl = useIntl()

  const [showFeatureFilters, setShowFeatureFilters] = useState(false)
  const [showMobileSidebar, setShowMobileSidebar] = useState(false)
  const [filters, setFilters] = useState(filterDefault)
  const [selectedPersona, setSelectedPersona] = useState(NaN)

  const updateFilterOption = (key) => {
    const updatedFilters = { ...filters }
    updatedFilters[key] = !updatedFilters[key]
    setFilters(updatedFilters)
    setSelectedPersona(NaN)
  }

  const updateFilterOptions = (keys, value) => {
    const updatedFilters = { ...filters }
    for (let key of keys) {
      updatedFilters[key] = value
    }
    setFilters(updatedFilters)
    setSelectedPersona(NaN)
  }

  const resetFilters = () => {
    setSelectedPersona(NaN)
    setFilters(filterDefault)
  }

  return (
    <Page>
      <PageMetadata
        title={translateMessageId("page-find-wallet-meta-title", intl)}
        description={translateMessageId(
          "page-find-wallet-meta-description",
          intl
        )}
      />

      <HeroContainer>
        <HeroContent>
          <Breadcrumbs slug={location.pathname} />
          <h1>
            <Translation id="page-find-wallet-title" />
          </h1>
          <Subtitle>
            <Translation id="page-find-wallet-description" />
          </Subtitle>
          <Subtitle>
            <Translation id="page-find-wallet-desc-2" />
          </Subtitle>
        </HeroContent>
        <HeroImage
          image={getImage(data.hero)!}
          alt=""
          loading="eager"
          objectFit="contain"
        />
      </HeroContainer>
      <MobileFilterToggleContainer>
        <MobileFilterToggle
          onClick={() => {
            setShowMobileSidebar(!showMobileSidebar)
          }}
        >
          <div>
            <p>FILTERS</p>
            <SecondaryText>
              {Object.values(filters).reduce((acc, filter) => {
                if (filter) {
                  acc += 1
                }
                return acc
              }, 0)}{" "}
              active
            </SecondaryText>
          </div>
          {showMobileSidebar ? <StyledIcon name="cancel" /> : <FilterBurger />}
        </MobileFilterToggle>
      </MobileFilterToggleContainer>
      <TableContent>
        <FilterSidebar showMobileSidebar={showMobileSidebar}>
          <FilterTabs>
            <FilterTab
              active={!showFeatureFilters}
              onClick={() => setShowFeatureFilters(false)}
            >
              <p>Profile Filters</p>
            </FilterTab>
            <FilterTab
              active={showFeatureFilters}
              onClick={() => setShowFeatureFilters(true)}
            >
              <p>
                Feature Filters (
                {Object.values(filters).reduce((acc, filter) => {
                  if (filter) {
                    acc += 1
                  }
                  return acc
                }, 0)}
                )
              </p>
            </FilterTab>
          </FilterTabs>
          <ResetContainer onClick={resetFilters}>
            <ResetIcon name="arrowCounterClockwise" size="14" />
            <p>RESET FILTERS</p>
          </ResetContainer>
          <div>
            {showFeatureFilters ? (
              <WalletFilterSidebar
                filters={filters}
                updateFilterOption={updateFilterOption}
                updateFilterOptions={updateFilterOptions}
              />
            ) : (
              <WalletPersonasSidebar
                resetFilters={resetFilters}
                setFilters={setFilters}
                selectedPersona={selectedPersona}
                setSelectedPersona={setSelectedPersona}
              />
            )}
          </div>
        </FilterSidebar>
        <WalletContent showMobileSidebar={showMobileSidebar}>
          <WalletTable
            data={data}
            filters={filters}
            walletData={randomizedWalletData}
          />
        </WalletContent>
      </TableContent>
      <Note>
        <p>
          <i>
            Wallets listed on this page are not official endorsements, and are
            provided for informational purposes only.{" "}
          </i>
        </p>
        <p>
          <i>
            Their descriptions have been provided by the wallet companies
            themselves.{" "}
          </i>
        </p>
        <p>
          <i>
            We add products to this page based on criteria in our{" "}
            <Link to="/contributing/adding-products/">listing policy</Link>. If
            you'd like us to add a wallet,{" "}
            <Link to="https://github.com/ethereum/ethereum-org-website/issues/new?assignees=&labels=wallet+%3Apurse%3A&template=suggest_wallet.yaml&title=Suggest+a+wallet">
              raise an issue in GitHub
            </Link>
            .
          </i>
        </p>
      </Note>
    </Page>
  )
}

export default FindWalletPage

export const query = graphql`
  {
    hero: file(relativePath: { eq: "wallets/find-wallet-hero.png" }) {
      childImageSharp {
        gatsbyImageData(layout: FULL_WIDTH, placeholder: BLURRED, quality: 100)
      }
    }
    airgap: file(relativePath: { eq: "wallets/airgap.png" }) {
      childImageSharp {
        gatsbyImageData(layout: FULL_WIDTH, placeholder: BLURRED, quality: 100)
      }
    }
    argent: file(relativePath: { eq: "wallets/argent.png" }) {
      childImageSharp {
        gatsbyImageData(layout: FULL_WIDTH, placeholder: BLURRED, quality: 100)
      }
    }
    brave: file(relativePath: { eq: "wallets/brave.png" }) {
      childImageSharp {
        gatsbyImageData(layout: FULL_WIDTH, placeholder: BLURRED, quality: 100)
      }
    }
    coin98: file(relativePath: { eq: "wallets/coin98.png" }) {
      childImageSharp {
        gatsbyImageData(layout: FULL_WIDTH, placeholder: BLURRED, quality: 100)
      }
    }
    coinbase: file(relativePath: { eq: "wallets/coinbase.png" }) {
      childImageSharp {
        gatsbyImageData(layout: FULL_WIDTH, placeholder: BLURRED, quality: 100)
      }
    }
    frame: file(relativePath: { eq: "wallets/frame.png" }) {
      childImageSharp {
        gatsbyImageData(layout: FULL_WIDTH, placeholder: BLURRED, quality: 100)
      }
    }
    keystone: file(relativePath: { eq: "wallets/keystone.png" }) {
      childImageSharp {
        gatsbyImageData(layout: FULL_WIDTH, placeholder: BLURRED, quality: 100)
      }
    }
    loopring: file(relativePath: { eq: "wallets/loopring.png" }) {
      childImageSharp {
        gatsbyImageData(layout: FULL_WIDTH, placeholder: BLURRED, quality: 100)
      }
    }
    metamask: file(relativePath: { eq: "wallets/metamask.png" }) {
      childImageSharp {
        gatsbyImageData(layout: FULL_WIDTH, placeholder: BLURRED, quality: 100)
      }
    }
    numio: file(relativePath: { eq: "wallets/numio.png" }) {
      childImageSharp {
        gatsbyImageData(layout: FULL_WIDTH, placeholder: BLURRED, quality: 100)
      }
    }
    portis: file(relativePath: { eq: "wallets/portis.png" }) {
      childImageSharp {
        gatsbyImageData(layout: FULL_WIDTH, placeholder: BLURRED, quality: 100)
      }
    }
    tallyho: file(relativePath: { eq: "wallets/tallyho.png" }) {
      childImageSharp {
        gatsbyImageData(layout: FULL_WIDTH, placeholder: BLURRED, quality: 100)
      }
    }
    gnosis: file(relativePath: { eq: "wallets/gnosis.png" }) {
      childImageSharp {
        gatsbyImageData(layout: FULL_WIDTH, placeholder: BLURRED, quality: 100)
      }
    }
    coinwallet: file(relativePath: { eq: "wallets/coinwallet.png" }) {
      childImageSharp {
        gatsbyImageData(layout: FULL_WIDTH, placeholder: BLURRED, quality: 100)
      }
    }
    ambire: file(relativePath: { eq: "wallets/ambire.png" }) {
      childImageSharp {
        gatsbyImageData(layout: FULL_WIDTH, placeholder: BLURRED, quality: 100)
      }
    }
    zengo: file(relativePath: { eq: "wallets/zengo.png" }) {
      childImageSharp {
        gatsbyImageData(layout: FULL_WIDTH, placeholder: BLURRED, quality: 100)
      }
    }
    linen: file(relativePath: { eq: "wallets/linen.png" }) {
      childImageSharp {
        gatsbyImageData(layout: FULL_WIDTH, placeholder: BLURRED, quality: 100)
      }
    }
    imtoken: file(relativePath: { eq: "wallets/imtoken.png" }) {
      childImageSharp {
        gatsbyImageData(layout: FULL_WIDTH, placeholder: BLURRED, quality: 100)
      }
    }
    foxwallet: file(relativePath: { eq: "wallets/foxwallet.png" }) {
      childImageSharp {
        gatsbyImageData(layout: FULL_WIDTH, placeholder: BLURRED, quality: 100)
      }
    }
    mycrypto: file(relativePath: { eq: "wallets/mycrypto.png" }) {
      childImageSharp {
        gatsbyImageData(layout: FULL_WIDTH, placeholder: BLURRED, quality: 100)
      }
    }
    pillar: file(relativePath: { eq: "wallets/pillar.png" }) {
      childImageSharp {
        gatsbyImageData(layout: FULL_WIDTH, placeholder: BLURRED, quality: 100)
      }
    }
    mew: file(relativePath: { eq: "wallets/mew.png" }) {
      childImageSharp {
        gatsbyImageData(layout: FULL_WIDTH, placeholder: BLURRED, quality: 100)
      }
    }
    unstoppable: file(relativePath: { eq: "wallets/unstoppable.png" }) {
      childImageSharp {
        gatsbyImageData(layout: FULL_WIDTH, placeholder: BLURRED, quality: 100)
      }
    }
    myetherwallet: file(relativePath: { eq: "wallets/myetherwallet.png" }) {
      childImageSharp {
        gatsbyImageData(layout: FULL_WIDTH, placeholder: BLURRED, quality: 100)
      }
    }
    alpha: file(relativePath: { eq: "wallets/alpha.png" }) {
      childImageSharp {
        gatsbyImageData(layout: FULL_WIDTH, placeholder: BLURRED, quality: 100)
      }
    }
    opera: file(relativePath: { eq: "wallets/opera.png" }) {
      childImageSharp {
        gatsbyImageData(layout: FULL_WIDTH, placeholder: BLURRED, quality: 100)
      }
    }
    guarda: file(relativePath: { eq: "wallets/guarda.png" }) {
      childImageSharp {
        gatsbyImageData(layout: FULL_WIDTH, placeholder: BLURRED, quality: 100)
      }
    }
    web3auth: file(relativePath: { eq: "wallets/web3auth.png" }) {
      childImageSharp {
        gatsbyImageData(layout: FULL_WIDTH, placeholder: BLURRED, quality: 100)
      }
    }
    bridge: file(relativePath: { eq: "wallets/bridge.png" }) {
      childImageSharp {
        gatsbyImageData(layout: FULL_WIDTH, placeholder: BLURRED, quality: 100)
      }
    }
    torus: file(relativePath: { eq: "wallets/torus.png" }) {
      childImageSharp {
        gatsbyImageData(layout: FULL_WIDTH, placeholder: BLURRED, quality: 100)
      }
    }
    tokenpocket: file(relativePath: { eq: "wallets/tokenpocket.png" }) {
      childImageSharp {
        gatsbyImageData(layout: FULL_WIDTH, placeholder: BLURRED, quality: 100)
      }
    }
  }
`<|MERGE_RESOLUTION|>--- conflicted
+++ resolved
@@ -149,11 +149,8 @@
   z-index: 10;
   background: ${(props) => props.theme.colors.background};
   transition: 0.5s all;
-<<<<<<< HEAD
   z-index:20;
   border-radius: 0px 8px 0px 0px;
-=======
->>>>>>> d83156d7
 
  
   @media (max-width: ${(props) => props.theme.breakpoints.l}) {
