--- conflicted
+++ resolved
@@ -1,6 +1,4 @@
 // Libraries
-<<<<<<< HEAD
-import React, { useState } from "react"
 import {
   Flex,
   Box,
@@ -17,10 +15,7 @@
   DrawerHeader,
   Show,
 } from "@chakra-ui/react"
-=======
 import React, { useState, useRef } from "react"
-import { Flex, Box, Icon, useTheme } from "@chakra-ui/react"
->>>>>>> 34f3fec4
 import { graphql } from "gatsby"
 import { useTranslation } from "gatsby-plugin-react-i18next"
 import { shuffle } from "lodash"
