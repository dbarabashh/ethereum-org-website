import type { GetStaticProps } from "next/types"
import { useTranslation } from "next-i18next"
import { serverSideTranslations } from "next-i18next/serverSideTranslations"
import type { ComponentProps, ReactNode } from "react"
import { FaDiscord } from "react-icons/fa"
import {
  Box,
  type BoxProps,
  Center,
  type CenterProps,
  Flex,
  type FlexProps,
  type HeadingProps,
  type Icon as ChakraIcon,
} from "@chakra-ui/react"

import type { BasePageProps, ChildOnlyProp } from "@/lib/types"

import { Button, ButtonLink } from "@/components/Buttons"
import Emoji from "@/components/Emoji"
import ExpandableCard from "@/components/ExpandableCard"
import ExpandableInfo from "@/components/ExpandableInfo"
import FeedbackCard from "@/components/FeedbackCard"
import {
  DecentralizationGlyphIcon,
  DownloadGlyphIcon,
  EarthGlyphIcon,
  HardwareGlyphIcon,
  MegaphoneGlyphIcon,
  PrivacyGlyphIcon,
  SovereigntyGlyphIcon,
  VoteGlyphIcon,
} from "@/components/icons/run-a-node"
import { Image } from "@/components/Image"
import InlineLink from "@/components/Link"
import MainArticle from "@/components/MainArticle"
import OldHeading from "@/components/OldHeading"
import Text from "@/components/OldText"
import PageHero from "@/components/PageHero"
import PageMetadata from "@/components/PageMetadata"
import { StandaloneQuizWidget as QuizWidget } from "@/components/Quiz/QuizWidget"
import Translation from "@/components/Translation"

import { existsNamespace } from "@/lib/utils/existsNamespace"
import { getLastDeployDate } from "@/lib/utils/getLastDeployDate"
import { getRequiredNamespacesForPage } from "@/lib/utils/translations"

import { InfoGrid } from "@/layouts/Staking"
import community from "@/public/enterprise-eth.png"
import hackathon from "@/public/hackathon_transparent.png"
import impact from "@/public/impact_transparent.png"
import Dappnode from "@/public/run-a-node/dappnode.svg"
import Dapptap from "@/public/run-a-node/dapptap.svg"
import ethereumInside from "@/public/run-a-node/ethereum-inside.png"
import Terminal from "@/public/run-a-node/terminal.svg"
import leslie from "@/public/upgrades/upgrade_rhino.png"

const Divider = () => <Box my="16" w="10%" h="1" bg="homeDivider" />

const GappedPage = (props: ChildOnlyProp) => (
  <Flex
    as={MainArticle}
    direction="column"
    align="center"
    w="full"
    my="0"
    mx="auto"
    gap={{ base: 12, lg: 16 }}
    sx={{
      "*": {
        scrollMarginTop: "5.5rem",
      },
    }}
    {...props}
  />
)

const GappedContent = (props: ChildOnlyProp) => (
  <Flex
    direction="column"
    w="full"
    gap={{ base: 8, lg: 12 }}
    px={{ base: 0, md: 8, lg: 16 }}
    py="4"
    {...props}
  />
)

const HeroContainer = (props: ChildOnlyProp) => (
  <Box w="full" bg="runNodeGradient" {...props} />
)

const Content = (props: BoxProps) => <Box w="full" py="4" px="8" {...props} />

const TwoColumnContent = (props: ChildOnlyProp) => (
  <Flex
    direction={{ base: "column", lg: "row" }}
    justify="space-between"
    align={{ base: "flex-start", lg: "center" }}
    gap="8"
    mb="8"
    {...props}
  />
)

const SplitContent = (props: FlexProps) => (
  <Flex
    direction={{ base: "column", md: "row" }}
    align="center"
    w="full"
    gap="8"
    {...props}
  />
)

const Column = (props: ChildOnlyProp) => <Box flex={1} {...props} />

const SoftwareHighlight = (props: CenterProps) => (
  <Center
    w="100%"
    gap="8"
    py="8"
    px={{ base: 8, md: 24 }}
    border="1px"
    borderColor="#dadada"
    borderRadius="base"
    color="text"
    flexDirection={{ base: "column", md: "row" }}
    position="relative"
    isolation="isolate"
    sx={{
      "&::after": {
        content: '""',
        position: "absolute",
        inset: 0,
        zIndex: -1,
        bg: "inherit",
        filter: "blur(1rem)",
      },
    }}
    {...props}
  />
)

const ColumnFill = (props: ChildOnlyProp) => (
  <Box
    flex={1}
    lineHeight="taller"
    sx={{ ul: { listStyle: "none" } }}
    {...props}
  />
)

const ColumnNarrow = (props: ChildOnlyProp) => (
  <Flex
    boxSizing="border-box"
    inset="auto"
    justify="center"
    align="center"
    {...props}
  />
)

const FlexContent = (props: ChildOnlyProp) => (
  <Flex direction="column" py="4" px="8" w="full" {...props} />
)

const FlexContainer = (props: FlexProps) => (
  <Flex direction={{ base: "column", lg: "row" }} gap="8" {...props} />
)

const MarginFlex = (props: ChildOnlyProp) => (
  <FlexContainer my="12" {...props} />
)

const Container = (props: FlexProps) => (
  <Flex
    bg="grayBackground"
    border="1px"
    borderColor="#d1d1d1"
    borderRadius="5px"
    color="text"
    py="0"
    px="8"
    {...props}
  />
)

const BuildBox = (props: ComponentProps<typeof Container>) => (
  <Container
    direction="column"
    bg="preBackground"
    flex={1}
    p="8"
    sx={{
      "& > p:last-of-type": {
        mb: 8,
      },
      "li:last-child": {
        mb: 0,
      },
    }}
    {...props}
  />
)

const BuildBoxSpace = (props: ChildOnlyProp) => (
  <BuildBox
    direction="column"
    justify="space-between"
    _hover={{
      transform: "scale(1.02)",
      transition: "transform 0.1s",
    }}
    {...props}
  />
)

const FullyLoaded = (props: ChildOnlyProp) => (
  <Container
    direction="column"
    justify="space-between"
    lineHeight="200%"
    flex={1}
    px="8"
    py="8"
    _hover={{
      transform: "scale(1.02)",
      transition: "transform 0.1s",
    }}
    sx={{
      p: {
        fontSize: "110%",
      },
      code: {
        fontWeight: 600,
        lineHeight: "125%",
      },
      "li:last-child": {
        mb: 0,
      },
    }}
    {...props}
  />
)

const SvgTitle = (props: ChildOnlyProp) => (
  <Flex gap="4" align="center" {...props} />
)

const ButtonContainer = (props: ChildOnlyProp) => (
  <Flex
    gap="4"
    mt="auto"
    direction={{ base: "column", lg: "row" }}
    {...props}
  />
)

const BuildContainer = (props: ChildOnlyProp) => (
  <Container
    direction="column"
    py="8"
    px={{ base: 0, md: 8 }}
    borderRadius="none"
    border="none"
    bg="none"
    {...props}
  />
)

const StakingCalloutContainer = (props: ChildOnlyProp) => (
  <SplitContent
    w="full"
    p="8"
    bg="linear-gradient(
      262.78deg,
      rgba(152, 186, 249, 0.25) 0%,
      rgba(207, 177, 251, 0.25) 53.12%,
      rgba(151, 252, 246, 0.25) 100%
    )"
    {...props}
  />
)

const StrongParagraph = (props: BoxProps) => (
  <Text fontSize="150%" fontWeight="semibold" {...props} />
)

const H2 = (props: HeadingProps) => (
  <OldHeading
    fontSize={{ base: "2xl", md: "2rem" }}
    lineHeight={1.4}
    {...props}
  />
)

const H3 = (props: HeadingProps) => (
  <OldHeading
    as="h3"
    fontSize={{ base: "xl", md: "2xl" }}
    lineHeight={1.4}
    {...props}
  />
)

const H4 = (props: ChildOnlyProp) => (
  <OldHeading
    as="h4"
    fontSize={{ base: "md", md: "xl" }}
    lineHeight={1.4}
    fontWeight="medium"
    {...props}
  />
)

const Width60 = (props: ChildOnlyProp) => <Box w="full" flex={3} {...props} />

const Width40 = (props: ChildOnlyProp) => (
  <Center w="full" flex={2} {...props} />
)

type RunANodeCard = {
  image: typeof ChakraIcon
  title: string
  preview: ReactNode
  body: string[]
  alt: string
}

export const getStaticProps = (async ({ locale }) => {
  const requiredNamespaces = getRequiredNamespacesForPage("/run-a-node")

  const contentNotTranslated = !existsNamespace(locale!, requiredNamespaces[2])

  const lastDeployDate = getLastDeployDate()

  return {
    props: {
      ...(await serverSideTranslations(locale!, requiredNamespaces)),
      contentNotTranslated,
      lastDeployDate,
    },
  }
}) satisfies GetStaticProps<BasePageProps>

const RunANodePage = () => {
  const { t } = useTranslation("page-run-a-node")
  const heroContent = {
    title: t("page-run-a-node-title"),
    header: <Translation id="page-run-a-node:page-run-a-node-hero-header" />,
    subtitle: t("page-run-a-node-hero-subtitle"),
    image: ethereumInside,
    alt: t("page-run-a-node-hero-alt"),
    buttons: [
      {
        content: t("page-run-a-node-hero-cta-1"),
        toId: "what-is-a-node",
        matomo: {
          eventCategory: "run a node hero buttons",
          eventAction: "click",
          eventName: "learn more",
        },
      },
    ],
  }

  const whyRunANodeCards: RunANodeCard[] = [
    {
      image: PrivacyGlyphIcon,
      title: t("page-run-a-node-privacy-title"),
      preview: t("page-run-a-node-privacy-preview"),
      body: [
        t("page-run-a-node-privacy-1"),
        t("page-run-a-node-privacy-2"),
        t("page-run-a-node-privacy-3"),
      ],
      alt: t("page-run-a-node-glyph-alt-privacy"),
    },
    {
      image: MegaphoneGlyphIcon,
      title: t("page-run-a-node-censorship-resistance-title"),
      preview: t("page-run-a-node-censorship-resistance-preview"),
      body: [
        t("page-run-a-node-censorship-resistance-1"),
        t("page-run-a-node-censorship-resistance-2"),
      ],
      alt: t("page-run-a-node-glyph-alt-censorship-resistance"),
    },
    {
      image: EarthGlyphIcon,
      title: t("page-run-a-node-participate-title"),
      preview: (
        <Translation id="page-run-a-node:page-run-a-node-participate-preview" />
      ),
      body: [
        t("page-run-a-node-participate-1"),
        t("page-run-a-node-participate-2"),
      ],
      alt: t("page-run-a-node-glyph-alt-earth"),
    },
    {
      image: DecentralizationGlyphIcon,
      title: t("page-run-a-node-decentralized-title"),
      preview: t("page-run-a-node-decentralized-preview"),
      body: [
        t("page-run-a-node-decentralized-1"),
        t("page-run-a-node-decentralized-2"),
      ],
      alt: t("page-run-a-node-glyph-alt-decentralization"),
    },
    {
      image: VoteGlyphIcon,
      title: t("page-run-a-node-voice-your-choice-title"),
      preview: t("page-run-a-node-voice-your-choice-preview"),
      body: [
        t("page-run-a-node-voice-your-choice-1"),
        t("page-run-a-node-voice-your-choice-2"),
      ],
      alt: t("page-run-a-node-glyph-alt-vote"),
    },
    {
      image: SovereigntyGlyphIcon,
      title: t("page-run-a-node-sovereignty-title"),
      preview: t("page-run-a-node-sovereignty-preview"),
      body: [
        t("page-run-a-node-sovereignty-1"),
        t("page-run-a-node-sovereignty-2"),
      ],
      alt: t("page-run-a-node-glyph-alt-sovereignty"),
    },
  ]

  return (
    <GappedPage>
      <PageMetadata
        title={t("page-run-a-node-title")}
        description={t("page-run-a-node-meta-description")}
        image="/run-a-node/ethereum-inside.png"
      />
      <HeroContainer>
        <Box pb="8">
          <PageHero content={heroContent} isReverse />
        </Box>
      </HeroContainer>

      <Content id="what-is-a-node">
        <TwoColumnContent>
          <Width60>
            <H2>
              <Translation id="page-run-a-node:page-run-a-node-what-title" />
            </H2>
            <H3>{t("page-run-a-node-what-1-subtitle")}</H3>
            <Text>{t("page-run-a-node-what-1-text")}</Text>
            <H3>{t("page-run-a-node-what-2-subtitle")}</H3>
            <Text>{t("page-run-a-node-what-2-text")}</Text>
            <H3>{t("page-run-a-node-what-3-subtitle")}</H3>
            <Text>{t("page-run-a-node-what-3-text")}</Text>
          </Width60>
          <Width40>
            <Image
              src={hackathon}
              alt=""
              sizes="624px"
              style={{ width: "624px", height: "auto" }}
            />
          </Width40>
        </TwoColumnContent>
      </Content>

      <FlexContent>
        <ExpandableInfo
          alignSelf="center"
          width={{ base: "full", md: "90%" }}
          mb={{ base: 0, md: 4 }}
          image={impact}
          title={<Translation id="page-run-a-node:page-run-a-node-who-title" />}
          contentPreview={
            <Translation id="page-run-a-node:page-run-a-node-who-preview" />
          }
          background="runNodeGradient2"
          forceOpen
        >
          <Text>
            <Translation id="page-run-a-node:page-run-a-node-who-copy-1" />
          </Text>
          <Text>{t("page-run-a-node-who-copy-2")}</Text>
          <Text>{t("page-run-a-node-who-copy-3")}</Text>
          <StrongParagraph>
            {t("page-run-a-node-who-copy-bold")}
          </StrongParagraph>
        </ExpandableInfo>
      </FlexContent>

      <Content>
        <H2>
          <Translation id="page-run-a-node:page-run-a-node-why-title" />
        </H2>
        <InfoGrid>
          {whyRunANodeCards.map(({ image, title, preview, body, alt }) => (
            <ExpandableCard
              contentPreview={preview}
              title={title}
              // TODO: make a11y svgs (using <title>)
              // @ts-ignore
              alt={alt}
              svg={image}
              key={title}
            >
              {body.map((item) => (
                <p key={item}>{item}</p>
              ))}
            </ExpandableCard>
          ))}
        </InfoGrid>
      </Content>

      <Divider />

      <Content id="getting-started">
        <H2>{t("page-run-a-node-getting-started-title")}</H2>
        <GappedContent>
          <SoftwareHighlight
            bg="homeBoxTurquoise"
            flexDirection={{ base: "column-reverse", md: "row" }}
          >
            <ColumnFill>
              <Text>
                {t("page-run-a-node-getting-started-software-section-1")}
              </Text>
              <Text>
                <Text as="code">
                  <Emoji text=":warning:" fontSize="md" me="4" />
                  {t(
                    "page-run-a-node-getting-started-software-section-1-alert"
                  )}
                </Text>
              </Text>
              <InlineLink href="/developers/docs/nodes-and-clients/run-a-node/">
                {t("page-run-a-node-getting-started-software-section-1-link")}
              </InlineLink>
            </ColumnFill>
            <ColumnNarrow>
              <Terminal
                // TODO: make a11y svgs (using <title>)
                // @ts-ignore
                alt={t("page-run-a-node-glyph-alt-terminal")}
              />
            </ColumnNarrow>
          </SoftwareHighlight>

          <SoftwareHighlight bg="homeBoxOrange">
            <ColumnNarrow>
              <Dappnode
                // TODO: make a11y svgs (using <title>)
                // @ts-ignore
                alt={t("page-run-a-node-glyph-alt-dappnode")}
              />
            </ColumnNarrow>
            <ColumnFill>
              <Text>
                <Translation id="page-run-a-node:page-run-a-node-getting-started-software-section-2" />
              </Text>
            </ColumnFill>
          </SoftwareHighlight>

          <SoftwareHighlight
            bg="homeBoxPurple"
            flexDirection={{ base: "column-reverse", md: "row" }}
          >
            <ColumnFill>
              <Text>
                {t("page-run-a-node-getting-started-software-section-3a")}
              </Text>
              <Text>
                <Translation id="page-run-a-node:page-run-a-node-getting-started-software-section-3b" />
              </Text>
            </ColumnFill>
            <ColumnNarrow>
              <Dapptap
                // TODO: make a11y svgs (using <title>)
                // @ts-ignore
                alt={t("page-run-a-node-glyph-alt-phone")}
              />
            </ColumnNarrow>
          </SoftwareHighlight>
        </GappedContent>
      </Content>

      <Content>
        <H2>{t("page-run-a-node-choose-your-adventure-title")}</H2>
        <Text>{t("page-run-a-node-choose-your-adventure-1")}</Text>
        <Text>{t("page-run-a-node-choose-your-adventure-2")}</Text>
        <MarginFlex>
          <FullyLoaded>
            <Box>
              <H3>
                <Emoji text=":shopping_cart:" fontSize="2em" me="4" />
                {t("page-run-a-node-buy-fully-loaded-title")}
              </H3>
              <Text>{t("page-run-a-node-buy-fully-loaded-description")}</Text>
              <ul>
                <li>{t("page-run-a-node-buy-fully-loaded-note-1")}</li>
                <li>{t("page-run-a-node-buy-fully-loaded-note-2")}</li>
                <li>
                  <Text as="code">
                    {t("page-run-a-node-buy-fully-loaded-note-3")}
                  </Text>
                </li>
              </ul>
            </Box>
            <ButtonContainer>
              <ButtonLink to="https://shop.dappnode.io/">
                {t("page-run-a-node-shop-dappnode")}
              </ButtonLink>
              <ButtonLink to="https://ava.do/">
                {t("page-run-a-node-shop-avado")}
              </ButtonLink>
            </ButtonContainer>
          </FullyLoaded>

          <FullyLoaded>
            <Box>
              <H3>
                <Emoji text=":building_construction:" fontSize="2em" me="4" />
                {t("page-run-a-node-build-your-own-title")}
              </H3>
              <Text>{t("page-run-a-node-choose-your-adventure-build-1")}</Text>
              <ul>
                <li>
                  {t("page-run-a-node-choose-your-adventure-build-bullet-1")}
                </li>
                <li>
                  {t("page-run-a-node-choose-your-adventure-build-bullet-2")}
                </li>
                <li>
                  {t("page-run-a-node-choose-your-adventure-build-bullet-3")}
                </li>
              </ul>
            </Box>
            <Button variant="outline" toId="build-your-own">
              {t("page-run-a-node-choose-your-adventure-build-start")}
            </Button>
          </FullyLoaded>
        </MarginFlex>
      </Content>

      <Content id="build-your-own">
        <H2>{t("page-run-a-node-build-your-own-title")}</H2>

        <BuildContainer>
          <SvgTitle>
            <HardwareGlyphIcon
              // TODO: make a11y svgs (using <title>)
              // @ts-ignore
              alt={t("page-run-a-node-glyph-alt-hardware")}
            />
            <H3>{t("page-run-a-node-build-your-own-hardware-title")}</H3>
          </SvgTitle>

          <FlexContainer>
            <BuildBox>
              <H4>{t("page-run-a-node-build-your-own-minimum-specs")}</H4>
              <ul>
                <li>
                  <Text>{t("page-run-a-node-build-your-own-min-ram")}</Text>
                  <Text>
                    <InlineLink href="#plan-on-staking">
                      {t("page-run-a-node-build-your-own-ram-note-1")}
                    </InlineLink>
                  </Text>
                  <Text>
                    <InlineLink href="#rasp-pi">
                      {t("page-run-a-node-build-your-own-ram-note-2")}
                    </InlineLink>
                  </Text>
                </li>
                <li>
                  <Text>{t("page-run-a-node-build-your-own-min-ssd")}</Text>
                  <Text>
                    <Text as="small">
                      <Text as="em">
                        {t("page-run-a-node-build-your-own-ssd-note")}
                      </Text>
                    </Text>
                  </Text>
                </li>
              </ul>
            </BuildBox>

            <BuildBox>
              <H4>{t("page-run-a-node-build-your-own-recommended")}</H4>
              <ul>
                <li>
                  {t("page-run-a-node-build-your-own-nuc")}
                  <Text>
                    <Text as="small">
                      {t("page-run-a-node-build-your-own-nuc-small")}
                    </Text>
                  </Text>
                </li>
                <li>
                  {t("page-run-a-node-build-your-own-connection")}
                  <Text>
                    <Text as="small">
                      {t("page-run-a-node-build-your-own-connection-small")}
                    </Text>
                  </Text>
                </li>
                <li>
                  {t("page-run-a-node-build-your-own-peripherals")}
                  <Text>
                    <Text as="small">
                      {t("page-run-a-node-build-your-own-peripherals-small")}
                    </Text>
                  </Text>
                </li>
              </ul>
            </BuildBox>
          </FlexContainer>
        </BuildContainer>

        <BuildContainer>
          <SvgTitle>
            <DownloadGlyphIcon
              // TODO: make a11y svgs (using <title>)
              // @ts-ignore
              alt={t("page-run-a-node-glyph-alt-software")}
            />
            <H3>{t("page-run-a-node-build-your-own-software")}</H3>
          </SvgTitle>

          <FlexContainer>
            <BuildBoxSpace>
              <Box>
                <H4>
                  {t("page-run-a-node-build-your-own-software-option-1-title")}
                </H4>
                <Text>
                  {t(
                    "page-run-a-node-build-your-own-software-option-1-description"
                  )}
                </Text>
              </Box>
              <ButtonContainer>
                <ButtonLink to="https://docs.dappnode.io">
                  {t("page-run-a-node-build-your-own-software-option-1-button")}
                </ButtonLink>
              </ButtonContainer>
            </BuildBoxSpace>

            <BuildBoxSpace>
              <Box>
                <H4>
                  {t("page-run-a-node-build-your-own-software-option-2-title")}
                </H4>
                <Text>
                  {t(
                    "page-run-a-node-build-your-own-software-option-2-description-1"
                  )}
                </Text>
                <Text>
                  {t(
                    "page-run-a-node-build-your-own-software-option-2-description-2"
                  )}
                </Text>
              </Box>
              <ButtonContainer>
                <ButtonLink
                  to="/developers/docs/nodes-and-clients/run-a-node/#spinning-up-node"
                  variant="outline"
                >
                  <Text as="code">
                    {t(
                      "page-run-a-node-build-your-own-software-option-2-button"
                    )}
                  </Text>
                </ButtonLink>
              </ButtonContainer>
            </BuildBoxSpace>
          </FlexContainer>
        </BuildContainer>
      </Content>

      <Content>
        <SplitContent direction={{ base: "column-reverse", md: "row" }}>
          <Column>
            <H2>{t("page-run-a-node-community-title")}</H2>
            <Text>{t("page-run-a-node-community-description-1")}</Text>
            <Text>{t("page-run-a-node-community-description-2")}</Text>
            <ButtonContainer>
              <ButtonLink
                leftIcon={<FaDiscord />}
                to="https://discord.com/invite/dappnode"
              >
                {t("page-run-a-node-community-link-1")}
              </ButtonLink>
              <ButtonLink to="/community/online/" variant="outline" isSecondary>
                {t("page-run-a-node-community-link-2")}
              </ButtonLink>
            </ButtonContainer>
          </Column>
          <Column>
            <Image
              src={community}
              alt=""
              sizes="624px"
              style={{ width: "624px", height: "auto" }}
            />
          </Column>
        </SplitContent>
      </Content>

      <Content>
        <H2>{t("page-run-a-node-further-reading-title")}</H2>
        <ul>
          <li>
            <InlineLink href="https://github.com/ethereumbook/ethereumbook/blob/develop/03clients.asciidoc#should-i-run-a-full-node">
              {t("page-run-a-node-further-reading-1-link")}
            </InlineLink>{" "}
            -{" "}
            <Text as="i">{t("page-run-a-node-further-reading-1-author")}</Text>
          </li>
          <li>
            <InlineLink href="https://ethereum-on-arm-documentation.readthedocs.io/en/latest/">
              {t("page-run-a-node-further-reading-2-link")}
            </InlineLink>
          </li>
          <li>
            <InlineLink href="https://vitalik.eth.limo/general/2021/05/23/scaling.html">
              {t("page-run-a-node-further-reading-3-link")}
            </InlineLink>{" "}
            -{" "}
            <Text as="i">{t("page-run-a-node-further-reading-3-author")}</Text>
          </li>
        </ul>
      </Content>

      <Divider />

      <StakingCalloutContainer>
        <Column>
          <Image
            src={leslie}
            alt=""
            sizes="624px"
            style={{ width: "624px", height: "auto" }}
            transform={{
              base: "scaleX(-1) translateY(-3rem)",
              lg: "scaleX(-1) scale(1.15) translateX(2rem)",
            }}
          />
        </Column>
        <Column>
          <H2>{t("page-run-a-node-staking-title")}</H2>
          <Text>{t("page-run-a-node-staking-description")}</Text>
          <ButtonContainer>
            <ButtonLink to="/staking/">
              {t("page-run-a-node-staking-link")}
            </ButtonLink>
          </ButtonContainer>
        </Column>
      </StakingCalloutContainer>
      <Content>
        <H3 id="plan-on-staking">
          <Emoji text=":cut_of_meat:" fontSize="2em" me="4" />
          {t("page-run-a-node-staking-plans-title")}
        </H3>
        <Text>
          <Translation id="page-run-a-node:page-run-a-node-staking-plans-description" />
        </Text>
        <Text>
          {t("page-run-a-node-staking-plans-ethstaker-link-description")} -{" "}
          <InlineLink href="https://youtu.be/C2wwu1IlhDc">
            {t("page-run-a-node-staking-plans-ethstaker-link-label")}
          </InlineLink>
        </Text>
        <H3 id="rasp-pi">
          <Emoji text=":pie:" fontSize="2em" me="4" />
          {t("page-run-a-node-rasp-pi-title")}
        </H3>
        <Text>{t("page-run-a-node-rasp-pi-description")}</Text>
        <ul>
          <li>
<<<<<<< HEAD
            <InlineLink to="https://ethereum-on-arm-documentation.readthedocs.io/en/latest">
=======
            <InlineLink href="https://docs.dappnode.io/user/quick-start/Core/installation#arm">
              {t("page-run-a-node-rasp-pi-note-1-link")}
            </InlineLink>{" "}
            -{" "}
            <Text as="i">
              {t("page-run-a-node-rasp-pi-note-1-description")}
            </Text>
          </li>
          <li>
            <InlineLink href="https://ethereum-on-arm-documentation.readthedocs.io/en/latest">
>>>>>>> 7607a7a2
              {t("page-run-a-node-rasp-pi-note-2-link")}
            </InlineLink>{" "}
            -{" "}
            <Text as="i">
              {t("page-run-a-node-rasp-pi-note-2-description")}
            </Text>
          </li>
          <li>
            <InlineLink href="/developers/tutorials/run-node-raspberry-pi">
              {t("page-run-a-node-rasp-pi-note-3-link")}
            </InlineLink>{" "}
            -{" "}
            <Text as="i">
              {t("page-run-a-node-rasp-pi-note-3-description")}
            </Text>
          </li>
        </ul>
      </Content>
      <Content>
        <QuizWidget quizKey="run-a-node" />
        <FeedbackCard />
      </Content>
    </GappedPage>
  )
}

export default RunANodePage<|MERGE_RESOLUTION|>--- conflicted
+++ resolved
@@ -882,20 +882,7 @@
         <Text>{t("page-run-a-node-rasp-pi-description")}</Text>
         <ul>
           <li>
-<<<<<<< HEAD
-            <InlineLink to="https://ethereum-on-arm-documentation.readthedocs.io/en/latest">
-=======
-            <InlineLink href="https://docs.dappnode.io/user/quick-start/Core/installation#arm">
-              {t("page-run-a-node-rasp-pi-note-1-link")}
-            </InlineLink>{" "}
-            -{" "}
-            <Text as="i">
-              {t("page-run-a-node-rasp-pi-note-1-description")}
-            </Text>
-          </li>
-          <li>
             <InlineLink href="https://ethereum-on-arm-documentation.readthedocs.io/en/latest">
->>>>>>> 7607a7a2
               {t("page-run-a-node-rasp-pi-note-2-link")}
             </InlineLink>{" "}
             -{" "}
