import { ReactNode } from "react"
import { GetStaticProps } from "next"
import { type SSRConfig, useTranslation } from "next-i18next"
import { serverSideTranslations } from "next-i18next/serverSideTranslations"
import {
  Box,
  chakra,
  Flex,
  SimpleGrid,
  TextProps,
  useColorModeValue,
} from "@chakra-ui/react"

import { ChildOnlyProp } from "@/lib/types"

import ButtonLink from "@/components/Buttons/ButtonLink"
import Callout from "@/components/Callout"
import Card, { IProps as ICardProps } from "@/components/Card"
import FeedbackCard from "@/components/FeedbackCard"
import HubHero from "@/components/Hero/HubHero"
import { Image } from "@/components/Image"
import InlineLink from "@/components/Link"
import OldHeading from "@/components/OldHeading"
import Text from "@/components/OldText"
import PageMetadata from "@/components/PageMetadata"
import Translation from "@/components/Translation"

import { getLastDeployDate } from "@/lib/utils/getLastDeployDate"
import { getRequiredNamespacesForPage } from "@/lib/utils/translations"

import DevelopersImage from "@/public/developers-eth-blocks.png"
import DogeImage from "@/public/doge-computer.png"
import HeroImage from "@/public/heroes/developers-hub-hero.jpg"

const Page = (props: ChildOnlyProp) => (
  <Flex
    flexDirection="column"
    alignItems="center"
    w="full"
    my={0}
    mx="auto"
    {...props}
  />
)

const GrayContainer = (props: ChildOnlyProp) => (
  <Box
    w="full"
    py={16}
    px={0}
    mt={8}
    bg="grayBackground"
    boxShadow="inset 0px 1px 0px var(--eth-colors-tableItemBoxShadow)"
    {...props}
  />
)

const Content = (props: ChildOnlyProp) => (
  <Box py={4} px={8} w="full" {...props} />
)

const Subtitle = (props: TextProps) => (
  <Text fontSize="xl" lineHeight="140%" color="text200" {...props} />
)

const MonoSubtitle = (props: ChildOnlyProp) => <OldHeading mb={0} {...props} />

const StyledCardContainer = (props: ChildOnlyProp) => (
  <SimpleGrid columns={[1, 1, 2, 4]} mx={-4} mt={8} mb={12} {...props} />
)

const TwoColumnContent = (props: ChildOnlyProp) => (
  <Flex
    justifyContent="space-between"
    alignItems={{ base: "flex-start", lg: "center" }}
    flexDirection={{ base: "column", lg: "row" }}
    w="100%"
    {...props}
  />
)

const ThreeColumnContent = (props: ChildOnlyProp) => (
  <Flex
    py={0}
    px={8}
    w="full"
    justifyContent="space-between"
    alignItems={{ base: "flex-start", lg: "flex-start" }}
    flexDirection={{ base: "column", lg: "row" }}
    {...props}
  />
)

const Column = (props: ChildOnlyProp) => (
  <Box flex="1 1 33%" mb={6} mr={8} w="full" {...props} />
)
const RightColumn = (props: ChildOnlyProp) => (
  <Box flex="1 1 33%" mb={6} mr={0} w="full" {...props} />
)
const IntroColumn = (props: ChildOnlyProp) => (
  <Box
    flex="1 1 33%"
    mb={6}
    mt={{ base: 0, lg: 32 }}
    mr={{ base: 0, sm: 8 }}
    w="full"
    {...props}
  />
)

const StyledCard = (props: ICardProps) => {
  const tableBoxShadow = useColorModeValue("tableBox.light", "tableBox.dark")

  return (
    <Card
      boxShadow={tableBoxShadow}
      m={4}
      p={6}
      {...props}
      _hover={{
        borderRadius: "4px",
        boxShadow: "0px 8px 17px rgba(0, 0, 0, 0.15)",
        background: "tableBackgroundHover",
        transition: "transform 0.1s",
        transform: "scale(1.02)",
      }}
    />
  )
}

const StyledCallout = chakra(Callout, {
  baseStyle: {
    flex: { base: "auto", md: "1 1 416px" },
  },
})

export const getStaticProps = (async (context) => {
  const { locale } = context
  // load i18n required namespaces for the given page
  const requiredNamespaces = getRequiredNamespacesForPage("/developers")
  const lastDeployDate = getLastDeployDate()

  return {
    props: {
      ...(await serverSideTranslations(locale!, requiredNamespaces)),
      lastDeployDate,
    },
  }
}) satisfies GetStaticProps<SSRConfig>

interface IDevelopersPath {
  emoji: string
  title: ReactNode
  description: ReactNode
  url: string
  button: ReactNode
}

const paths: Array<IDevelopersPath> = [
  {
    emoji: ":woman_student:",
    title: <Translation id="page-developers-index:page-developers-learn" />,
    description: (
      <Translation id="page-developers-index:page-developers-learn-desc" />
    ),
    url: "/developers/docs/",
    button: (
      <Translation id="page-developers-index:page-developers-read-docs" />
    ),
  },
  {
    emoji: ":woman_teacher:",
    title: (
      <Translation id="page-developers-index:page-developers-learn-tutorials" />
    ),
    description: (
      <Translation id="page-developers-index:page-developers-learn-tutorials-desc" />
    ),
    url: "/developers/tutorials/",
    button: (
      <Translation id="page-developers-index:page-developers-learn-tutorials-cta" />
    ),
  },
  {
    emoji: ":woman_scientist:",
    title: <Translation id="page-developers-index:page-developers-start" />,
    description: (
      <Translation id="page-developers-index:page-developers-start-desc" />
    ),
    url: "/developers/learning-tools/",
    button: (
      <Translation id="page-developers-index:page-developers-play-code" />
    ),
  },
  {
    emoji: ":construction_worker:",
    title: <Translation id="page-developers-index:page-developers-set-up" />,
    description: (
      <Translation id="page-developers-index:page-developers-setup-desc" />
    ),
    url: "/developers/local-environment/",
    button: (
      <Translation id="page-developers-index:page-developers-choose-stack" />
    ),
  },
]

const DevelopersPage = () => {
  const { t } = useTranslation("page-developers-index")

  return (
    <Page>
      <PageMetadata
        title={t("page-developers-index:page-developer-meta-title")}
        description={t("page-developers-index:page-developers-meta-desc")}
      />
      <HubHero
        heroImgSrc={HeroImage}
        header={`${t("page-developers-index:page-developers-title-1")} ${t(
          "page-developers-index:page-developers-title-2"
        )} ${t("page-developers-index:page-developers-title-3")}`}
        title={t("developers")}
        description={t("page-developers-index:page-developers-subtitle")}
      />
      <Content>
        <MonoSubtitle>
          <Translation id="page-developers-index:page-developers-get-started" />
        </MonoSubtitle>
        <StyledCardContainer>
          {paths.map((path, idx) => (
            <StyledCard
              key={idx}
              emoji={path.emoji}
              title={path.title}
              description={path.description}
            >
              <ButtonLink to={path.url}>{path.button}</ButtonLink>
            </StyledCard>
          ))}
        </StyledCardContainer>
        <TwoColumnContent>
          <IntroColumn>
            <OldHeading>
              <Translation id="page-developers-index:page-developers-about" />
            </OldHeading>
            <Subtitle mb={6}>
              <Translation id="page-developers-index:page-developers-about-desc" />
            </Subtitle>
            <Text>
              <Translation id="page-developers-index:page-developers-about-desc-2" />
            </Text>
            <Text>
<<<<<<< HEAD
              <Translation id="page-developers-index:page-developers-feedback" />{" "}
              <InlineLink to="https://discord.gg/CetY6Y4">
                <Translation id="page-developers-index:page-developers-discord" />
=======
              <Translation id="page-developers-feedback" />{" "}
              <InlineLink to="https://discord.gg/ethereum-org">
                <Translation id="page-developers-discord" />
>>>>>>> 13e908cb
              </InlineLink>
            </Text>
          </IntroColumn>
          <StyledCallout
            image={DevelopersImage}
            titleKey="page-developers-index:page-developers-improve-ethereum"
            descriptionKey="page-developers-index:page-developers-improve-ethereum-desc"
            alt={t("page-developers-index:alt-eth-blocks")}
          >
            <div>
              <ButtonLink to="https://github.com/ethereum/ethereum-org-website">
                <Translation id="page-developers-index:page-developers-contribute" />
              </ButtonLink>
            </div>
          </StyledCallout>
        </TwoColumnContent>
      </Content>
      <GrayContainer>
        <Content>
          <OldHeading>
            <Translation id="page-developers-index:page-developers-explore-documentation" />
          </OldHeading>
        </Content>

        <ThreeColumnContent>
          <Column>
            <OldHeading as="h3" fontSize={{ base: "xl", md: "2xl" }}>
              <Translation id="page-developers-index:page-developers-docs-introductions" />
            </OldHeading>
            <InlineLink to="/developers/docs/intro-to-ethereum/">
              <Translation id="page-developers-index:page-developers-intro-eth-link" />
            </InlineLink>
            <Text>
              <Translation id="page-developers-index:page-developers-into-eth-desc" />
            </Text>

            <InlineLink to="/developers/docs/intro-to-ether/">
              <Translation id="page-developers-index:page-developers-intro-ether-link" />
            </InlineLink>
            <Text>
              <Translation id="page-developers-index:page-developers-intro-ether-desc" />
            </Text>

            <InlineLink to="/developers/docs/dapps/">
              <Translation id="page-developers-index:page-developers-intro-dapps-link" />
            </InlineLink>
            <Text>
              <Translation id="page-developers-index:page-developers-intro-dapps-desc" />
            </Text>

            <InlineLink to="/developers/docs/ethereum-stack/">
              <Translation id="page-developers-index:page-developers-intro-stack" />
            </InlineLink>
            <Text>
              <Translation id="page-developers-index:page-developers-intro-stack-desc" />
            </Text>

            <InlineLink to="/developers/docs/web2-vs-web3/">
              <Translation id="page-developers-index:page-developers-web3-link" />
            </InlineLink>
            <Text>
              <Translation id="page-developers-index:page-developers-web3-desc" />
            </Text>

            <InlineLink to="/developers/docs/programming-languages/">
              <Translation id="page-developers-index:page-developers-languages" />
            </InlineLink>
            <Text>
              <Translation id="page-developers-index:page-developers-language-desc" />
            </Text>
            <Image
              hideBelow="lg"
              src={DogeImage}
              alt={t("page-assets-doge")}
              maxW="400px"
              mt={16}
            />
          </Column>
          <Column>
            <OldHeading as="h3" fontSize={{ base: "xl", md: "2xl" }}>
              <Translation id="page-developers-index:page-developers-fundamentals" />
            </OldHeading>
            <InlineLink to="/developers/docs/accounts/">
              <Translation id="page-developers-index:page-developers-accounts-link" />
            </InlineLink>
            <Text>
              <Translation id="page-developers-index:page-developers-account-desc" />
            </Text>

            <InlineLink to="/developers/docs/transactions/">
              <Translation id="page-developers-index:page-developers-transactions-link" />
            </InlineLink>
            <Text>
              <Translation id="page-developers-index:page-developers-transactions-desc" />
            </Text>

            <InlineLink to="/developers/docs/blocks/">
              <Translation id="page-developers-index:page-developers-blocks-link" />
            </InlineLink>
            <Text>
              <Translation id="page-developers-index:page-developers-block-desc" />
            </Text>

            <InlineLink to="/developers/docs/evm/">
              <Translation id="page-developers-index:page-developers-evm-link" />
            </InlineLink>
            <Text>
              <Translation id="page-developers-index:page-developers-evm-desc" />
            </Text>

            <InlineLink to="/developers/docs/gas/">
              <Translation id="page-developers-index:page-developers-gas-link" />
            </InlineLink>
            <Text>
              <Translation id="page-developers-index:page-developers-gas-desc" />
            </Text>

            <InlineLink to="/developers/docs/nodes-and-clients/">
              <Translation id="page-developers-index:page-developers-node-clients-link" />
            </InlineLink>
            <Text>
              <Translation id="page-developers-index:page-developers-node-clients-desc" />
            </Text>

            <InlineLink to="/developers/docs/networks/">
              <Translation id="page-developers-index:page-developers-networks-link" />
            </InlineLink>
            <Text>
              <Translation id="page-developers-index:page-developers-networks-desc" />
            </Text>

            <InlineLink to="/developers/docs/consensus-mechanisms/pow/mining/">
              <Translation id="page-developers-index:page-developers-mining-link" />
            </InlineLink>
            <Text>
              <Translation id="page-developers-index:page-developers-mining-desc" />
            </Text>

            <InlineLink to="/developers/docs/consensus-mechanisms/pow/mining-algorithms/">
              <Translation id="page-developers-index:page-developers-mining-algorithms-link" />
            </InlineLink>
            <Text>
              <Translation id="page-developers-index:page-developers-mining-algorithms-desc" />
            </Text>
          </Column>
          <RightColumn>
            <OldHeading as="h3" fontSize={{ base: "xl", md: "2xl" }}>
              <Translation id="page-developers-index:page-developers-stack" />
            </OldHeading>
            <InlineLink to="/developers/docs/smart-contracts/">
              <Translation id="page-developers-index:page-developers-smart-contracts-link" />
            </InlineLink>
            <Text>
              <Translation id="page-developers-index:page-developers-smart-contracts-desc" />
            </Text>
            <InlineLink to="/developers/docs/frameworks/">
              <Translation id="page-developers-index:page-developers-frameworks-link" />
            </InlineLink>
            <Text>
              <Translation id="page-developers-index:page-developers-frameworks-desc" />
            </Text>
            <InlineLink to="/developers/docs/apis/javascript/">
              <Translation id="page-developers-index:page-developers-js-libraries-link" />
            </InlineLink>
            <Text>
              <Translation id="page-developers-index:page-developers-js-libraries-desc" />
            </Text>
            <InlineLink to="/developers/docs/apis/backend/">
              <Translation id="page-developers-index:page-developers-api-link" />
            </InlineLink>
            <Text>
              <Translation id="page-developers-index:page-developers-api-desc" />
            </Text>
            <InlineLink to="/developers/docs/data-and-analytics/block-explorers/">
              <Translation id="page-developers-index:page-developers-block-explorers-link" />
            </InlineLink>
            <Text>
              <Translation id="page-developers-index:page-developers-block-explorers-desc" />
            </Text>
            <InlineLink to="/developers/docs/smart-contracts/security/">
              <Translation id="page-developers-index:page-developers-smart-contract-security-link" />
            </InlineLink>
            <Text>
              <Translation id="page-developers-index:page-developers-smart-contract-security-desc" />
            </Text>
            <InlineLink to="/developers/docs/storage/">
              <Translation id="page-developers-index:page-developers-storage-link" />
            </InlineLink>
            <Text>
              <Translation id="page-developers-index:page-developers-storage-desc" />
            </Text>
            <InlineLink to="/developers/docs/ides/">
              <Translation id="page-developers-index:page-developers-dev-env-link" />
            </InlineLink>
            <Text>
              <Translation id="page-developers-index:page-developers-dev-env-desc" />
            </Text>
            <OldHeading as="h3" fontSize={{ base: "xl", md: "2xl" }}>
              <Translation id="page-developers-index:page-developers-advanced" />
            </OldHeading>
            <InlineLink to="/developers/docs/standards/tokens/">
              <Translation id="page-developers-index:page-developers-token-standards-link" />
            </InlineLink>
            <Text>
              <Translation id="page-developers-index:page-developers-token-standards-desc" />
            </Text>
            <InlineLink to="/developers/docs/mev/">
              <Translation id="page-developers-index:page-developers-mev-link" />
            </InlineLink>
            <Text>
              <Translation id="page-developers-index:page-developers-mev-desc" />
            </Text>
            <InlineLink to="/developers/docs/oracles/">
              <Translation id="page-developers-index:page-developers-oracles-link" />
            </InlineLink>
            <Text>
              <Translation id="page-developers-index:page-developers-oracle-desc" />
            </Text>
            <InlineLink to="/developers/docs/scaling/">
              <Translation id="page-developers-index:page-developers-scaling-link" />
            </InlineLink>
            <Text>
              <Translation id="page-developers-index:page-developers-scaling-desc" />
            </Text>
            <InlineLink to="/developers/docs/networking-layer/">
              <Translation id="page-developers-index:page-developers-networking-layer-link" />
            </InlineLink>
            <Text>
              <Translation id="page-developers-index:page-developers-networking-layer-desc" />
            </Text>
            <InlineLink to="/developers/docs/data-structures-and-encoding/">
              <Translation id="page-developers-index:page-developers-data-structures-and-encoding-link" />
            </InlineLink>
            <Text>
              <Translation id="page-developers-index:page-developers-data-structures-and-encoding-desc" />
            </Text>
          </RightColumn>
        </ThreeColumnContent>
      </GrayContainer>
      <FeedbackCard />
    </Page>
  )
}

export default DevelopersPage<|MERGE_RESOLUTION|>--- conflicted
+++ resolved
@@ -250,15 +250,9 @@
               <Translation id="page-developers-index:page-developers-about-desc-2" />
             </Text>
             <Text>
-<<<<<<< HEAD
               <Translation id="page-developers-index:page-developers-feedback" />{" "}
-              <InlineLink to="https://discord.gg/CetY6Y4">
+              <InlineLink to="https://discord.gg/ethereum-org">
                 <Translation id="page-developers-index:page-developers-discord" />
-=======
-              <Translation id="page-developers-feedback" />{" "}
-              <InlineLink to="https://discord.gg/ethereum-org">
-                <Translation id="page-developers-discord" />
->>>>>>> 13e908cb
               </InlineLink>
             </Text>
           </IntroColumn>
