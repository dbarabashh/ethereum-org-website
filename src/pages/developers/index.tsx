import { ReactNode } from "react"
import { GetStaticProps } from "next"
import { useTranslation } from "next-i18next"
import { serverSideTranslations } from "next-i18next/serverSideTranslations"
import {
  Box,
  chakra,
  Flex,
  SimpleGrid,
  TextProps,
  useColorModeValue,
} from "@chakra-ui/react"

import { BasePageProps, ChildOnlyProp } from "@/lib/types"

import ButtonLink from "@/components/Buttons/ButtonLink"
import Callout from "@/components/Callout"
import Card, { CardProps } from "@/components/Card"
import FeedbackCard from "@/components/FeedbackCard"
import HubHero from "@/components/Hero/HubHero"
import { Image } from "@/components/Image"
import InlineLink from "@/components/Link"
import MainArticle from "@/components/MainArticle"
import OldHeading from "@/components/OldHeading"
import Text from "@/components/OldText"
import PageMetadata from "@/components/PageMetadata"
import Translation from "@/components/Translation"

import { existsNamespace } from "@/lib/utils/existsNamespace"
import { getLastDeployDate } from "@/lib/utils/getLastDeployDate"
import { getRequiredNamespacesForPage } from "@/lib/utils/translations"

import DevelopersImage from "@/public/developers-eth-blocks.png"
import DogeImage from "@/public/doge-computer.png"
import HeroImage from "@/public/heroes/developers-hub-hero.jpg"

const Page = (props: ChildOnlyProp) => (
  <Flex
    flexDirection="column"
    alignItems="center"
    w="full"
    my={0}
    mx="auto"
    {...props}
  />
)

const GrayContainer = (props: ChildOnlyProp) => (
  <Box
    w="full"
    py={16}
    px={0}
    mt={8}
    bg="grayBackground"
    boxShadow="inset 0px 1px 0px var(--eth-colors-tableItemBoxShadow)"
    {...props}
  />
)

const Content = (props: ChildOnlyProp) => (
  <Box as={MainArticle} py={4} px={8} w="full" {...props} />
)

const Subtitle = (props: TextProps) => (
  <Text fontSize="xl" lineHeight="140%" color="text200" {...props} />
)

const MonoSubtitle = (props: ChildOnlyProp) => <OldHeading mb={0} {...props} />

const StyledCardContainer = (props: ChildOnlyProp) => (
  <SimpleGrid columns={[1, 1, 2, 4]} mx={-4} mt={8} mb={12} {...props} />
)

const TwoColumnContent = (props: ChildOnlyProp) => (
  <Flex
    justifyContent="space-between"
    alignItems={{ base: "flex-start", lg: "center" }}
    flexDirection={{ base: "column", lg: "row" }}
    w="100%"
    {...props}
  />
)

const ThreeColumnContent = (props: ChildOnlyProp) => (
  <Flex
    py={0}
    px={8}
    w="full"
    justifyContent="space-between"
    alignItems={{ base: "flex-start", lg: "flex-start" }}
    flexDirection={{ base: "column", lg: "row" }}
    {...props}
  />
)

const Column = (props: ChildOnlyProp) => (
  <Box flex="1 1 33%" mb={6} me={8} w="full" {...props} />
)
const RightColumn = (props: ChildOnlyProp) => (
  <Box flex="1 1 33%" mb={6} me={0} w="full" {...props} />
)
const IntroColumn = (props: ChildOnlyProp) => (
  <Box
    flex="1 1 33%"
    mb={6}
    mt={{ base: 0, lg: 32 }}
    me={{ base: 0, sm: 8 }}
    w="full"
    {...props}
  />
)

const StyledCard = (props: CardProps) => {
  const tableBoxShadow = useColorModeValue("tableBox.light", "tableBox.dark")

  return (
    <Card
      boxShadow={tableBoxShadow}
      m={4}
      p={6}
      {...props}
      _hover={{
        borderRadius: "4px",
        boxShadow: "0px 8px 17px rgba(0, 0, 0, 0.15)",
        background: "tableBackgroundHover",
        transition: "transform 0.1s",
        transform: "scale(1.02)",
      }}
    />
  )
}

const StyledCallout = chakra(Callout, {
  baseStyle: {
    flex: { base: "auto", md: "1 1 416px" },
  },
})

export const getStaticProps = (async ({ locale }) => {
  const requiredNamespaces = getRequiredNamespacesForPage("/developers")

  const contentNotTranslated = !existsNamespace(locale!, requiredNamespaces[2])

  const lastDeployDate = getLastDeployDate()

  return {
    props: {
      ...(await serverSideTranslations(locale!, requiredNamespaces)),
      contentNotTranslated,
      lastDeployDate,
    },
  }
}) satisfies GetStaticProps<BasePageProps>

interface IDevelopersPath {
  emoji: string
  title: ReactNode
  description: ReactNode
  url: string
  button: ReactNode
}

const paths: Array<IDevelopersPath> = [
  {
    emoji: ":woman_student:",
    title: <Translation id="page-developers-index:page-developers-learn" />,
    description: (
      <Translation id="page-developers-index:page-developers-learn-desc" />
    ),
    url: "/developers/docs/",
    button: (
      <Translation id="page-developers-index:page-developers-read-docs" />
    ),
  },
  {
    emoji: ":woman_teacher:",
    title: (
      <Translation id="page-developers-index:page-developers-learn-tutorials" />
    ),
    description: (
      <Translation id="page-developers-index:page-developers-learn-tutorials-desc" />
    ),
    url: "/developers/tutorials/",
    button: (
      <Translation id="page-developers-index:page-developers-learn-tutorials-cta" />
    ),
  },
  {
    emoji: ":woman_scientist:",
    title: <Translation id="page-developers-index:page-developers-start" />,
    description: (
      <Translation id="page-developers-index:page-developers-start-desc" />
    ),
    url: "/developers/learning-tools/",
    button: (
      <Translation id="page-developers-index:page-developers-play-code" />
    ),
  },
  {
    emoji: ":construction_worker:",
    title: <Translation id="page-developers-index:page-developers-set-up" />,
    description: (
      <Translation id="page-developers-index:page-developers-setup-desc" />
    ),
    url: "/developers/local-environment/",
    button: (
      <Translation id="page-developers-index:page-developers-choose-stack" />
    ),
  },
]

const DevelopersPage = () => {
  const { t } = useTranslation("page-developers-index")

  return (
    <Page>
      <PageMetadata
        title={t("page-developers-index:page-developer-meta-title")}
        description={t("page-developers-index:page-developers-meta-desc")}
      />
      <HubHero
        heroImg={HeroImage}
        header={`${t("page-developers-index:page-developers-title-1")} ${t(
          "page-developers-index:page-developers-title-2"
        )} ${t("page-developers-index:page-developers-title-3")}`}
        title={t("developers")}
        description={t("page-developers-index:page-developers-subtitle")}
      />
      <Content>
        <MonoSubtitle>
          <Translation id="page-developers-index:page-developers-get-started" />
        </MonoSubtitle>
        <StyledCardContainer>
          {paths.map((path, idx) => (
            <StyledCard
              key={idx}
              emoji={path.emoji}
              title={path.title}
              description={path.description}
            >
              <ButtonLink to={path.url}>{path.button}</ButtonLink>
            </StyledCard>
          ))}
        </StyledCardContainer>
        <TwoColumnContent>
          <IntroColumn>
            <OldHeading>
              <Translation id="page-developers-index:page-developers-about" />
            </OldHeading>
            <Subtitle mb={6}>
              <Translation id="page-developers-index:page-developers-about-desc" />
            </Subtitle>
            <Text>
              <Translation id="page-developers-index:page-developers-about-desc-2" />
            </Text>
            <Text>
              <Translation id="page-developers-index:page-developers-feedback" />{" "}
              <InlineLink href="https://discord.gg/ethereum-org">
                <Translation id="page-developers-index:page-developers-discord" />
              </InlineLink>
            </Text>
          </IntroColumn>
          <StyledCallout
            image={DevelopersImage}
            titleKey="page-developers-index:page-developers-improve-ethereum"
            descriptionKey="page-developers-index:page-developers-improve-ethereum-desc"
            alt={t("page-developers-index:alt-eth-blocks")}
          >
            <div>
              <ButtonLink to="https://github.com/ethereum/ethereum-org-website">
                <Translation id="page-developers-index:page-developers-contribute" />
              </ButtonLink>
            </div>
          </StyledCallout>
        </TwoColumnContent>
      </Content>
      <GrayContainer>
        <Content>
          <OldHeading>
            <Translation id="page-developers-index:page-developers-explore-documentation" />
          </OldHeading>
        </Content>

        <ThreeColumnContent>
          <Column>
            <OldHeading as="h3" fontSize={{ base: "xl", md: "2xl" }}>
              <Translation id="page-developers-index:page-developers-docs-introductions" />
            </OldHeading>
            <InlineLink href="/developers/docs/intro-to-ethereum/">
              <Translation id="page-developers-index:page-developers-intro-eth-link" />
            </InlineLink>
            <Text>
              <Translation id="page-developers-index:page-developers-into-eth-desc" />
            </Text>

            <InlineLink href="/developers/docs/intro-to-ether/">
              <Translation id="page-developers-index:page-developers-intro-ether-link" />
            </InlineLink>
            <Text>
              <Translation id="page-developers-index:page-developers-intro-ether-desc" />
            </Text>

            <InlineLink href="/developers/docs/dapps/">
              <Translation id="page-developers-index:page-developers-intro-dapps-link" />
            </InlineLink>
            <Text>
              <Translation id="page-developers-index:page-developers-intro-dapps-desc" />
            </Text>

            <InlineLink href="/developers/docs/ethereum-stack/">
              <Translation id="page-developers-index:page-developers-intro-stack" />
            </InlineLink>
            <Text>
              <Translation id="page-developers-index:page-developers-intro-stack-desc" />
            </Text>

            <InlineLink href="/developers/docs/web2-vs-web3/">
              <Translation id="page-developers-index:page-developers-web3-link" />
            </InlineLink>
            <Text>
              <Translation id="page-developers-index:page-developers-web3-desc" />
            </Text>

            <InlineLink href="/developers/docs/programming-languages/">
              <Translation id="page-developers-index:page-developers-languages" />
            </InlineLink>
            <Text>
              <Translation id="page-developers-index:page-developers-language-desc" />
            </Text>
            <Image
              hideBelow="lg"
              src={DogeImage}
              alt={t("page-assets-doge")}
              maxW="400px"
              mt={16}
            />
          </Column>
          <Column>
            <OldHeading as="h3" fontSize={{ base: "xl", md: "2xl" }}>
              <Translation id="page-developers-index:page-developers-fundamentals" />
            </OldHeading>
            <InlineLink href="/developers/docs/accounts/">
              <Translation id="page-developers-index:page-developers-accounts-link" />
            </InlineLink>
            <Text>
              <Translation id="page-developers-index:page-developers-account-desc" />
            </Text>

            <InlineLink href="/developers/docs/transactions/">
              <Translation id="page-developers-index:page-developers-transactions-link" />
            </InlineLink>
            <Text>
              <Translation id="page-developers-index:page-developers-transactions-desc" />
            </Text>

            <InlineLink href="/developers/docs/blocks/">
              <Translation id="page-developers-index:page-developers-blocks-link" />
            </InlineLink>
            <Text>
              <Translation id="page-developers-index:page-developers-block-desc" />
            </Text>

            <InlineLink href="/developers/docs/evm/">
              <Translation id="page-developers-index:page-developers-evm-link" />
            </InlineLink>
            <Text>
              <Translation id="page-developers-index:page-developers-evm-desc" />
            </Text>

            <InlineLink href="/developers/docs/gas/">
              <Translation id="page-developers-index:page-developers-gas-link" />
            </InlineLink>
            <Text>
              <Translation id="page-developers-index:page-developers-gas-desc" />
            </Text>

            <InlineLink href="/developers/docs/nodes-and-clients/">
              <Translation id="page-developers-index:page-developers-node-clients-link" />
            </InlineLink>
            <Text>
              <Translation id="page-developers-index:page-developers-node-clients-desc" />
            </Text>

            <InlineLink href="/developers/docs/networks/">
              <Translation id="page-developers-index:page-developers-networks-link" />
            </InlineLink>
            <Text>
              <Translation id="page-developers-index:page-developers-networks-desc" />
            </Text>

            <InlineLink href="/developers/docs/consensus-mechanisms/pow/mining/">
              <Translation id="page-developers-index:page-developers-mining-link" />
            </InlineLink>
            <Text>
              <Translation id="page-developers-index:page-developers-mining-desc" />
            </Text>

<<<<<<< HEAD
            <InlineLink href="/developers/docs/consensus-mechanisms/pow/mining-algorithms/">
=======
            <InlineLink to="/developers/docs/consensus-mechanisms/pow/mining/mining-algorithms/">
>>>>>>> cff7a87d
              <Translation id="page-developers-index:page-developers-mining-algorithms-link" />
            </InlineLink>
            <Text>
              <Translation id="page-developers-index:page-developers-mining-algorithms-desc" />
            </Text>
          </Column>
          <RightColumn>
            <OldHeading as="h3" fontSize={{ base: "xl", md: "2xl" }}>
              <Translation id="page-developers-index:page-developers-stack" />
            </OldHeading>
            <InlineLink href="/developers/docs/smart-contracts/">
              <Translation id="page-developers-index:page-developers-smart-contracts-link" />
            </InlineLink>
            <Text>
              <Translation id="page-developers-index:page-developers-smart-contracts-desc" />
            </Text>
            <InlineLink href="/developers/docs/frameworks/">
              <Translation id="page-developers-index:page-developers-frameworks-link" />
            </InlineLink>
            <Text>
              <Translation id="page-developers-index:page-developers-frameworks-desc" />
            </Text>
            <InlineLink href="/developers/docs/apis/javascript/">
              <Translation id="page-developers-index:page-developers-js-libraries-link" />
            </InlineLink>
            <Text>
              <Translation id="page-developers-index:page-developers-js-libraries-desc" />
            </Text>
            <InlineLink href="/developers/docs/apis/backend/">
              <Translation id="page-developers-index:page-developers-api-link" />
            </InlineLink>
            <Text>
              <Translation id="page-developers-index:page-developers-api-desc" />
            </Text>
            <InlineLink href="/developers/docs/data-and-analytics/block-explorers/">
              <Translation id="page-developers-index:page-developers-block-explorers-link" />
            </InlineLink>
            <Text>
              <Translation id="page-developers-index:page-developers-block-explorers-desc" />
            </Text>
            <InlineLink href="/developers/docs/smart-contracts/security/">
              <Translation id="page-developers-index:page-developers-smart-contract-security-link" />
            </InlineLink>
            <Text>
              <Translation id="page-developers-index:page-developers-smart-contract-security-desc" />
            </Text>
            <InlineLink href="/developers/docs/storage/">
              <Translation id="page-developers-index:page-developers-storage-link" />
            </InlineLink>
            <Text>
              <Translation id="page-developers-index:page-developers-storage-desc" />
            </Text>
            <InlineLink href="/developers/docs/ides/">
              <Translation id="page-developers-index:page-developers-dev-env-link" />
            </InlineLink>
            <Text>
              <Translation id="page-developers-index:page-developers-dev-env-desc" />
            </Text>
            <OldHeading as="h3" fontSize={{ base: "xl", md: "2xl" }}>
              <Translation id="page-developers-index:page-developers-advanced" />
            </OldHeading>
            <InlineLink href="/developers/docs/standards/tokens/">
              <Translation id="page-developers-index:page-developers-token-standards-link" />
            </InlineLink>
            <Text>
              <Translation id="page-developers-index:page-developers-token-standards-desc" />
            </Text>
            <InlineLink href="/developers/docs/mev/">
              <Translation id="page-developers-index:page-developers-mev-link" />
            </InlineLink>
            <Text>
              <Translation id="page-developers-index:page-developers-mev-desc" />
            </Text>
            <InlineLink href="/developers/docs/oracles/">
              <Translation id="page-developers-index:page-developers-oracles-link" />
            </InlineLink>
            <Text>
              <Translation id="page-developers-index:page-developers-oracle-desc" />
            </Text>
            <InlineLink href="/developers/docs/scaling/">
              <Translation id="page-developers-index:page-developers-scaling-link" />
            </InlineLink>
            <Text>
              <Translation id="page-developers-index:page-developers-scaling-desc" />
            </Text>
            <InlineLink href="/developers/docs/networking-layer/">
              <Translation id="page-developers-index:page-developers-networking-layer-link" />
            </InlineLink>
            <Text>
              <Translation id="page-developers-index:page-developers-networking-layer-desc" />
            </Text>
            <InlineLink href="/developers/docs/data-structures-and-encoding/">
              <Translation id="page-developers-index:page-developers-data-structures-and-encoding-link" />
            </InlineLink>
            <Text>
              <Translation id="page-developers-index:page-developers-data-structures-and-encoding-desc" />
            </Text>
          </RightColumn>
        </ThreeColumnContent>
      </GrayContainer>
      <FeedbackCard />
    </Page>
  )
}

export default DevelopersPage<|MERGE_RESOLUTION|>--- conflicted
+++ resolved
@@ -395,11 +395,7 @@
               <Translation id="page-developers-index:page-developers-mining-desc" />
             </Text>
 
-<<<<<<< HEAD
-            <InlineLink href="/developers/docs/consensus-mechanisms/pow/mining-algorithms/">
-=======
-            <InlineLink to="/developers/docs/consensus-mechanisms/pow/mining/mining-algorithms/">
->>>>>>> cff7a87d
+            <InlineLink href="/developers/docs/consensus-mechanisms/pow/mining/mining-algorithms/">
               <Translation id="page-developers-index:page-developers-mining-algorithms-link" />
             </InlineLink>
             <Text>
