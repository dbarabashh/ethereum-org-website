import React, { useEffect, useState } from "react"
import {
  Box,
  Flex,
  Heading,
  Img,
  ListItem,
  SimpleGrid,
  Text,
  UnorderedList,
} from "@chakra-ui/react"

import { GatsbyImage, IGatsbyImageData } from "gatsby-plugin-image"
import { graphql, PageProps } from "gatsby"
import { useTranslation } from "gatsby-plugin-react-i18next"
import { shuffle } from "lodash"

import Translation from "../../components/Translation"
import PageMetadata from "../../components/PageMetadata"
import ProductCard from "../../components/ProductCard"
import FeedbackCard from "../../components/FeedbackCard"

import { getImage } from "../../utils/image"

import { ChildOnlyProp, Context } from "../../types"

const Content = ({ children }: ChildOnlyProp) => {
  return (
    <Box py={4} px={8} w="full">
      {children}
    </Box>
  )
}

const Column = ({ children }: ChildOnlyProp) => {
  return (
    <Box
      flex="1 0 33%"
      justifyContent="flex-end"
      mb={6}
      mr={8}
      w="full"
      maxW={{ base: "full", md: "none" }}
    >
      {children}
    </Box>
  )
}

interface IFramework {
  id: string
  url: string
  githubUrl: string
  background: string
  name: string
  description: string
  alt: string
  image?: IGatsbyImageData
}

<<<<<<< HEAD
const frameworksList: Array<IFramework> = [
  {
    id: "waffle",
    url: "https://getwaffle.io/",
    githubUrl: "https://github.com/EthWorks/waffle",
    background: "#ffffff",
    name: "Waffle",
    description: "page-local-environment-waffle-desc",
    alt: "page-local-environment-waffle-logo-alt",
  },
  {
    id: "hardhat",
    url: "https://hardhat.org/",
    githubUrl: "https://github.com/nomiclabs/hardhat",
    background: "#faf8fb",
    name: "Hardhat",
    description: "page-local-environment-hardhat-desc",
    alt: "page-local-environment-hardhat-logo-alt",
  },
  {
    id: "truffle",
    url: "https://www.trufflesuite.com/",
    githubUrl: "https://github.com/trufflesuite/truffle",
    background: "#31272a",
    name: "Truffle",
    description: "page-local-environment-truffle-desc",
    alt: "page-local-environment-truffle-logo-alt",
  },
  {
    id: "brownie",
    url: "https://github.com/eth-brownie/brownie",
    githubUrl: "https://github.com/eth-brownie/brownie",
    background: "#ffffff",
    name: "Brownie",
    description: "page-local-environment-brownie-desc",
    alt: "page-local-environment-brownie-logo-alt",
  },
  {
    id: "epirus",
    url: "https://www.web3labs.com/epirus",
    githubUrl: "https://github.com/web3labs/epirus-free",
    background: "#ffffff",
    name: "Epirus",
    description: "page-local-environment-epirus-desc",
    alt: "page-local-environment-epirus-logo-alt",
  },
  {
    id: "createethapp",
    url: "https://github.com/PaulRBerg/create-eth-app",
    githubUrl: "https://github.com/PaulRBerg/create-eth-app",
    background: "#ffffff",
    name: "Create Eth App",
    description: "page-local-environment-eth-app-desc",
    alt: "page-local-environment-eth-app-logo-alt",
  },
  {
    id: "scaffoldeth",
    url: "https://github.com/austintgriffith/scaffold-eth",
    githubUrl: "https://github.com/austintgriffith/scaffold-eth",
    background: "#ffffff",
    name: "scaffold-eth",
    description: "page-local-environment-scaffold-eth-desc",
    alt: "page-local-environment-scaffold-eth-logo-alt",
  },
  {
    id: "soliditytemplate",
    url: "https://github.com/paulrberg/solidity-template",
    githubUrl: "https://github.com/paulrberg/solidity-template",
    background: "#ffffff",
    name: "Solidity template",
    description: "page-local-environment-solidity-template-desc",
    alt: "page-local-environment-solidity-template-logo-alt",
  },
  {
    id: "foundry",
    url: "https://getfoundry.sh/",
    githubUrl: "https://github.com/foundry-rs/foundry",
    background: "#ffffff",
    name: "Foundry",
    description: "page-local-environment-foundry-desc",
    alt: "page-local-environment-foundry-logo-alt",
  },
]

=======
>>>>>>> bef64d20
const ChooseStackPage = ({
  data,
}: PageProps<Queries.DevelopersLocalEnvironmentPageQuery, Context>) => {
  const { t } = useTranslation()
  const [frameworks, setFrameworks] = useState<Array<IFramework>>([])

  const frameworksList: Array<IFramework> = [
    {
      id: "waffle",
      url: "https://getwaffle.io/",
      githubUrl: "https://github.com/EthWorks/waffle",
      background: "#ffffff",
      name: "Waffle",
      description: t("page-local-environment-waffle-desc"),
      alt: t("page-local-environment-waffle-logo-alt"),
    },
    {
      id: "hardhat",
      url: "https://hardhat.org/",
      githubUrl: "https://github.com/nomiclabs/hardhat",
      background: "#faf8fb",
      name: "Hardhat",
      description: t("page-local-environment-hardhat-desc"),
      alt: t("page-local-environment-hardhat-logo-alt"),
    },
    {
      id: "truffle",
      url: "https://www.trufflesuite.com/",
      githubUrl: "https://github.com/trufflesuite/truffle",
      background: "#31272a",
      name: "Truffle",
      description: t("page-local-environment-truffle-desc"),
      alt: t("page-local-environment-truffle-logo-alt"),
    },
    {
      id: "embark",
      url: "https://framework.embarklabs.io/",
      githubUrl: "https://github.com/embarklabs/embark",
      background: "#1b3e5f",
      name: "Embark",
      description: t("page-local-environment-embark-desc"),
      alt: t("page-local-environment-embark-logo-alt"),
    },
    {
      id: "brownie",
      url: "https://github.com/eth-brownie/brownie",
      githubUrl: "https://github.com/eth-brownie/brownie",
      background: "#ffffff",
      name: "Brownie",
      description: t("page-local-environment-brownie-desc"),
      alt: t("page-local-environment-brownie-logo-alt"),
    },
    {
      id: "epirus",
      url: "https://www.web3labs.com/epirus",
      githubUrl: "https://github.com/web3labs/epirus-free",
      background: "#ffffff",
      name: "Epirus",
      description: t("page-local-environment-epirus-desc"),
      alt: t("page-local-environment-epirus-logo-alt"),
    },
    {
      id: "createethapp",
      url: "https://github.com/PaulRBerg/create-eth-app",
      githubUrl: "https://github.com/PaulRBerg/create-eth-app",
      background: "#ffffff",
      name: "Create Eth App",
      description: t("page-local-environment-eth-app-desc"),
      alt: t("page-local-environment-eth-app-logo-alt"),
    },
    {
      id: "scaffoldeth",
      url: "https://github.com/austintgriffith/scaffold-eth",
      githubUrl: "https://github.com/austintgriffith/scaffold-eth",
      background: "#ffffff",
      name: "scaffold-eth",
      description: t("page-local-environment-scaffold-eth-desc"),
      alt: t("page-local-environment-scaffold-eth-logo-alt"),
    },
    {
      id: "soliditytemplate",
      url: "https://github.com/paulrberg/solidity-template",
      githubUrl: "https://github.com/paulrberg/solidity-template",
      background: "#ffffff",
      name: "Solidity template",
      description: t("page-local-environment-solidity-template-desc"),
      alt: t("page-local-environment-solidity-template-logo-alt"),
    },
    {
      id: "foundry",
      url: "https://getfoundry.sh/",
      githubUrl: "https://github.com/foundry-rs/foundry",
      background: "#ffffff",
      name: "Foundry",
      description: t("page-local-environment-foundry-desc"),
      alt: t("page-local-environment-foundry-logo-alt"),
    },
  ]

  useEffect(() => {
    const list = shuffle(
      frameworksList.map((item) => {
        if (item.image) return item
        item.image = getImage(data[item.id])
        return item
      })
    )
    setFrameworks(list)
  }, [data])

  return (
    <Flex direction="column" alignItems="center" w="full" mx="auto" mt={16}>
      <PageMetadata
        title={t("page-local-environment-setup-meta-title")}
        description={t("page-local-environment-setup-meta-desc")}
      />
      <Box
        pt={{ base: 0, xl: 4 }}
        pb={{ base: 8, xl: 4 }}
        px={8}
        w="full"
        mb={8}
        justifyContent="center"
      >
        <Heading
          as="h1"
          fontStyle="normal"
          fontFamily="monospace"
          textTransform="uppercase"
          fontWeight="semibold"
          fontSize="2rem"
          lineHeight={1.4}
          textAlign="center"
          mt={0}
          mb="1.625rem"
        >
          <Translation id="page-local-environment-setup-title" />
        </Heading>
        <Text
          fontSize="xl"
          lineHeight={1.4}
          color="text200"
          mb={2}
          textAlign="center"
        >
          <Translation id="page-local-environment-setup-subtitle" />
          <br />
          <Translation id="page-local-environment-setup-subtitle-2" />
        </Text>
      </Box>
      <Content>
        <Flex
          direction={{ base: "column-reverse", lg: "row" }}
          alignItems={{ base: "flex-start", lg: "center" }}
          w="full"
          justifyContent="space-between"
        >
          <Column>
            <Heading
              fontSize={{ base: "2xl", md: "2rem" }}
              lineHeight={1.4}
              mt={0}
              mb="1.625rem"
            >
              <Translation id="page-local-environment-frameworks-title" />
            </Heading>
            <Text>
              <Translation id="page-local-environment-frameworks-desc" />
            </Text>
            <Text>
              <Translation id="page-local-environment-framework-features" />
            </Text>
            <UnorderedList>
              <ListItem>
                <Translation id="page-local-environment-framework-feature-1" />
              </ListItem>
              <ListItem>
                <Translation id="page-local-environment-framework-feature-2" />
              </ListItem>
              <ListItem>
                <Translation id="page-local-environment-framework-feature-3" />
              </ListItem>
              <ListItem>
                <Translation id="page-local-environment-framework-feature-4" />
              </ListItem>
              <ListItem>
                <Translation id="page-local-environment-framework-feature-5" />
              </ListItem>
            </UnorderedList>
          </Column>
          <Column>
            <Img
              as={GatsbyImage}
              flex="1 1 100%"
              maxW="50rem"
              backgroundSize="cover"
              backgroundRepeat="no-repeat"
              image={getImage(data.hero)!}
              alt={t("alt-eth-blocks")}
              loading="eager"
            />
          </Column>
        </Flex>
        <SimpleGrid minChildWidth="min(100%, 280px)" spacing={8}>
          {frameworks.map((framework, idx) => (
            <ProductCard
              key={idx}
              url={framework.url}
              background={framework.background}
              image={framework.image!}
              name={framework.name}
              githubUrl={framework.githubUrl}
              repoLangCount={2}
              alt={framework.alt}
            >
              {framework.description}
            </ProductCard>
          ))}
        </SimpleGrid>
      </Content>
      <Content>
        <FeedbackCard />
      </Content>
    </Flex>
  )
}
export default ChooseStackPage

export const devtoolImage = graphql`
  fragment devtoolImage on File {
    childImageSharp {
      gatsbyImageData(
        height: 100
        layout: FIXED
        placeholder: BLURRED
        quality: 100
      )
    }
  }
`

export const query = graphql`
  query DevelopersLocalEnvironmentPage($languagesToFetch: [String!]!) {
    locales: allLocale(
      filter: {
        language: { in: $languagesToFetch }
        ns: { in: ["page-developers-local-environment", "common"] }
      }
    ) {
      edges {
        node {
          ns
          data
          language
        }
      }
    }
    hero: file(relativePath: { eq: "developers-eth-blocks.png" }) {
      childImageSharp {
        gatsbyImageData(
          width: 800
          layout: CONSTRAINED
          placeholder: BLURRED
          quality: 100
        )
      }
    }
    ogImage: file(relativePath: { eq: "developers-eth-blocks.png" }) {
      childImageSharp {
        gatsbyImageData(
          width: 1200
          layout: FIXED
          placeholder: BLURRED
          quality: 100
        )
      }
    }
    hardhat: file(relativePath: { eq: "dev-tools/hardhat.png" }) {
      ...devtoolImage
    }
    waffle: file(relativePath: { eq: "dev-tools/waffle.png" }) {
      ...devtoolImage
    }

    truffle: file(relativePath: { eq: "dev-tools/truffle.png" }) {
      ...devtoolImage
    }
    brownie: file(relativePath: { eq: "assets/eth-diamond-black.png" }) {
      ...devtoolImage
    }
    epirus: file(relativePath: { eq: "dev-tools/epirus.png" }) {
      ...devtoolImage
    }
    createethapp: file(relativePath: { eq: "assets/eth-diamond-black.png" }) {
      ...devtoolImage
    }
    scaffoldeth: file(relativePath: { eq: "dev-tools/scaffoldeth.png" }) {
      ...devtoolImage
    }
    soliditytemplate: file(
      relativePath: { eq: "assets/eth-diamond-black.png" }
    ) {
      ...devtoolImage
    }
    ganache: file(relativePath: { eq: "dev-tools/ganache.png" }) {
      ...devtoolImage
    }
    ethnode: file(relativePath: { eq: "assets/eth-diamond-black.png" }) {
      ...devtoolImage
    }
    solidity: file(relativePath: { eq: "dev-tools/solidity.png" }) {
      ...devtoolImage
    }
    vyper: file(relativePath: { eq: "dev-tools/vyper.png" }) {
      ...devtoolImage
    }
    vscode: file(relativePath: { eq: "dev-tools/Vscode.png" }) {
      ...devtoolImage
    }
    workbench: file(relativePath: { eq: "dev-tools/workbench.png" }) {
      ...devtoolImage
    }
    atom: file(relativePath: { eq: "dev-tools/atom.png" }) {
      ...devtoolImage
    }
    web3js: file(relativePath: { eq: "dev-tools/web3js.png" }) {
      ...devtoolImage
    }
    ethers: file(relativePath: { eq: "dev-tools/ethers.png" }) {
      ...devtoolImage
    }
    foundry: file(relativePath: { eq: "dev-tools/foundry.png" }) {
      ...devtoolImage
    }
  }
`<|MERGE_RESOLUTION|>--- conflicted
+++ resolved
@@ -58,7 +58,6 @@
   image?: IGatsbyImageData
 }
 
-<<<<<<< HEAD
 const frameworksList: Array<IFramework> = [
   {
     id: "waffle",
@@ -143,8 +142,6 @@
   },
 ]
 
-=======
->>>>>>> bef64d20
 const ChooseStackPage = ({
   data,
 }: PageProps<Queries.DevelopersLocalEnvironmentPageQuery, Context>) => {
@@ -178,15 +175,6 @@
       name: "Truffle",
       description: t("page-local-environment-truffle-desc"),
       alt: t("page-local-environment-truffle-logo-alt"),
-    },
-    {
-      id: "embark",
-      url: "https://framework.embarklabs.io/",
-      githubUrl: "https://github.com/embarklabs/embark",
-      background: "#1b3e5f",
-      name: "Embark",
-      description: t("page-local-environment-embark-desc"),
-      alt: t("page-local-environment-embark-logo-alt"),
     },
     {
       id: "brownie",
