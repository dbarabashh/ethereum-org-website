--- conflicted
+++ resolved
@@ -20,240 +20,8 @@
 import ProductCard from "../../components/ProductCard"
 import FeedbackCard from "../../components/FeedbackCard"
 
-import { TranslationKey } from "../../utils/translations"
 import { getImage } from "../../utils/image"
 
-<<<<<<< HEAD
-import { Context } from "../../types"
-
-const StyledPage = styled(Page)`
-  margin-top: 4rem;
-`
-
-const HeroContent = styled(Content)`
-  margin-bottom: 2rem;
-  justify-content: center;
-  @media (max-width: ${(props) => props.theme.breakpoints.xl}) {
-    padding: 0 2rem 2rem;
-  }
-`
-
-const Slogan = styled.h1`
-  font-style: normal;
-  font-weight: normal;
-  font-family: ${(props) => props.theme.fonts.monospace};
-  text-transform: uppercase;
-  font-weight: 600;
-  font-size: 2rem;
-  line-height: 140%;
-  text-align: center;
-  margin: 0 0 1.625rem;
-`
-
-// const Subtitle = styled.div`
-//   font-size: 1.25rem;
-//   line-height: 140%;
-//   color: ${(props) => props.theme.colors.text200};
-//   margin-bottom: 0.5rem;
-// `
-
-const SubSlogan = styled.p`
-  font-size: 1.25rem;
-  line-height: 140%;
-  color: ${(props) => props.theme.colors.text200};
-  margin-bottom: 0.5rem;
-  text-align: center;
-`
-
-// const HeroContainer = styled.div`
-//   display: flex;
-//   justify-content: space-between;
-//   @media (max-width: ${(props) => props.theme.breakpoints.m}) {
-//     flex-direction: column-reverse;
-//   }
-// `
-const TwoColumnContent = styled.div`
-  display: flex;
-  align-items: center;
-  width: 100%;
-  justify-content: space-between;
-  @media (max-width: ${(props) => props.theme.breakpoints.l}) {
-    flex-direction: column-reverse;
-    align-items: flex-start;
-  }
-`
-
-const Column = styled.div`
-  flex: 1 0 33%;
-  justify-content: flex-end;
-  @media (max-width: ${(props) => props.theme.breakpoints.m}) {
-    max-width: 100%;
-  }
-  margin-bottom: 1.5rem;
-  margin-right: 2rem;
-  width: 100%;
-`
-
-const Hero = styled(GatsbyImage)`
-  flex: 1 1 100%;
-  max-width: 800px;
-  background-size: cover;
-  background-repeat: no-repeat;
-`
-
-const H2 = styled.h2`
-  margin: 0 0 1.625rem;
-`
-
-// const Header = styled.header`
-//   margin-top: 3rem;
-//   @media (max-width: 1280px) {
-//     margin-top: 8rem;
-//   }
-//   @media (max-width: 1160px) {
-//     margin-top: 7rem;
-//   }
-//   @media (max-width: ${(props) => props.theme.breakpoints.l}) {
-//     margin-top: 4rem;
-//   }
-//   @media (max-width: 920px) {
-//     margin-top: 2rem;
-//   }
-//   @media (max-width: 870px) {
-//     margin-top: 1rem;
-//   }
-//   @media (max-width: 840px) {
-//     margin-top: 0;
-//   }
-// `
-
-// const StyledCard = styled(Card)`
-//   flex: 1 1 30%;
-//   min-width: 240px;
-//   box-shadow: ${(props) => props.theme.colors.tableBoxShadow};
-//   margin: 1rem;
-//   padding: 1.5rem;
-//   @media (max-width: ${(props) => props.theme.breakpoints.l}) {
-//     flex: 1 1 30%;
-//   }
-
-//   &:hover {
-//     border-radius: 4px;
-//     box-shadow: 0px 8px 17px rgba(0, 0, 0, 0.15);
-//     background: ${(props) => props.theme.colors.tableBackgroundHover};
-//     transition: transform 0.1s;
-//     transform: scale(1.02);
-//   }
-// `
-
-// const StackContainer = styled(Content)`
-//   border: 1px solid ${(props) => props.theme.colors.border};
-//   border-radius: 4px;
-//   padding: 3rem 2rem;
-//   margin: 2rem;
-//   width: 96%;
-//   background: ${(props) => props.theme.colors.ednBackground};
-//   @media (max-width: ${(props) => props.theme.breakpoints.s}) {
-//     width: 100%;
-//     margin-left: 0rem;
-//     margin-right: 0rem;
-//     border-radius: 0px;
-//   }
-// `
-
-// TODO add remaining stack categories
-// const localblockchains = [
-//     {
-//       id: "ganache",
-//       url: "https://www.trufflesuite.com/ganache",
-//       background: "#31272A",
-//       name: "Ganache",
-//       description:
-//         "A personal blockchain for Ethereum development you can use to deploy contracts, develop your applications, and run tests. It is available as both a desktop application as well as a command-line tool . Ganache is available for Windows, Mac, and Linux.",
-//     },
-//     {
-//       id: "ethnode",
-//       url: "https://github.com/vrde/ethnode",
-//       background: "#fff",
-//       name: "ethnode",
-//       description:
-//         "ethnode is a zero configuration tool to run a local Ethereum node. It supports both Openethereum and Geth clients.",
-//     },
-//     {
-//       id: "buidler",
-//       url: "https://buidler.dev/buidler-evm/",
-//       background: "#2A2C32",
-//       name: "Buidler EVM",
-//       description:
-//         "A local Ethereum network designed for development. It allows you to deploy your contracts, run your tests and debug your code.",
-//     },
-//   ]
-
-//   const contractLanguages = [
-//     {
-//       id: "solidity",
-//       url: "https://solidity.readthedocs.io/",
-//       background: "#fff",
-//       name: "Solidity",
-//       description:
-//         "Solidity, the Contract-Oriented Programming Language. Inspired by C++ and JavaScript.",
-//     },
-//     {
-//       id: "vyper",
-//       url: "https://vyper.readthedocs.io/en/stable/",
-//       background: "#fff",
-//       name: "Vyper",
-//       description: t("Pythonic Smart Contract Language for the EVM"),
-//     },
-//   ]
-
-//   const ides = [
-//     {
-//       url:
-//       id: "vscode",
-//         "https://marketplace.visualstudio.com/items?itemName=AzBlockchain.azure-blockchain",
-//       background: "#56338C",
-//       name: "VSCode Development Kit for Ethereum",
-//       description:
-//         "The extension simplifies how you create, build and deploy smart contracts on Ethereum ledgers.",
-//     },
-//     {
-//       url:
-//       id: "workbench",
-//         "https://azuremarketplace.microsoft.com/en-us/marketplace/apps/microsoft-azure-blockchain.azure-blockchain-workbench?tab=Overview",
-//       background: "#3079D0",
-//       name: "Azure Blockchain Workbench",
-//       description:
-//         "The Azure Blockchain Workbench is the fastest way to get started with blockchain on Azure.",
-//     },
-//     {
-//       id: "atom",
-//       url: "https://atom.io/packages/language-solidity",
-//       background: "#37373B",
-//       name: "Atom language-solidity plugin",
-//       description: t("Adds syntax highlighting for Solidty in Atom."),
-//     },
-//   ]
-
-//   const testinglibraries = [
-//     {
-//       id: "waffle",
-//       url: "https://getwaffle.io/",
-//       background: "#fff",
-//       name: "Waffle",
-//       description:
-//         "Few dependencies, easy to extend syntax, and fast test execution. Used by over 500 projects.",
-//     },
-//     {
-//       id: "truffle",
-//       url: "https://trufflesuite.com",
-//       background: "#31272A",
-//       name: "Truffle",
-//       description:
-//         "Testing is included in the Truffle framework out-of-the-box.",
-//     },
-//   ]
-=======
 import { ChildOnlyProp, Context } from "../../types"
 
 const Content = ({ children }: ChildOnlyProp) => {
@@ -263,7 +31,6 @@
     </Box>
   )
 }
->>>>>>> 1b4d9709
 
 const Column = ({ children }: ChildOnlyProp) => {
   return (
