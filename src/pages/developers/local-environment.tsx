import { GetStaticProps, InferGetStaticPropsType } from "next"
import { useTranslation } from "next-i18next"
import { serverSideTranslations } from "next-i18next/serverSideTranslations"
import {
  Box,
  Flex,
  ListItem,
  SimpleGrid,
  UnorderedList,
} from "@chakra-ui/react"

import { BasePageProps, ChildOnlyProp } from "@/lib/types"
import { Framework } from "@/lib/interfaces"

import FeedbackCard from "@/components/FeedbackCard"
import { Image } from "@/components/Image"
import MainArticle from "@/components/MainArticle"
import Heading from "@/components/OldHeading"
import Text from "@/components/OldText"
import PageMetadata from "@/components/PageMetadata"
import ProductCard from "@/components/ProductCard"
import Translation from "@/components/Translation"

import { existsNamespace } from "@/lib/utils/existsNamespace"
import { getLastDeployDate } from "@/lib/utils/getLastDeployDate"
import { runOnlyOnce } from "@/lib/utils/runOnlyOnce"
import { getRequiredNamespacesForPage } from "@/lib/utils/translations"

import { getLocalEnvironmentFrameworkData } from "@/lib/api/ghRepoData"
import EthBlocksImage from "@/public/developers-eth-blocks.png"

const Content = ({ children }: ChildOnlyProp) => {
  return (
    <Box as={MainArticle} py={4} px={8} w="full">
      {children}
    </Box>
  )
}

const Column = ({ children }: ChildOnlyProp) => {
  return (
    <Box
      flex="1 0 33%"
      justifyContent="flex-end"
      mb={6}
      me={8}
      w="full"
      maxW={{ base: "full", md: "none" }}
    >
      {children}
    </Box>
  )
}

type Props = BasePageProps & {
  frameworksList: Framework[]
}

const cachedFetchLocalEnvironmentFrameworkData = runOnlyOnce(
  getLocalEnvironmentFrameworkData
)

export const getStaticProps = (async ({ locale }) => {
  const requiredNamespaces = getRequiredNamespacesForPage(
    "/developers/local-environment"
  )

<<<<<<< HEAD
  const contentNotTranslated = !existsNamespace(locale!, requiredNamespaces[3])
=======
  const contentNotTranslated = !existsNamespace(locale!, requiredNamespaces[1])
>>>>>>> a7f3790a

  const frameworksListData = await cachedFetchLocalEnvironmentFrameworkData()

  const lastDeployDate = getLastDeployDate()

  return {
    props: {
      ...(await serverSideTranslations(locale!, requiredNamespaces)),
      contentNotTranslated,
      frameworksList: frameworksListData,
      lastDeployDate,
    },
  }
}) satisfies GetStaticProps<Props>

const LocalEnvironmentPage = ({
  frameworksList,
}: InferGetStaticPropsType<typeof getStaticProps>) => {
  const { t } = useTranslation("page-developers-local-environment")

  return (
    <Flex direction="column" alignItems="center" w="full" mx="auto" mt={16}>
      <PageMetadata
        title={t("page-local-environment-setup-meta-title")}
        description={t("page-local-environment-setup-meta-desc")}
      />
      <Box
        pt={{ base: 0, xl: 4 }}
        pb={{ base: 8, xl: 4 }}
        px={8}
        w="full"
        mb={8}
        justifyContent="center"
      >
        <Heading
          as="h1"
          fontStyle="normal"
          fontFamily="monospace"
          textTransform="uppercase"
          fontWeight="semibold"
          fontSize="2rem"
          lineHeight={1.4}
          textAlign="center"
          mt={0}
          mb="1.625rem"
        >
          <Translation id="page-developers-local-environment:page-local-environment-setup-title" />
        </Heading>
        <Text
          fontSize="xl"
          lineHeight={1.4}
          color="text200"
          mb={2}
          textAlign="center"
        >
          <Translation id="page-developers-local-environment:page-local-environment-setup-subtitle" />
          <br />
          <Translation id="page-developers-local-environment:page-local-environment-setup-subtitle-2" />
        </Text>
      </Box>
      <Content>
        <Flex
          direction={{ base: "column-reverse", lg: "row" }}
          alignItems={{ base: "flex-start", lg: "center" }}
          w="full"
          justifyContent="space-between"
        >
          <Column>
            <Heading
              fontSize={{ base: "2xl", md: "2rem" }}
              lineHeight={1.4}
              mt={0}
              mb="1.625rem"
            >
              <Translation id="page-developers-local-environment:page-local-environment-frameworks-title" />
            </Heading>
            <Text>
              <Translation id="page-developers-local-environment:page-local-environment-frameworks-desc" />
            </Text>
            <Text>
              <Translation id="page-developers-local-environment:page-local-environment-framework-features" />
            </Text>
            <UnorderedList>
              <ListItem>
                <Translation id="page-developers-local-environment:page-local-environment-framework-feature-1" />
              </ListItem>
              <ListItem>
                <Translation id="page-developers-local-environment:page-local-environment-framework-feature-2" />
              </ListItem>
              <ListItem>
                <Translation id="page-developers-local-environment:page-local-environment-framework-feature-3" />
              </ListItem>
              <ListItem>
                <Translation id="page-developers-local-environment:page-local-environment-framework-feature-4" />
              </ListItem>
              <ListItem>
                <Translation id="page-developers-local-environment:page-local-environment-framework-feature-5" />
              </ListItem>
            </UnorderedList>
          </Column>
          <Column>
            <Image
              flex="1 1 100%"
              backgroundSize="cover"
              backgroundRepeat="no-repeat"
              src={EthBlocksImage}
              alt={t("page-developers-index:alt-eth-blocks")}
              loading="eager"
            />
          </Column>
        </Flex>
        <SimpleGrid minChildWidth="min(100%, 280px)" spacing={8}>
          {frameworksList.map((framework, idx) => (
            <ProductCard
              key={idx}
              url={framework.url}
              background={framework.background}
              image={framework.image!}
              name={framework.name}
              alt={t(framework.alt)}
              githubUrl={framework.githubUrl}
              githubRepoStars={framework.starCount}
              githubRepoLanguages={framework.languages}
            >
              {t(framework.description)}
            </ProductCard>
          ))}
        </SimpleGrid>
      </Content>
      <Content>
        <FeedbackCard />
      </Content>
    </Flex>
  )
}

export default LocalEnvironmentPage<|MERGE_RESOLUTION|>--- conflicted
+++ resolved
@@ -65,11 +65,7 @@
     "/developers/local-environment"
   )
 
-<<<<<<< HEAD
-  const contentNotTranslated = !existsNamespace(locale!, requiredNamespaces[3])
-=======
-  const contentNotTranslated = !existsNamespace(locale!, requiredNamespaces[1])
->>>>>>> a7f3790a
+  const contentNotTranslated = !existsNamespace(locale!, requiredNamespaces[2])
 
   const frameworksListData = await cachedFetchLocalEnvironmentFrameworkData()
 
