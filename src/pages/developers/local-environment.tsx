--- conflicted
+++ resolved
@@ -60,98 +60,6 @@
   getLocalEnvironmentFrameworkData
 )
 
-<<<<<<< HEAD
-  const frameworksList: Array<IFramework> = [
-    {
-      id: "waffle",
-      url: "https://getwaffle.io/",
-      githubUrl: "https://github.com/EthWorks/waffle",
-      background: "#ffffff",
-      name: "Waffle",
-      description: t("page-local-environment-waffle-desc"),
-      alt: t("page-local-environment-waffle-logo-alt"),
-    },
-    {
-      id: "kurtosis",
-      url: "https://www.kurtosis.com/",
-      githubUrl: "https://github.com/kurtosis-tech/kurtosis",
-      background: "#000000",
-      name: "Kurtosis",
-      description: t("page-local-environment-kurtosis-desc"),
-      alt: t("page-local-environment-kurtosis-logo-alt"),
-    },
-    {
-      id: "hardhat",
-      url: "https://hardhat.org/",
-      githubUrl: "https://github.com/nomiclabs/hardhat",
-      background: "#faf8fb",
-      name: "Hardhat",
-      description: t("page-local-environment-hardhat-desc"),
-      alt: t("page-local-environment-hardhat-logo-alt"),
-    },
-    {
-      id: "truffle",
-      url: "https://www.trufflesuite.com/",
-      githubUrl: "https://github.com/trufflesuite/truffle",
-      background: "#31272a",
-      name: "Truffle",
-      description: t("page-local-environment-truffle-desc"),
-      alt: t("page-local-environment-truffle-logo-alt"),
-    },
-    {
-      id: "brownie",
-      url: "https://github.com/eth-brownie/brownie",
-      githubUrl: "https://github.com/eth-brownie/brownie",
-      background: "#ffffff",
-      name: "Brownie",
-      description: t("page-local-environment-brownie-desc"),
-      alt: t("page-local-environment-brownie-logo-alt"),
-    },
-    {
-      id: "epirus",
-      url: "https://www.web3labs.com/epirus",
-      githubUrl: "https://github.com/web3labs/epirus-free",
-      background: "#ffffff",
-      name: "Epirus",
-      description: t("page-local-environment-epirus-desc"),
-      alt: t("page-local-environment-epirus-logo-alt"),
-    },
-    {
-      id: "createethapp",
-      url: "https://github.com/PaulRBerg/create-eth-app",
-      githubUrl: "https://github.com/PaulRBerg/create-eth-app",
-      background: "#ffffff",
-      name: "Create Eth App",
-      description: t("page-local-environment-eth-app-desc"),
-      alt: t("page-local-environment-eth-app-logo-alt"),
-    },
-    {
-      id: "scaffoldeth",
-      url: "https://scaffoldeth.io/",
-      githubUrl: "https://github.com/scaffold-eth/scaffold-eth-2",
-      background: "#ffffff",
-      name: "Scaffold-ETH-2",
-      description: t("page-local-environment-scaffold-eth-desc"),
-      alt: t("page-local-environment-scaffold-eth-logo-alt"),
-    },
-    {
-      id: "soliditytemplate",
-      url: "https://github.com/paulrberg/solidity-template",
-      githubUrl: "https://github.com/paulrberg/solidity-template",
-      background: "#ffffff",
-      name: "Solidity template",
-      description: t("page-local-environment-solidity-template-desc"),
-      alt: t("page-local-environment-solidity-template-logo-alt"),
-    },
-    {
-      id: "foundry",
-      url: "https://getfoundry.sh/",
-      githubUrl: "https://github.com/foundry-rs/foundry",
-      background: "#ffffff",
-      name: "Foundry",
-      description: t("page-local-environment-foundry-desc"),
-      alt: t("page-local-environment-foundry-logo-alt"),
-=======
 export const getStaticProps = (async ({ locale }) => {
   const requiredNamespaces = getRequiredNamespacesForPage(
     "/developers/local-environment"
@@ -169,7 +77,6 @@
       contentNotTranslated,
       frameworksList: frameworksListData,
       lastDeployDate,
->>>>>>> 9f6c4d44
     },
   }
 }) satisfies GetStaticProps<Props>
