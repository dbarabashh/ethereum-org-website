import React from "react"
import styled from "styled-components"
import { graphql } from "gatsby"
import { getImage } from "gatsby-plugin-image"
import { useIntl } from "gatsby-plugin-intl"

import { translateMessageId } from "../../utils/translations"
import PageMetadata from "../../components/PageMetadata"
import Translation from "../../components/Translation"
import ButtonLink from "../../components/ButtonLink"
import ProductCard from "../../components/ProductCard"
import InfoBanner from "../../components/InfoBanner"
import CalloutBanner from "../../components/CalloutBanner"
import {
  Content,
  CardGrid,
  Page,
} from "../../components/SharedStyledComponents"

const StyledPage = styled(Page)`
  margin-top: 4rem;
`

const Header = styled.header`
  display: flex;
  flex-direction: column;
  align-items: center;
  text-align: center;
  max-width: 896px;
  padding: 0 2rem;
`
const H1 = styled.h1`
  margin: 2rem 0 0;
  margin-top: 0;
  color: ${(props) => props.theme.colors.text};
  font-style: normal;
  font-family: ${(props) => props.theme.fonts.monospace};
  text-transform: uppercase;
  font-weight: 600;
  font-size: 2rem;
  line-height: 1.4;
  text-align: center;
`

const Subtitle = styled.h2`
  font-size: 1.25rem;
  line-height: 1.4;
  font-weight: 400;
  color: ${(props) => props.theme.colors.text300};
  max-width: 55ch;
  margin-bottom: 0.5rem;
  margin-top: 1rem;
`

const SubtitleTwo = styled(Subtitle)`
  margin-top: 0rem;
`

const StackContainer = styled(Content)`
  border: 1px solid ${(props) => props.theme.colors.border};
  justify-content: flex-start;
  border-radius: 4px;
  padding: 3rem 2rem;
  margin: 2rem;
  width: 96%;
  background: ${(props) => props.theme.colors.ednBackground};
  @media (max-width: ${(props) => props.theme.breakpoints.s}) {
    width: 100%;
    margin-left: 0rem;
    margin-right: 0rem;
    border-radius: 0px;
  }
`

const StyledCardGrid = styled(CardGrid)`
  margin-bottom: 2rem;
`

const LearningToolsPage = ({ data }) => {
  const intl = useIntl()

  const sandboxes = [
    {
      name: "Remix",
      description: "page-learning-tools-remix-description",
      url: "https://remix.ethereum.org",
      image: getImage(data.remix),
      alt: "page-learning-tools-remix-logo-alt",
      background: "#5098D6",
      subjects: ["Solidity", "Vyper"],
    },
    {
      name: "Eth.build",
      description: "page-learning-tools-eth-dot-build-description",
      url: "https://eth.build/",
      image: getImage(data.ethdotbuild),
      alt: "page-learning-tools-eth-dot-build-logo-alt",
      background: "#000000",
      subjects: ["web3"],
    },
  ]

  const games = [
    {
      name: "CryptoZombies",
      description: "page-learning-tools-cryptozombies-description",
      url: "https://cryptozombies.io/en/solidity",
      image: getImage(data.cryptoZombie),
      alt: "page-learning-tools-cryptozombies-logo-alt",
      background: "#2B2F48",
      subjects: ["Solidity"],
    },
    {
      name: "Ethernauts",
      description: "page-learning-tools-ethernauts-description",
      url: "https://ethernaut.openzeppelin.com/",
      image: getImage(data.oz),
      alt: "page-learning-tools-ethernauts-logo-alt",
      background: "#4F62DC",
      subjects: ["Solidity"],
    },
    {
      name: "Vyper.fun",
      description: "page-learning-tools-vyperfun-description",
      url: "https://vyper.fun",
      image: getImage(data.vyperfun),
      alt: "page-learning-tools-vyperfun-logo-alt",
      background: "#ffffff",
      subjects: ["Vyper"],
    },
    {
      name: "Capture The Ether",
      description: "page-learning-tools-capture-the-ether-description",
      url: "https://capturetheether.com/",
      image: getImage(data.captureTheEther),
      alt: "page-learning-tools-capture-the-ether-logo-alt",
      background: "#1B9AAA",
      subjects: ["Solidity"],
    },
  ]

  const bootcamps = [
    {
      name: "ChainShot",
      description: "page-learning-tools-chainshot-description",
      url: "https://www.chainshot.com",
      image: getImage(data.chainshot),
      alt: "page-learning-tools-chainshot-logo-alt",
      background: "#111F29",
      subjects: ["Solidity", "Vyper", "web3"],
    },
    {
      name: "ConsenSys Academy",
      description: "page-learning-tools-consensys-academy-description",
      url: "https://consensys.net/academy/bootcamp/",
      image: getImage(data.consensys),
      alt: "page-learning-tools-consensys-academy-logo-alt",
      background: "#F6F7F9",
      subjects: ["Solidity", "web3"],
    },
    {
<<<<<<< HEAD
      name: "Lambda School",
      description: "page-learning-tools-lambdaschool-description",
      url: "https://lambdaschool.com/learn-blockchain-development",
      image: getImage(data.lambdaschool),
      alt: "page-learning-tools-lambdaschool-logo-alt",
      background: "#111F29",
=======
      name: "BloomTech",
      description: "page-learning-tools-bloomtech-description",
      url: "https://www.bloomtech.com/courses/web3",
      image: data.bloomtech.childImageSharp.fixed,
      alt: "page-learning-tools-bloomtech-logo-alt",
      background: "#FFFFFF",
>>>>>>> c28b1b15
      subjects: ["Solidity", "web3"],
    },
    {
      name: "_buildspace",
      description: "page-learning-tools-buildspace-description",
      url: "https://buildspace.so",
      image: getImage(data.buildspace),
      alt: "page-learning-tools-buildspace-logo-alt",
      background: "#F6F7F9",
      subjects: ["Solidity", "web3"],
    },
    {
      name: "Questbook",
      description: "page-learning-tools-questbook-description",
      url: "https://questbook.app/",
      image: getImage(data.questbook),
      alt: "page-learning-tools-questbook-logo-alt",
      background: "#141236",
      subjects: ["Solidity", "web3"],
    },
    {
      name: "NFT School",
      description: "page-learning-tools-nftschool-description",
      url: "https://nftschool.dev/",
      image: getImage(data.nftschool),
      alt: "page-learning-tools-nftschool-logo-alt",
      background: "#111F29",
      subjects: ["Solidity", "web3"],
    },
  ]

  return (
    <StyledPage>
      <PageMetadata
        title={translateMessageId("page-learning-tools-meta-title", intl)}
        description={translateMessageId("page-learning-tools-meta-desc", intl)}
      />
      <Header>
        <H1>
          <Translation id="page-learning-tools-coding" />
        </H1>
        <Subtitle>
          <Translation id="page-learning-tools-coding-subtitle" />
        </Subtitle>
      </Header>
      <StackContainer>
        <SubtitleTwo>
          <Translation id="page-learning-tools-sandbox" />
        </SubtitleTwo>
        <p>
          <Translation id="page-learning-tools-sandbox-desc" />
        </p>
        <StyledCardGrid>
          {sandboxes.map((sandbox, idx) => (
            <ProductCard
              key={idx}
              background={sandbox.background}
              url={sandbox.url}
              alt={translateMessageId(sandbox.alt, intl)}
              image={sandbox.image}
              name={sandbox.name}
              subjects={sandbox.subjects}
            >
              <Translation id={sandbox.description} />
            </ProductCard>
          ))}
        </StyledCardGrid>
        <InfoBanner emoji=":point_up:" shouldCenter={true}>
          <Translation id="page-learning-tools-remix-description-2" />
        </InfoBanner>
      </StackContainer>
      <StackContainer>
        <SubtitleTwo>
          <Translation id="page-learning-tools-game-tutorials" />
        </SubtitleTwo>
        <p>
          <Translation id="page-learning-tools-game-tutorials-desc" />
        </p>
        <StyledCardGrid>
          {games.map((game, idx) => (
            <ProductCard
              key={idx}
              background={game.background}
              url={game.url}
              alt={translateMessageId(game.alt, intl)}
              image={game.image}
              name={game.name}
              subjects={game.subjects}
            >
              <Translation id={game.description} />
            </ProductCard>
          ))}
        </StyledCardGrid>
      </StackContainer>
      <StackContainer>
        <SubtitleTwo>
          <Translation id="page-learning-tools-bootcamps" />
        </SubtitleTwo>
        <p>
          <Translation id="page-learning-tools-bootcamps-desc" />
        </p>
        <StyledCardGrid>
          {bootcamps.map((bootcamp, idx) => (
            <ProductCard
              key={idx}
              url={bootcamp.url}
              background={bootcamp.background}
              alt={translateMessageId(bootcamp.alt, intl)}
              image={bootcamp.image}
              name={bootcamp.name}
              subjects={bootcamp.subjects}
            >
              <Translation id={bootcamp.description} />
            </ProductCard>
          ))}
        </StyledCardGrid>
      </StackContainer>
      <Content>
        <CalloutBanner
          image={getImage(data.learn)}
          alt={translateMessageId(
            "page-index-sections-enterprise-image-alt",
            intl
          )}
          title={translateMessageId("page-learning-tools-documentation", intl)}
          description={translateMessageId(
            "page-learning-tools-documentation-desc",
            intl
          )}
        >
          <div>
            <ButtonLink to="/developers/docs/">
              <Translation id="page-learning-tools-browse-docs" />
            </ButtonLink>
          </div>
        </CalloutBanner>
      </Content>
    </StyledPage>
  )
}

export default LearningToolsPage

export const learningToolImage = graphql`
  fragment learningToolImage on File {
    childImageSharp {
      gatsbyImageData(height: 100, quality: 100, layout: FIXED)
    }
  }
`

export const query = graphql`
  {
    captureTheEther: file(
      relativePath: { eq: "dev-tools/capturetheether.png" }
    ) {
      ...learningToolImage
    }
    chainshot: file(relativePath: { eq: "dev-tools/chainshot.png" }) {
      ...learningToolImage
    }
    consensys: file(relativePath: { eq: "dev-tools/consensys.png" }) {
      ...learningToolImage
    }
    bloomtech: file(relativePath: { eq: "dev-tools/bloomtech.png" }) {
      ...learningToolImage
    }
    buildspace: file(relativePath: { eq: "dev-tools/buildspace.png" }) {
      ...learningToolImage
    }
    cryptoZombie: file(relativePath: { eq: "dev-tools/crypto-zombie.png" }) {
      ...learningToolImage
    }
    oz: file(relativePath: { eq: "dev-tools/oz.png" }) {
      ...learningToolImage
    }
    vyperfun: file(relativePath: { eq: "dev-tools/vyperfun.png" }) {
      ...learningToolImage
    }
    questbook: file(relativePath: { eq: "dev-tools/questbook.png" }) {
      ...learningToolImage
    }
    remix: file(relativePath: { eq: "dev-tools/remix.png" }) {
      ...learningToolImage
    }
    ethdotbuild: file(relativePath: { eq: "dev-tools/eth-dot-build.png" }) {
      ...learningToolImage
    }
    nftschool: file(relativePath: { eq: "dev-tools/nftschool.png" }) {
      ...learningToolImage
    }
    learn: file(relativePath: { eq: "enterprise-eth.png" }) {
      childImageSharp {
        gatsbyImageData(width: 800, layout: CONSTRAINED)
      }
    }
  }
`<|MERGE_RESOLUTION|>--- conflicted
+++ resolved
@@ -159,21 +159,12 @@
       subjects: ["Solidity", "web3"],
     },
     {
-<<<<<<< HEAD
-      name: "Lambda School",
-      description: "page-learning-tools-lambdaschool-description",
-      url: "https://lambdaschool.com/learn-blockchain-development",
-      image: getImage(data.lambdaschool),
-      alt: "page-learning-tools-lambdaschool-logo-alt",
-      background: "#111F29",
-=======
       name: "BloomTech",
       description: "page-learning-tools-bloomtech-description",
       url: "https://www.bloomtech.com/courses/web3",
-      image: data.bloomtech.childImageSharp.fixed,
+      image: getImage(data.bloomtech),
       alt: "page-learning-tools-bloomtech-logo-alt",
       background: "#FFFFFF",
->>>>>>> c28b1b15
       subjects: ["Solidity", "web3"],
     },
     {
