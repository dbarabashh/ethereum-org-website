--- conflicted
+++ resolved
@@ -10,10 +10,12 @@
 import { getLastModifiedDate } from "@/lib/utils/gh"
 import published from "@/data/published.json"
 
+// Components
+import PageMetadata from "@/components/PageMetadata"
+
 // Layouts
 import { RootLayout, TutorialLayout } from "@/layouts"
 import { staticComponents as components } from "@/layouts/Static"
-import PageMetadata from "@/components/PageMetadata"
 
 // Types
 import type { GetServerSideProps } from "next/types"
@@ -55,13 +57,8 @@
     },
   })
 
-<<<<<<< HEAD
-  const lastUpdatedDate = await getLastModifiedDate(tutorialPath, locale!)
+  const lastUpdatedDate = getLastModifiedDate(tutorialPath, locale!)
   const lastDeployDate = new Date(published.date).toISOString()
-=======
-  const lastUpdatedDate = getLastModifiedDate(tutorialPath, locale!)
-  const lastDeployDate = await getLastDeployDate()
->>>>>>> f6bc8058
 
   return {
     props: {
