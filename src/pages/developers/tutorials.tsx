--- conflicted
+++ resolved
@@ -84,11 +84,7 @@
     "/developers/tutorials"
   )
 
-<<<<<<< HEAD
-  const contentNotTranslated = !existsNamespace(locale!, requiredNamespaces[3])
-=======
-  const contentNotTranslated = !existsNamespace(locale!, requiredNamespaces[1])
->>>>>>> a7f3790a
+  const contentNotTranslated = !existsNamespace(locale!, requiredNamespaces[2])
 
   const lastDeployDate = getLastDeployDate()
 
