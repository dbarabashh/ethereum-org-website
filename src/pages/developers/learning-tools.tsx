import { shuffle } from "lodash"
import { GetStaticProps } from "next"
import { useTranslation } from "next-i18next"
import { serverSideTranslations } from "next-i18next/serverSideTranslations"
import { Box, Flex, HeadingProps } from "@chakra-ui/react"

import { BasePageProps, ChildOnlyProp, LearningTool } from "@/lib/types"

import ButtonLink from "@/components/Buttons/ButtonLink"
import CalloutBanner from "@/components/CalloutBanner"
import FeedbackCard from "@/components/FeedbackCard"
import InfoBanner from "@/components/InfoBanner"
import LearningToolsCardGrid from "@/components/LearningToolsCardGrid"
import MainArticle from "@/components/MainArticle"
import Heading from "@/components/OldHeading"
import Text from "@/components/OldText"
import PageMetadata from "@/components/PageMetadata"
import Translation from "@/components/Translation"

import { existsNamespace } from "@/lib/utils/existsNamespace"
import { getLastDeployDate } from "@/lib/utils/getLastDeployDate"
import { getRequiredNamespacesForPage } from "@/lib/utils/translations"

import AlchemyUniversityImage from "@/public/dev-tools/alchemyuniversity.png"
import BloomTechImage from "@/public/dev-tools/bloomtech.png"
import BuildSpaceImage from "@/public/dev-tools/buildspace.png"
import CaptureTheEtherImage from "@/public/dev-tools/capturetheether.png"
import ChainIDEImage from "@/public/dev-tools/chainIDE.png"
import ChainShotImage from "@/public/dev-tools/chainshot.png"
import ConsensysImage from "@/public/dev-tools/consensys.png"
import CryptoZombieImage from "@/public/dev-tools/crypto-zombie.png"
import EthDotBuildImage from "@/public/dev-tools/eth-dot-build.png"
import MetaschoolImage from "@/public/dev-tools/metaschool.png"
import NFTSchoolImage from "@/public/dev-tools/nftschool.png"
import EthernautImage from "@/public/dev-tools/oz.png"
import PlatziImage from "@/public/dev-tools/platzi.png"
import PointerImage from "@/public/dev-tools/pointer.png"
import QuestbookImage from "@/public/dev-tools/questbook.png"
import RemixImage from "@/public/dev-tools/remix.png"
import ReplitImage from "@/public/dev-tools/replit.png"
import SpeedRunEthereumImage from "@/public/dev-tools/speed-run-ethereum.png"
import TenderlyImage from "@/public/dev-tools/tenderly.png"
import EnterpriseEth from "@/public/enterprise-eth.png"

const Page = (props: ChildOnlyProp) => (
  <Flex
    direction="column"
    align="center"
    w="full"
    mx="auto"
    mt={16}
    mb={0}
    {...props}
  />
)

const Header = (props: ChildOnlyProp) => (
  <Flex
    as="header"
    direction="column"
    align="center"
    textAlign="center"
    maxW="896px"
    py={0}
    px={8}
    m="auto"
    {...props}
  />
)

const H1 = (props: ChildOnlyProp) => (
  <Heading
    as="h1"
    color="text"
    fontStyle="normal"
    fontFamily="monospace"
    textTransform="uppercase"
    fontWeight="semibold"
    fontSize="2rem"
    lineHeight={1.4}
    textAlign="center"
    {...props}
  />
)

const Subtitle = (props: HeadingProps) => (
  <Heading
    fontSize="xl"
    lineHeight={1.4}
    fontWeight="normal"
    color="text300"
    maxW="55ch"
    mb={2}
    mt={4}
    {...props}
  />
)

const SubtitleTwo = (props: ChildOnlyProp) => <Subtitle mt={0} {...props} />

const ContentBox = (props: ChildOnlyProp) => (
  <Box py={4} px={8} w="full" {...props} />
)

const StackContainer = (props: ChildOnlyProp) => (
  <Box
    border="1px"
    borderColor="border"
    borderRadius={{ base: 0, sm: "base" }}
    w={{ base: "full", sm: "96%" }}
    mx={{ base: 0, sm: 8 }}
    my={8}
    px={8}
    py={12}
    background="ednBackground"
    {...props}
  />
)

export const getStaticProps = (async ({ locale }) => {
  const requiredNamespaces = getRequiredNamespacesForPage(
    "/developers/learning-tools"
  )

<<<<<<< HEAD
  const contentNotTranslated = !existsNamespace(locale!, requiredNamespaces[3])
=======
  const contentNotTranslated = !existsNamespace(locale!, requiredNamespaces[1])
>>>>>>> a7f3790a

  const lastDeployDate = getLastDeployDate()

  return {
    props: {
      ...(await serverSideTranslations(locale!, requiredNamespaces)),
      contentNotTranslated,
      lastDeployDate,
    },
  }
}) satisfies GetStaticProps<BasePageProps>

const LearningToolsPage = () => {
  const { t } = useTranslation(["page-developers-learning-tools"])

  const randomizedSandboxes: Array<LearningTool> = shuffle([
    {
      name: "Remix",
      description: t(
        "page-developers-learning-tools:page-learning-tools-remix-description"
      ),
      url: "https://remix.ethereum.org",
      image: RemixImage,
      alt: t(
        "page-developers-learning-tools:page-learning-tools-remix-logo-alt"
      ),
      background: "#5098d6",
      subjects: ["Solidity", "Vyper"],
    },
    {
      name: "Eth.build",
      description: t(
        "page-developers-learning-tools:page-learning-tools-eth-dot-build-description"
      ),
      url: "https://eth.build/",
      image: EthDotBuildImage,
      alt: t(
        "page-developers-learning-tools:page-learning-tools-eth-dot-build-logo-alt"
      ),
      background: "#000000",
      subjects: ["web3"],
    },
    {
      name: "Replit",
      description: t(
        "page-developers-learning-tools:page-learning-tools-replit-description"
      ),
      url: "https://replit.com/@replit/Solidity-starter-beta",
      image: ReplitImage,
      alt: t(
        "page-developers-learning-tools:page-learning-tools-replit-logo-alt"
      ),
      background: "#0f1524",
      subjects: ["Solidity", "web3"],
    },
    {
      name: "ChainIDE",
      description: t(
        "page-developers-learning-tools:page-learning-tools-chainIDE-description"
      ),
      url: "https://chainide.com/",
      image: ChainIDEImage,
      alt: t(
        "page-developers-learning-tools:page-learning-tools-chainIDE-logo-alt"
      ),
      background: "#2C60A3",
      subjects: ["Solidity", "web3"],
    },
    {
      name: "Tenderly",
      description: t(
        "page-developers-learning-tools:page-learning-tools-tenderly-description"
      ),
      url: "https://sandbox.tenderly.co",
      image: TenderlyImage,
      alt: t(
        "page-developers-learning-tools:page-learning-tools-tenderly-logo-alt"
      ),
      background: "#0f1524",
      subjects: ["Solidity", "Vyper", "web3"],
    },
  ])

  const games: Array<LearningTool> = [
    {
      name: "CryptoZombies",
      description: t(
        "page-developers-learning-tools:page-learning-tools-cryptozombies-description"
      ),
      url: "https://cryptozombies.io/",
      image: CryptoZombieImage,
      alt: t(
        "page-developers-learning-tools:page-learning-tools-cryptozombies-logo-alt"
      ),
      background: "#2b2f48",
      subjects: ["Solidity"],
    },
    {
      name: "Ethernauts",
      description: t(
        "page-developers-learning-tools:page-learning-tools-ethernauts-description"
      ),
      url: "https://ethernaut.openzeppelin.com/",
      image: EthernautImage,
      alt: t(
        "page-developers-learning-tools:page-learning-tools-ethernauts-logo-alt"
      ),
      background: "#4f62dc",
      subjects: ["Solidity"],
    },
    {
      name: "Capture The Ether",
      description: t(
        "page-developers-learning-tools:page-learning-tools-capture-the-ether-description"
      ),
      url: "https://capturetheether.com/",
      image: CaptureTheEtherImage,
      alt: t(
        "page-developers-learning-tools:page-learning-tools-capture-the-ether-logo-alt"
      ),
      background: "#1b9aaa",
      subjects: ["Solidity"],
    },
  ]

  const bootcamps: Array<LearningTool> = [
    {
      name: "ChainShot",
      description: t(
        "page-developers-learning-tools:page-learning-tools-chainshot-description"
      ),
      url: "https://www.chainshot.com",
      image: ChainShotImage,
      alt: t(
        "page-developers-learning-tools:page-learning-tools-chainshot-logo-alt"
      ),
      background: "#111f29",
      subjects: ["Solidity", "Vyper", "web3"],
    },
    {
      name: "ConsenSys Academy",
      description: t(
        "page-developers-learning-tools:page-learning-tools-consensys-academy-description"
      ),
      url: "https://consensys.net/academy/bootcamp/",
      image: ConsensysImage,
      alt: t(
        "page-developers-learning-tools:page-learning-tools-consensys-academy-logo-alt"
      ),
      background: "#f6f7f9",
      subjects: ["Solidity", "web3"],
    },
    {
      name: "BloomTech",
      description: t(
        "page-developers-learning-tools:page-learning-tools-bloomtech-description"
      ),
      url: "https://www.bloomtech.com/courses/web3",
      image: BloomTechImage,
      alt: t(
        "page-developers-learning-tools:page-learning-tools-bloomtech-logo-alt"
      ),
      background: "#ffffff",
      subjects: ["Solidity", "web3"],
    },
    {
      name: "_buildspace",
      description: t(
        "page-developers-learning-tools:page-learning-tools-buildspace-description"
      ),
      url: "https://buildspace.so",
      image: BuildSpaceImage,
      alt: t(
        "page-developers-learning-tools:page-learning-tools-buildspace-logo-alt"
      ),
      background: "#f6f7f9",
      subjects: ["Solidity", "web3"],
    },
    {
      name: "Questbook",
      description: t(
        "page-developers-learning-tools:page-learning-tools-questbook-description"
      ),
      url: "https://learn.questbook.xyz/",
      image: QuestbookImage,
      alt: t(
        "page-developers-learning-tools:page-learning-tools-questbook-logo-alt"
      ),
      background: "#141236",
      subjects: ["Solidity", "web3"],
    },
    {
      name: "Metaschool",
      description: t(
        "page-developers-learning-tools:page-learning-tools-metaschool-description"
      ),
      url: "https://metaschool.so",
      image: MetaschoolImage,
      alt: t(
        "page-developers-learning-tools:page-learning-tools-metaschool-logo-alt"
      ),
      background: "#f6f7f9",
      subjects: ["Solidity", "web3"],
    },
    {
      name: "NFT School",
      description: t(
        "page-developers-learning-tools:page-learning-tools-nftschool-description"
      ),
      url: "https://nftschool.dev/",
      image: NFTSchoolImage,
      alt: t(
        "page-developers-learning-tools:page-learning-tools-nftschool-logo-alt"
      ),
      background: "#111f29",
      subjects: ["Solidity", "web3"],
    },
    {
      name: "Pointer",
      description: t(
        "page-developers-learning-tools:page-learning-tools-pointer-description"
      ),
      url: "https://pointer.gg/",
      image: PointerImage,
      alt: t(
        "page-developers-learning-tools:page-learning-tools-pointer-logo-alt"
      ),
      background: "#171717",
      subjects: ["Solidity", "web3"],
    },
    {
      name: "Platzi",
      description: t(
        "page-developers-learning-tools:page-learning-tools-platzi-description"
      ),
      url: "https://platzi.com/escuela/escuela-blockchain/",
      image: PlatziImage,
      alt: t(
        "page-developers-learning-tools:page-learning-tools-platzi-logo-alt"
      ),
      background: "#121f3d",
      subjects: ["Solidity", "web3"],
      locales: ["es"],
    },
    {
      name: "Speed Run Ethereum",
      description: t(
        "page-developers-learning-tools:page-learning-tools-speed-run-ethereum-description"
      ),
      url: "https://speedrunethereum.com/",
      image: SpeedRunEthereumImage,
      alt: t(
        "page-developers-learning-tools:page-learning-tools-speed-run-ethereum-logo-alt"
      ),
      background: "#ffffff",
      subjects: ["Solidity", "web3"],
    },
    {
      name: "Alchemy University",
      description: t(
        "page-developers-learning-tools:page-learning-tools-alchemy-university-description"
      ),
      url: "https://university.alchemy.com/",
      image: AlchemyUniversityImage,
      alt: t(
        "page-developers-learning-tools:page-learning-tools-alchemy-university-logo-alt"
      ),
      background: "#ffffff",
      subjects: ["Solidity", "web3"],
    },
  ]

  return (
    <Page>
      <PageMetadata
        title={t(
          "page-developers-learning-tools:page-learning-tools-meta-title"
        )}
        description={t(
          "page-developers-learning-tools:page-learning-tools-meta-desc"
        )}
      />
      <MainArticle w="full">
        <Box w="full">
          <Header>
            <H1>
              <Translation id="page-developers-learning-tools:page-learning-tools-coding" />
            </H1>
            <Subtitle>
              <Translation id="page-developers-learning-tools:page-learning-tools-coding-subtitle" />
            </Subtitle>
          </Header>
        </Box>
        <StackContainer>
          <SubtitleTwo>
            <Translation id="page-developers-learning-tools:page-learning-tools-sandbox" />
          </SubtitleTwo>
          <Text>
            <Translation id="page-developers-learning-tools:page-learning-tools-sandbox-desc" />
          </Text>
          <LearningToolsCardGrid category={randomizedSandboxes} />
          <InfoBanner emoji=":point_up:" shouldCenter>
            <Translation id="page-developers-learning-tools:page-learning-tools-remix-description-2" />
          </InfoBanner>
        </StackContainer>
        <StackContainer>
          <SubtitleTwo>
            <Translation id="page-developers-learning-tools:page-learning-tools-game-tutorials" />
          </SubtitleTwo>
          <Text>
            <Translation id="page-developers-learning-tools:page-learning-tools-game-tutorials-desc" />
          </Text>
          <LearningToolsCardGrid category={games} />
        </StackContainer>
        <StackContainer>
          <SubtitleTwo>
            <Translation id="page-developers-learning-tools:page-learning-tools-bootcamps" />
          </SubtitleTwo>
          <Text>
            <Translation id="page-developers-learning-tools:page-learning-tools-bootcamps-desc" />
          </Text>
          <LearningToolsCardGrid category={bootcamps} />
        </StackContainer>
        <ContentBox>
          <CalloutBanner
            mx={4}
            mt={24}
            mb={40}
            image={EnterpriseEth}
            alt={t(
              "page-developers-learning-tools:page-index-tout-enterprise-image-alt"
            )}
            titleKey={
              "page-developers-learning-tools:page-learning-tools-documentation"
            }
            descriptionKey={
              "page-developers-learning-tools:page-learning-tools-documentation-desc"
            }
          >
            <Box>
              <ButtonLink to="/developers/docs/">
                <Translation id="page-developers-learning-tools:page-learning-tools-browse-docs" />
              </ButtonLink>
            </Box>
          </CalloutBanner>
        </ContentBox>
        <ContentBox>
          <FeedbackCard />
        </ContentBox>
      </MainArticle>
    </Page>
  )
}

export default LearningToolsPage<|MERGE_RESOLUTION|>--- conflicted
+++ resolved
@@ -122,11 +122,7 @@
     "/developers/learning-tools"
   )
 
-<<<<<<< HEAD
-  const contentNotTranslated = !existsNamespace(locale!, requiredNamespaces[3])
-=======
-  const contentNotTranslated = !existsNamespace(locale!, requiredNamespaces[1])
->>>>>>> a7f3790a
+  const contentNotTranslated = !existsNamespace(locale!, requiredNamespaces[2])
 
   const lastDeployDate = getLastDeployDate()
 
