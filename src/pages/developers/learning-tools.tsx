// Library imports
import React, { useEffect, useState } from "react"
import styled from "@emotion/styled"
import { graphql, PageProps } from "gatsby"
import { useIntl } from "react-intl"
import { shuffle } from "lodash"
// Component imports
import PageMetadata from "../../components/PageMetadata"
import Translation from "../../components/Translation"
import ButtonLink from "../../components/ButtonLink"
import InfoBanner from "../../components/InfoBanner"
import CalloutBanner from "../../components/CalloutBanner"
import { Content, Page } from "../../components/SharedStyledComponents"
import FeedbackCard from "../../components/FeedbackCard"
import LearningToolsCardGrid from "../../components/LearningToolsCardGrid"
// Util imports
import { translateMessageId } from "../../utils/translations"
import { getImage } from "../../utils/image"
// Type imports
import { Context, LearningTool } from "../../types"

// Styled components
const StyledPage = styled(Page)`
  margin-top: 4rem;
`

const Header = styled.header`
  display: flex;
  flex-direction: column;
  align-items: center;
  text-align: center;
  max-width: 896px;
  padding: 0 2rem;
`
const H1 = styled.h1`
  margin: 2rem 0 0;
  margin-top: 0;
  color: ${(props) => props.theme.colors.text};
  font-style: normal;
  font-family: ${(props) => props.theme.fonts.monospace};
  text-transform: uppercase;
  font-weight: 600;
  font-size: 2rem;
  line-height: 1.4;
  text-align: center;
`

const Subtitle = styled.h2`
  font-size: 1.25rem;
  line-height: 1.4;
  font-weight: 400;
  color: ${(props) => props.theme.colors.text300};
  max-width: 55ch;
  margin-bottom: 0.5rem;
  margin-top: 1rem;
`

const SubtitleTwo = styled(Subtitle)`
  margin-top: 0rem;
`

const StackContainer = styled(Content)`
  border: 1px solid ${(props) => props.theme.colors.border};
  justify-content: flex-start;
  border-radius: 4px;
  padding: 3rem 2rem;
  margin: 2rem;
  width: 96%;
  background: ${(props) => props.theme.colors.ednBackground};
  @media (max-width: ${(props) => props.theme.breakpoints.s}) {
    width: 100%;
    margin-left: 0rem;
    margin-right: 0rem;
    border-radius: 0px;
  }
`

// Page component
const LearningToolsPage = ({
  data,
}: PageProps<Queries.DevelopersLearningToolsPageQuery, Context>) => {
  const intl = useIntl()
  const [randomizedSandboxes, setRandomizedSandboxes] = useState<
    Array<LearningTool>
  >([])

  useEffect(() => {
    const sandboxes: Array<LearningTool> = [
      {
        name: "Remix",
        description: "page-learning-tools-remix-description",
        url: "https://remix.ethereum.org",
        image: getImage(data.remix)!,
        alt: "page-learning-tools-remix-logo-alt",
        background: "#5098d6",
        subjects: ["Solidity", "Vyper"],
      },
      {
        name: "Eth.build",
        description: "page-learning-tools-eth-dot-build-description",
        url: "https://eth.build/",
        image: getImage(data.ethdotbuild)!,
        alt: "page-learning-tools-eth-dot-build-logo-alt",
        background: "#000000",
        subjects: ["web3"],
      },
      {
        name: "Replit",
        description: "page-learning-tools-replit-description",
        url: "https://replit.com/@replit/Solidity-starter-beta",
        image: getImage(data.replit)!,
        alt: "page-learning-tools-replit-logo-alt",
        background: "#0f1524",
        subjects: ["Solidity", "web3"],
      },
    ]
    const randomizedSandboxes = shuffle(sandboxes)
    setRandomizedSandboxes(randomizedSandboxes)
  }, [data])

  const games: Array<LearningTool> = [
    {
      name: "CryptoZombies",
      description: "page-learning-tools-cryptozombies-description",
      url: "https://cryptozombies.io/",
      image: getImage(data.cryptoZombie)!,
      alt: "page-learning-tools-cryptozombies-logo-alt",
      background: "#2b2f48",
      subjects: ["Solidity"],
    },
    {
      name: "Ethernauts",
      description: "page-learning-tools-ethernauts-description",
      url: "https://ethernaut.openzeppelin.com/",
      image: getImage(data.oz)!,
      alt: "page-learning-tools-ethernauts-logo-alt",
      background: "#4f62dc",
      subjects: ["Solidity"],
    },
    {
      name: "Capture The Ether",
      description: "page-learning-tools-capture-the-ether-description",
      url: "https://capturetheether.com/",
      image: getImage(data.captureTheEther)!,
      alt: "page-learning-tools-capture-the-ether-logo-alt",
      background: "#1b9aaa",
      subjects: ["Solidity"],
    },
  ]

  const bootcamps: Array<LearningTool> = [
    {
      name: "ChainShot",
      description: "page-learning-tools-chainshot-description",
      url: "https://www.chainshot.com",
      image: getImage(data.chainshot)!,
      alt: "page-learning-tools-chainshot-logo-alt",
      background: "#111f29",
      subjects: ["Solidity", "Vyper", "web3"],
    },
    {
      name: "ConsenSys Academy",
      description: "page-learning-tools-consensys-academy-description",
      url: "https://consensys.net/academy/bootcamp/",
      image: getImage(data.consensys)!,
      alt: "page-learning-tools-consensys-academy-logo-alt",
      background: "#f6f7f9",
      subjects: ["Solidity", "web3"],
    },
    {
      name: "BloomTech",
      description: "page-learning-tools-bloomtech-description",
      url: "https://www.bloomtech.com/courses/web3",
      image: getImage(data.bloomtech)!,
      alt: "page-learning-tools-bloomtech-logo-alt",
      background: "#ffffff",
      subjects: ["Solidity", "web3"],
    },
    {
      name: "_buildspace",
      description: "page-learning-tools-buildspace-description",
      url: "https://buildspace.so",
      image: getImage(data.buildspace)!,
      alt: "page-learning-tools-buildspace-logo-alt",
      background: "#f6f7f9",
      subjects: ["Solidity", "web3"],
    },
    {
      name: "Questbook",
      description: "page-learning-tools-questbook-description",
      url: "https://learn.questbook.xyz/",
      image: getImage(data.questbook)!,
      alt: "page-learning-tools-questbook-logo-alt",
      background: "#141236",
      subjects: ["Solidity", "web3"],
    },
    {
      name: "NFT School",
      description: "page-learning-tools-nftschool-description",
      url: "https://nftschool.dev/",
      image: getImage(data.nftschool)!,
      alt: "page-learning-tools-nftschool-logo-alt",
      background: "#111f29",
      subjects: ["Solidity", "web3"],
    },
    {
      name: "Pointer",
      description: "page-learning-tools-pointer-description",
      url: "https://pointer.gg/",
      image: getImage(data.pointer)!,
      alt: "page-learning-tools-pointer-logo-alt",
      background: "#171717",
      subjects: ["Solidity", "web3"],
    },
    {
      name: "Platzi",
      description: "page-learning-tools-platzi-description",
<<<<<<< HEAD
      url: "https://platzi.com/blockchain",
      image: getImage(data.platzi)!,
=======
      url: "https://platzi.com/escuela/escuela-blockchain/",
      image: getImage(data.platzi),
>>>>>>> de62fe87
      alt: "page-learning-tools-platzi-logo-alt",
      background: "#121f3d",
      subjects: ["Solidity", "web3"],
      locales: ["es"],
    },
    {
      name: "Speed Run Ethereum",
      description: "page-learning-tools-speed-run-ethereum-description",
      url: "https://speedrunethereum.com/",
      image: getImage(data.speedRunEthereum)!,
      alt: "page-learning-tools-speed-run-ethereum-logo-alt",
      background: "#ffffff",
      subjects: ["Solidity", "web3"],
    },
  ]

  return (
    <StyledPage>
      <PageMetadata
        title={translateMessageId("page-learning-tools-meta-title", intl)}
        description={translateMessageId("page-learning-tools-meta-desc", intl)}
      />
      <Header>
        <H1>
          <Translation id="page-learning-tools-coding" />
        </H1>
        <Subtitle>
          <Translation id="page-learning-tools-coding-subtitle" />
        </Subtitle>
      </Header>
      <StackContainer>
        <SubtitleTwo>
          <Translation id="page-learning-tools-sandbox" />
        </SubtitleTwo>
        <p>
          <Translation id="page-learning-tools-sandbox-desc" />
        </p>
        <LearningToolsCardGrid category={randomizedSandboxes} />
        <InfoBanner emoji=":point_up:" shouldCenter={true}>
          <Translation id="page-learning-tools-remix-description-2" />
        </InfoBanner>
      </StackContainer>
      <StackContainer>
        <SubtitleTwo>
          <Translation id="page-learning-tools-game-tutorials" />
        </SubtitleTwo>
        <p>
          <Translation id="page-learning-tools-game-tutorials-desc" />
        </p>
        <LearningToolsCardGrid category={games} />
      </StackContainer>
      <StackContainer>
        <SubtitleTwo>
          <Translation id="page-learning-tools-bootcamps" />
        </SubtitleTwo>
        <p>
          <Translation id="page-learning-tools-bootcamps-desc" />
        </p>
        <LearningToolsCardGrid category={bootcamps} />
      </StackContainer>
      <Content>
        <CalloutBanner
          image={getImage(data.learn)!}
          alt={translateMessageId("page-index-tout-enterprise-image-alt", intl)}
          titleKey={"page-learning-tools-documentation"}
          descriptionKey={"page-learning-tools-documentation-desc"}
        >
          <div>
            <ButtonLink to="/developers/docs/">
              <Translation id="page-learning-tools-browse-docs" />
            </ButtonLink>
          </div>
        </CalloutBanner>
      </Content>
      <Content>
        <FeedbackCard />
      </Content>
    </StyledPage>
  )
}

export default LearningToolsPage

export const learningToolImage = graphql`
  fragment learningToolImage on File {
    childImageSharp {
      gatsbyImageData(
        height: 100
        layout: FIXED
        placeholder: BLURRED
        quality: 100
      )
    }
  }
`

export const query = graphql`
  query DevelopersLearningToolsPage {
    captureTheEther: file(
      relativePath: { eq: "dev-tools/capturetheether.png" }
    ) {
      ...learningToolImage
    }
    chainshot: file(relativePath: { eq: "dev-tools/chainshot.png" }) {
      ...learningToolImage
    }
    consensys: file(relativePath: { eq: "dev-tools/consensys.png" }) {
      ...learningToolImage
    }
    bloomtech: file(relativePath: { eq: "dev-tools/bloomtech.png" }) {
      ...learningToolImage
    }
    buildspace: file(relativePath: { eq: "dev-tools/buildspace.png" }) {
      ...learningToolImage
    }
    cryptoZombie: file(relativePath: { eq: "dev-tools/crypto-zombie.png" }) {
      ...learningToolImage
    }
    oz: file(relativePath: { eq: "dev-tools/oz.png" }) {
      ...learningToolImage
    }
    questbook: file(relativePath: { eq: "dev-tools/questbook.png" }) {
      ...learningToolImage
    }
    remix: file(relativePath: { eq: "dev-tools/remix.png" }) {
      ...learningToolImage
    }
    replit: file(relativePath: { eq: "dev-tools/replit.png" }) {
      ...learningToolImage
    }
    speedRunEthereum: file(
      relativePath: { eq: "dev-tools/speed-run-ethereum.png" }
    ) {
      ...learningToolImage
    }
    ethdotbuild: file(relativePath: { eq: "dev-tools/eth-dot-build.png" }) {
      ...learningToolImage
    }
    nftschool: file(relativePath: { eq: "dev-tools/nftschool.png" }) {
      ...learningToolImage
    }
    pointer: file(relativePath: { eq: "dev-tools/pointer.png" }) {
      ...learningToolImage
    }
    platzi: file(relativePath: { eq: "dev-tools/platzi.png" }) {
      ...learningToolImage
    }

    learn: file(relativePath: { eq: "enterprise-eth.png" }) {
      childImageSharp {
        gatsbyImageData(
          width: 800
          layout: CONSTRAINED
          placeholder: BLURRED
          quality: 100
        )
      }
    }
  }
`<|MERGE_RESOLUTION|>--- conflicted
+++ resolved
@@ -215,13 +215,8 @@
     {
       name: "Platzi",
       description: "page-learning-tools-platzi-description",
-<<<<<<< HEAD
-      url: "https://platzi.com/blockchain",
-      image: getImage(data.platzi)!,
-=======
       url: "https://platzi.com/escuela/escuela-blockchain/",
       image: getImage(data.platzi),
->>>>>>> de62fe87
       alt: "page-learning-tools-platzi-logo-alt",
       background: "#121f3d",
       subjects: ["Solidity", "web3"],
