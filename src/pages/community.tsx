--- conflicted
+++ resolved
@@ -338,17 +338,12 @@
               <ButtonLink to="/community/get-involved/#ethereum-jobs/">
                 {t("page-community-find-a-job")}
               </ButtonLink>
-<<<<<<< HEAD
               <StyledButtonLink
                 variant="outline"
                 to="/community/grants/"
                 isSecondary
               >
-                <Translation id="page-community-explore-grants" />
-=======
-              <StyledButtonLink variant="outline" to="/community/grants/">
                 {t("page-community-explore-grants")}
->>>>>>> ca582cca
               </StyledButtonLink>
             </ButtonRow>
           </FeatureContent>
