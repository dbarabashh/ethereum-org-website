--- conflicted
+++ resolved
@@ -642,18 +642,13 @@
             <ButtonLink to="/dapps/">
               {t("page-stablecoins-explore-dapps")}
             </ButtonLink>
-<<<<<<< HEAD
             <ButtonLink
               variant="outline"
               to="/defi/"
               whiteSpace="normal"
               isSecondary
             >
-              <Translation id="page-stablecoins-more-defi-button" />
-=======
-            <ButtonLink variant="outline" to="/defi/" whiteSpace="normal">
               {t("page-stablecoins-more-defi-button")}
->>>>>>> ca582cca
             </ButtonLink>
           </Flex>
         </CalloutBanner>
