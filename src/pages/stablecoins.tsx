import { GetStaticProps } from "next/types"
import { useTranslation } from "next-i18next"
import { serverSideTranslations } from "next-i18next/serverSideTranslations"
import {
  Box,
  BoxProps,
  Flex,
  FlexProps,
  Grid,
  HeadingProps,
  Icon,
  SimpleGrid,
} from "@chakra-ui/react"

import { BasePageProps, Lang } from "@/lib/types"

import ButtonLink from "@/components/Buttons/ButtonLink"
import CalloutBanner from "@/components/CalloutBanner"
import DataProductCard from "@/components/DataProductCard"
import Emoji from "@/components/Emoji"
import FeedbackCard from "@/components/FeedbackCard"
import GhostCard from "@/components/GhostCard"
import HorizontalCard from "@/components/HorizontalCard"
import { Image } from "@/components/Image"
import InfoBanner from "@/components/InfoBanner"
import InlineLink from "@/components/Link"
import MainArticle from "@/components/MainArticle"
import OldHeading from "@/components/OldHeading"
import Text from "@/components/OldText"
import PageHero from "@/components/PageHero"
import PageMetadata from "@/components/PageMetadata"
import ProductList from "@/components/ProductList"
import { StandaloneQuizWidget } from "@/components/Quiz/QuizWidget"
import StablecoinAccordion from "@/components/StablecoinAccordion"
import StablecoinBoxGrid from "@/components/StablecoinBoxGrid"
import StablecoinsTable from "@/components/StablecoinsTable"
import Tooltip from "@/components/Tooltip"
import Translation from "@/components/Translation"
import { Divider } from "@/components/ui/divider"

import { cn } from "@/lib/utils/cn"
import { dataLoader } from "@/lib/utils/data/dataLoader"
import { existsNamespace } from "@/lib/utils/existsNamespace"
import { getLastDeployDate } from "@/lib/utils/getLastDeployDate"
import { getLocaleTimestamp } from "@/lib/utils/time"
import { getRequiredNamespacesForPage } from "@/lib/utils/translations"

import {
  fetchEthereumEcosystemData,
  fetchEthereumStablecoinsData,
} from "@/lib/api/stablecoinsData"
import summerfiImg from "@/public/images/dapps/summerfi.png"
import dogeComputerImg from "@/public/images/doge-computer.png"
// -- daps
import aaveImg from "@/public/images/stablecoins/aave.png"
import compoundImg from "@/public/images/stablecoins/compound.png"
// Static assets
import daiLargeImg from "@/public/images/stablecoins/dai-large.png"
import heroImg from "@/public/images/stablecoins/hero.png"
import stablecoinsWtfImg from "@/public/images/stablecoins/tools/stablecoinswtf.png"
import usdcLargeImg from "@/public/images/stablecoins/usdc-large.png"

type EthereumDataResponse = Array<{
  id: string
  name: string
  market_cap: number
  image: string
  symbol: string
}>

type StablecoinDataResponse = Array<{
  id: string
  name: string
  market_cap: number
  image: string
  symbol: string
}>

interface Market {
  name: string
  marketCap: string
  image: string
  type: string
  url: string
}

type Props = BasePageProps & {
  markets: Market[]
  marketsHasError: boolean
}

// In seconds
const REVALIDATE_TIME = BASE_TIME_UNIT * 24 * 7

const loadData = dataLoader<[EthereumDataResponse, StablecoinDataResponse]>(
  [
    ["ethereumEcosystemData", fetchEthereumEcosystemData],
    ["ethereumStablecoinsData", fetchEthereumStablecoinsData],
  ],
  REVALIDATE_TIME * 1000
)

export const getStaticProps = (async ({ locale }) => {
  const lastDeployDate = getLastDeployDate()
  const lastDeployLocaleTimestamp = getLocaleTimestamp(
    locale as Lang,
    lastDeployDate
  )

  const requiredNamespaces = getRequiredNamespacesForPage("/stablecoins")

  const contentNotTranslated = !existsNamespace(locale!, requiredNamespaces[2])

  let marketsHasError = false
  let markets: Market[] = []

  // Stablecoin types
  const FIAT = "FIAT"
  const CRYPTO = "CRYPTO"
  const ASSET = "ASSET"
  const ALGORITHMIC = "ALGORITHMIC"

  const stablecoins = {
    USDT: { type: FIAT, url: "https://tether.to/" },
    USDC: { type: FIAT, url: "https://www.coinbase.com/usdc" },
    DAI: { type: CRYPTO, url: "https://makerdao.com/en/" },
    BUSD: { type: FIAT, url: "https://www.binance.com/en/busd" },
    PAX: { type: FIAT, url: "https://www.paxos.com/pax/" },
    TUSD: { type: FIAT, url: "https://www.trusttoken.com/trueusd" },
    HUSD: { type: FIAT, url: "https://www.huobi.com/en-us/usd-deposit/" },
    SUSD: { type: CRYPTO, url: "https://www.synthetix.io/" },
    EURS: { type: FIAT, url: "https://eurs.stasis.net/" },
    USDK: { type: FIAT, url: "https://www.oklink.com/usdk" },
    MUSD: { type: CRYPTO, url: "https://mstable.org/" },
    USDX: { type: CRYPTO, url: "https://usdx.cash/usdx-stablecoin" },
    GUSD: { type: FIAT, url: "https://gemini.com/dollar" },
    SAI: { type: CRYPTO, url: "https://makerdao.com/en/whitepaper/sai/" },
    DUSD: { type: CRYPTO, url: "https://dusd.finance/" },
    PAXG: { type: ASSET, url: "https://www.paxos.com/paxgold/" },
    AMPL: { type: ALGORITHMIC, url: "https://www.ampleforth.org/" },
    FRAX: { type: ALGORITHMIC, url: "https://frax.finance/" },
    MIM: { type: ALGORITHMIC, url: "https://abracadabra.money/" },
    USDP: { type: FIAT, url: "https://paxos.com/usdp/" },
    FEI: { type: ALGORITHMIC, url: "https://fei.money/" },
  }

  try {
    const [ethereumEcosystemData, stablecoinsData] = await loadData()

    // Get the intersection of stablecoins and Ethereum tokens to only have a list of data for stablecoins in the Ethereum ecosystem
    const ethereumStablecoinData = stablecoinsData.filter(
      (stablecoin) =>
        ethereumEcosystemData.findIndex(
          // eslint-disable-next-line
          (etherToken) => stablecoin.id == etherToken.id
        ) > -1
    )

    marketsHasError = false
    markets = ethereumStablecoinData
      .filter((token) => {
        return stablecoins[token.symbol.toUpperCase()]
      })
      .map((token) => {
        return {
          name: token.name,
          marketCap: new Intl.NumberFormat("en-US", {
            style: "currency",
            currency: "USD",
            minimumFractionDigits: 0,
            maximumFractionDigits: 0,
          }).format(token.market_cap),
          image: token.image,
          type: stablecoins[token.symbol.toUpperCase()].type,
          url: stablecoins[token.symbol.toUpperCase()].url,
        }
      })
  } catch (error) {
    console.error(error)
    markets = []
    marketsHasError = true
  }

  return {
    props: {
      ...(await serverSideTranslations(locale!, requiredNamespaces)),
      contentNotTranslated,
      lastDeployLocaleTimestamp,
      markets,
      marketsHasError,
    },
    // Updated once a week
<<<<<<< HEAD
    revalidate: REVALIDATE_TIME,
=======
    // TODO: re-enable revalidation once we have a workaround for failing builds
    // revalidate: BASE_TIME_UNIT * 24 * 7,
>>>>>>> cf6f1b68
  }
}) satisfies GetStaticProps<Props>

const Content = (props: BoxProps) => <Box py={4} px={8} w="full" {...props} />

const EditorsChoice = (props: FlexProps) => (
  <Flex
    flexDirection={{ base: "column-reverse", lg: "row" }}
    justifyContent="space-between"
    width="full"
    border="1.5px solid"
    borderColor="text"
    borderRadius="sm"
    background="background.base"
    color="text"
    p={8}
    mb={8}
    {...props}
  />
)

const Page = (props: FlexProps) => (
  <Flex
    width="full"
    direction="column"
    align="center"
    my={0}
    mx="auto"
    {...props}
  />
)

const H2 = (props: HeadingProps) => (
  <OldHeading
    fontSize={{ base: "2xl", md: "2rem" }}
    lineHeight={1.4}
    {...props}
  />
)

const H3 = (props: HeadingProps) => (
  <OldHeading
    as="h3"
    fontSize={{ base: "xl", md: "2xl" }}
    lineHeight={1.4}
    {...props}
  />
)

const StablecoinsPage = ({ markets, marketsHasError }) => {
  const { t } = useTranslation("page-stablecoins")

  const tooltipContent = (
    <Box>
      {t("common:data-provided-by")}{" "}
      <InlineLink href="https://www.coingecko.com/en/api">
        coingecko.com
      </InlineLink>
    </Box>
  )

  const features = [
    {
      title: t("page-stablecoins-fiat-backed"),
      description: t("page-stablecoins-fiat-backed-description"),
      emoji: ":dollar:",
      pros: [
        t("page-stablecoins-fiat-backed-pro-1"),
        t("page-stablecoins-fiat-backed-pro-2"),
      ],
      cons: [
        t("page-stablecoins-fiat-backed-con-1"),
        t("page-stablecoins-fiat-backed-con-2"),
      ],
      links: [
        { text: "USDC", url: "https://www.coinbase.com/usdc" },
        { text: "TrueUSD", url: "https://www.trusttoken.com/trueusd" },
      ],
    },
    {
      title: t("page-stablecoins-crypto-backed"),
      description: t("page-stablecoins-crypto-backed-description"),
      emoji: ":unicorn:",
      pros: [
        t("page-stablecoins-crypto-backed-pro-1"),
        t("page-stablecoins-crypto-backed-pro-2"),
        t("page-stablecoins-crypto-backed-pro-3"),
      ],
      cons: [
        t("page-stablecoins-crypto-backed-con-1"),
        t("page-stablecoins-crypto-backed-con-2"),
      ],
      links: [
        { text: "DAI", url: "https://makerdao.com/en/" },
        { text: "RAI", url: "https://reflexer.finance/" },
      ],
    },
    {
      title: t("page-stablecoins-precious-metals"),
      description: t("page-stablecoins-precious-metals-description"),
      emoji: ":gem_stone:",
      pros: [t("page-stablecoins-precious-metals-pro-1")],
      cons: [
        t("page-stablecoins-precious-metals-con-1"),
        t("page-stablecoins-precious-metals-con-2"),
      ],
      links: [{ text: "Pax Gold", url: "https://paxos.com/paxgold/" }],
    },
    {
      title: t("page-stablecoins-algorithmic"),
      description: t("page-stablecoins-algorithmic-description"),
      disclaimer: t("page-stablecoins-algorithmic-disclaimer"),
      emoji: ":chart_with_downwards_trend:",
      pros: [
        t("page-stablecoins-algorithmic-pro-1"),
        t("page-stablecoins-algorithmic-pro-2"),
      ],
      cons: [
        t("page-stablecoins-algorithmic-con-1"),
        t("page-stablecoins-algorithmic-con-2"),
      ],
      links: [{ text: "Ampleforth", url: "https://www.ampleforth.org/" }],
    },
  ]

  const tokens = [
    {
      emoji: ":globe_showing_americas:",
      description: (
        <Translation id="page-stablecoins:page-stablecoins-stablecoins-feature-1" />
      ),
    },
    {
      emoji: ":chart_with_upwards_trend:",
      description: (
        <Translation id="page-stablecoins:page-stablecoins-stablecoins-feature-2" />
      ),
    },
    {
      emoji: ":handshake:",
      description: (
        <Translation id="page-stablecoins:page-stablecoins-stablecoins-feature-3" />
      ),
    },
    {
      emoji: ":key:",
      description: (
        <Translation id="page-stablecoins:page-stablecoins-stablecoins-feature-4" />
      ),
    },
  ]

  const dapps = [
    {
      background: "linear-gradient(225deg, #aa589b 0%, #5cb8c4 100%)",
      url: "https://aave.com",
      alt: t("aave-logo"),
      image: aaveImg,
      width: 64,
      name: "Aave",
      description: t("page-stablecoins-stablecoins-dapp-description-1"),
    },
    {
      background: "#f9fafb",
      url: "https://compound.finance",
      alt: t("compound-logo"),
      image: compoundImg,
      width: 160,
      name: "Compound",
      description: t("page-stablecoins-stablecoins-dapp-description-2"),
    },
    {
      background: "linear-gradient(135deg, #c7efe6 0%, #eeeac7 100%)",
      url: "https://summer.fi/",
      alt: t("summerfi-logo"),
      image: summerfiImg,
      width: 80,
      name: "Summer.fi",
      description: t("page-stablecoins-stablecoins-dapp-description-4"),
    },
  ]

  const tableColumns = [
    t("page-stablecoins-stablecoins-table-header-column-1"),
    t("page-stablecoins-stablecoins-table-header-column-2"),
    t("page-stablecoins-stablecoins-table-header-column-3"),
  ]

  const heroContent = {
    title: t("page-stablecoins-title"),
    header: t("page-stablecoins-hero-header"),
    subtitle: t("page-stablecoins-hero-subtitle"),
    image: heroImg,
    alt: t("page-stablecoins-hero-alt"),
    buttons: [
      {
        content: t("page-stablecoins-hero-button"),
        toId: "explore",
        matomo: {
          eventCategory: "stablecoins hero buttons",
          eventAction: "click",
          eventName: "get stablecoins",
        },
      },
      {
        content: t("page-stablecoins-how-they-work-button"),
        toId: "how",
        variant: "outline" as const,
        matomo: {
          eventCategory: "stablecoins hero buttons",
          eventAction: "click",
          eventName: "how they work",
        },
      },
    ],
  }

  const toolsData = [
    {
      title: "Stablecoins.wtf",
      description: t("page-stablecoins-tools-stablecoinswtf-description"),
      link: "https://stablecoins.wtf",
      image: stablecoinsWtfImg,
      alt: "Stablecoins.wtf",
    },
  ]

  return (
    <Page as={MainArticle}>
      <PageMetadata
        title={t("page-stablecoins-title")}
        description={t("page-stablecoins-meta-description")}
        image="/images/stablecoins/hero.png"
      />
      <PageHero isReverse content={heroContent} />
      <Divider />
      <Content>
        <Flex
          direction={{ base: "column", lg: "row" }}
          align="flex-start"
          width="full"
          me={8}
          mb={8}
        >
          <Box
            w="full"
            ms={{ base: "auto", lg: 0 }}
            me={{ base: "auto", lg: 2 }}
          >
            <H2 mt={0}>{t("page-stablecoins-why-stablecoins")}</H2>
            <Text>
              {t("page-stablecoins-prices-definition")}{" "}
              <InlineLink href="#how">
                {t("page-stablecoins-prices-definition-how")}
              </InlineLink>
            </Text>
          </Box>
        </Flex>
        <Flex
          direction={{ base: "column", lg: "row" }}
          align="flex-start"
          width="full"
          me={{ base: 0, lg: 8 }}
          mb={8}
        >
          <Box w="full" margin={{ base: "auto 0", lg: "0 2rem 0" }}>
            {tokens.map((token, index) => (
              <Box key={index} minWidth="full" my={2}>
                <HorizontalCard
                  emoji={token.emoji}
                  description={token.description}
                  className="text-5xl"
                />
              </Box>
            ))}
          </Box>
          <GhostCard className="me-0 mt-16 max-w-[640px] lg:me-8 lg:mt-2">
            <Emoji text=":pizza:" className="text-5xl" />
            <H3>{t("page-stablecoins-bitcoin-pizza")}</H3>
            <Text>{t("page-stablecoins-bitcoin-pizza-body")} </Text>
          </GhostCard>
        </Flex>
      </Content>
      <div
        className={cn(
          "my-8 w-full py-16 shadow-inner",
          "bg-gradient-to-r from-accent-a/10 to-accent-c/10",
          "dark:bg-gradient-to-tr dark:from-primary/20 dark:from-20% dark:via-accent-a/20 dark:via-60% dark:to-accent-c/20 dark:to-95%"
        )}
      >
        <Box mb={-8} py={4} px={8} w="full">
          <H2 mt={0}>{t("page-stablecoins-find-stablecoin")}</H2>
          <Box
            display="flex"
            w="full"
            width={{ base: "full", lg: "50%" }}
            justifyContent="center"
            flexDirection="column"
            ms={{ base: "auto", lg: 0 }}
            me={{ base: "auto", lg: 2 }}
          >
            <Text>{t("page-stablecoins-find-stablecoin-intro")}</Text>
            <ul>
              <li>
                <InlineLink href="#how">
                  {t("page-stablecoins-find-stablecoin-types-link")}
                </InlineLink>
              </li>
              <li>
                <InlineLink href="#explore">
                  {t("page-stablecoins-find-stablecoin-how-to-get-them")}
                </InlineLink>
              </li>
            </ul>
          </Box>
          <H3 mt={0} mb={4}>
            {t("page-stablecoins-editors-choice")}
          </H3>
          <Text>{t("page-stablecoins-editors-choice-intro")}</Text>
          <SimpleGrid columns={{ base: 1, lg: 2 }} spacing={16}>
            <EditorsChoice boxShadow="gridYellowBoxShadow">
              <Box
                display="flex"
                w="full"
                width={{ base: "full", lg: "50%" }}
                justifyContent="center"
                flexDirection="column"
                ms={{ base: "auto", lg: 0 }}
                me={{ base: "auto", lg: 8 }}
              >
                <Box>
                  <H2 fontSize="2rem" mt={0} mb={2}>
                    {t("page-stablecoins-dai-banner-title")}
                  </H2>
                  <Text fontSize="xl" lineHeight={1.4} color="text200">
                    {t("page-stablecoins-dai-banner-body")}
                  </Text>
                  <Flex direction="column">
                    <Box>
                      <ButtonLink
                        mb={4}
                        me={4}
                        href="https://matcha.xyz/tokens/ethereum/0x6b175474e89094c44da98b954eedeac495271d0f?sellChain=1&sellAddress=0xeeeeeeeeeeeeeeeeeeeeeeeeeeeeeeeeeeeeeeee"
                      >
                        {t("page-stablecoins-dai-banner-swap-button")}
                      </ButtonLink>
                    </Box>
                    <Box>
                      <ButtonLink
                        variant="outline"
                        href="https://www.coinbase.com/price/dai#WhatIsDaiDAI"
                        isSecondary
                      >
                        {t("page-stablecoins-dai-banner-learn-button")}
                      </ButtonLink>
                    </Box>
                  </Flex>
                </Box>
              </Box>
              <Image
                src={daiLargeImg}
                alt={t("page-stablecoins-dai-logo")}
                backgroundSize="cover"
                backgroundRepeat="repeat"
                alignSelf="center"
                flex="1"
                maxWidth={{ base: "96px", sm: "160px", md: "240px" }}
                minWidth={{ base: "96px", sm: "160px" }}
                my={{ base: 8, md: 0 }}
              />
            </EditorsChoice>

            <EditorsChoice boxShadow="gridBlueBowShadow">
              <Box
                display="flex"
                w="full"
                width={{ base: "full", lg: "50%" }}
                justifyContent="center"
                flexDirection="column"
                ms={{ base: "auto", lg: 0 }}
                me={{ base: "auto", lg: 8 }}
              >
                <H2 fontSize="2rem" mt={0} mb={2}>
                  {t("page-stablecoins-usdc-banner-title")}
                </H2>
                <Text fontSize="xl" lineHeight={1.4} color="text200">
                  {t("page-stablecoins-usdc-banner-body")}
                </Text>
                <Flex direction="column">
                  <Box>
                    <ButtonLink
                      mb={4}
                      me={4}
                      href="https://matcha.xyz/tokens/ethereum/0xa0b86991c6218b36c1d19d4a2e9eb0ce3606eb48?sellChain=1&sellAddress=0xeeeeeeeeeeeeeeeeeeeeeeeeeeeeeeeeeeeeeeee"
                    >
                      {t("page-stablecoins-usdc-banner-swap-button")}
                    </ButtonLink>
                  </Box>
                  <Box>
                    <ButtonLink
                      variant="outline"
                      href="https://www.coinbase.com/usdc"
                      isSecondary
                    >
                      {t("page-stablecoins-usdc-banner-learn-button")}
                    </ButtonLink>
                  </Box>
                </Flex>
              </Box>
              <Image
                src={usdcLargeImg}
                alt={t("page-stablecoins-usdc-logo")}
                backgroundSize="cover"
                backgroundRepeat="repeat"
                alignSelf="center"
                flex="1"
                maxWidth={{ base: "96px", sm: "160px", md: "240px" }}
                minWidth={{ base: "96px", sm: "160px" }}
                mb={{ base: 8, md: 0 }}
              />
            </EditorsChoice>
          </SimpleGrid>
          <H3>
            {t("page-stablecoins-top-coins")}
            <Tooltip content={tooltipContent}>
              <Icon ms={2} fill="'text" name="info" boxSize={4} />
            </Tooltip>
          </H3>
          <InfoBanner emoji="⚠️" isWarning mb="4">
            {t("page-stablecoins-algorithmic-disclaimer")}
          </InfoBanner>
          <Text>
            {t("page-stablecoins-top-coins-intro")}{" "}
            {t("page-stablecoins-top-coins-intro-code")}
          </Text>
        </Box>
        <Box px={8} py={4} width="full" overflowX="auto">
          <StablecoinsTable
            columns={tableColumns}
            content={markets}
            hasError={marketsHasError}
          />
        </Box>
      </div>
      <Content id="explore">
        <H2>{t("page-stablecoins-get-stablecoins")}</H2>
      </Content>
      <Flex
        alignItems="center"
        w="full"
        ps={{ base: "0rem", lg: "2rem" }}
        pe={{ base: "0rem", lg: "2rem" }}
        pb={16}
      >
        <StablecoinAccordion />
      </Flex>
      <Divider />
      <Content>
        <CalloutBanner
          className="mx-0 mb-16 mt-8"
          titleKey={t("page-stablecoins-stablecoins-dapp-callout-title")}
          descriptionKey={t(
            "page-stablecoins-stablecoins-dapp-callout-description"
          )}
          image={dogeComputerImg}
          imageWidth={600}
          alt={t("page-stablecoins-stablecoins-dapp-callout-image-alt")}
        >
          <div className="flex flex-wrap gap-4">
            <ButtonLink href="/dapps/">
              {t("page-stablecoins-explore-dapps")}
            </ButtonLink>
            <ButtonLink
              variant="outline"
              href="/defi/"
              whiteSpace="normal"
              isSecondary
            >
              {t("page-stablecoins-more-defi-button")}
            </ButtonLink>
          </div>
        </CalloutBanner>
        <H2>{t("page-stablecoins-save-stablecoins")}</H2>
        <Flex
          flexDirection={{ base: "column", lg: "row" }}
          alignItems="flex-start"
          width="full"
          me={8}
          mb={8}
        >
          <Box
            w="full"
            ms={{ base: "auto", lg: 0 }}
            me={{ base: "auto", lg: 2 }}
          >
            <Text>{t("page-stablecoins-save-stablecoins-body")}</Text>
            <H3>{t("page-stablecoins-interest-earning-dapps")}</H3>
            <Text>{t("page-stablecoins-saving")}</Text>
          </Box>

          <Box
            display="flex"
            justifyContent="center"
            flexDirection="column"
            borderRadius="sm"
            w="full"
            border="1.5px solid"
            boxShadow="cardBoxShadow"
            borderColor="text"
            p={8}
            mx={{ base: "auto", lg: 0 }}
          >
            <Emoji className="mb-4 text-[5rem]" text=":bank:" />
            <Text as="p" fontSize="64px" lineHeight="100%">
              {t("page-stablecoins-bank-apy")}
            </Text>
            <Text as="em">
              {t("page-stablecoins-bank-apy-source")}{" "}
              <InlineLink href="https://www.nytimes.com/2020/09/18/your-money/savings-interest-rates.html">
                {t("page-stablecoins-bank-apy-source-link")}
              </InlineLink>
            </Text>
          </Box>
        </Flex>
        <Grid
          templateColumns="repeat(auto-fill, minmax(min(100%, 280px), 1fr))"
          gap={8}
          mb={16}
        >
          {dapps.map((dapp, idx) => (
            <DataProductCard
              key={idx}
              background={dapp.background}
              url={dapp.url}
              alt={dapp.alt}
              image={dapp.image!}
              imgWidth={dapp.width!}
              name={dapp.name}
              description={dapp.description}
            />
          ))}
        </Grid>
      </Content>
      <Divider />
      <Content id="how">
        <H2 mt={0}>{t("page-stablecoins-types-of-stablecoin")}</H2>
        <InfoBanner emoji="⚠️" isWarning>
          <H3 mt={0} mb={4}>
            {t("page-stablecoins-research-warning-title")}
          </H3>
          {t("page-stablecoins-algorithmic-disclaimer")}
        </InfoBanner>
        <StablecoinBoxGrid items={features} />
      </Content>
      <Box id="tools" py={12} px={8} w="full">
        <H2>{t("page-stablecoins-tools-title")}</H2>

        <Flex
          alignItems="flex-start"
          width="full"
          me={8}
          mb={8}
          flexDirection={{ base: "column", lg: "row" }}
        >
          <Box
            display="flex"
            w="full"
            width={{ base: "full", lg: "50%" }}
            justifyContent="center"
            flexDirection="column"
            ms={{ base: "auto", lg: 0 }}
            me={{ base: "auto", lg: 2 }}
          >
            <ProductList
              actionLabel={t("page-stablecoins:page-dapps-ready-button")}
              category={t("page-stablecoins-category-dashboard-and-education")}
              content={toolsData}
            />
          </Box>
        </Flex>
      </Box>
      <Content>
        <StandaloneQuizWidget quizKey="stablecoins" />
        <FeedbackCard />
      </Content>
    </Page>
  )
}

export default StablecoinsPage<|MERGE_RESOLUTION|>--- conflicted
+++ resolved
@@ -190,12 +190,8 @@
       marketsHasError,
     },
     // Updated once a week
-<<<<<<< HEAD
-    revalidate: REVALIDATE_TIME,
-=======
     // TODO: re-enable revalidation once we have a workaround for failing builds
     // revalidate: BASE_TIME_UNIT * 24 * 7,
->>>>>>> cf6f1b68
   }
 }) satisfies GetStaticProps<Props>
 
