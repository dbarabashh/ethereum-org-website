import { ReactElement } from "react"
import { ParsedUrlQuery } from "querystring"
import { MDXRemote, type MDXRemoteSerializeResult } from "next-mdx-remote"
import { serialize } from "next-mdx-remote/serialize"
import remarkGfm from "remark-gfm"
import { join } from "path"

import { getContent, getContentBySlug } from "@/lib/utils/md"
import { getLastModifiedDate, getLastDeployDate } from "@/lib/utils/gh"
import rehypeImg from "@/lib/rehype/rehypeImg"
import rehypeHeadingIds from "@/lib/rehype/rehypeHeadingIds"
import mdComponents from "@/components/MdComponents"

// Layouts and components
import {
  RootLayout,
  staticComponents,
  StaticLayout,
  useCasesComponents,
  UseCasesLayout,
  stakingComponents,
  StakingLayout,
  roadmapComponents,
  RoadmapLayout,
  upgradeComponents,
  UpgradeLayout,
  // docsComponents,
  // DocsLayout,
  tutorialsComponents,
  TutorialLayout
} from "@/layouts"

// Types
import type { GetStaticPaths, GetStaticProps } from "next/types"
import type { NextPageWithLayout, StaticPaths } from "@/lib/types"

const layoutMapping = {
  static: StaticLayout,
  "use-cases": UseCasesLayout,
  staking: StakingLayout,
  roadmap: RoadmapLayout,
  upgrade: UpgradeLayout,
<<<<<<< HEAD
  tutorial: TutorialLayout,
  // event: EventLayout,
=======
>>>>>>> a876afda
  // docs: DocsLayout,
} as const

const componentsMapping = {
  static: staticComponents,
  "use-cases": useCasesComponents,
  staking: stakingComponents,
  roadmap: roadmapComponents,
  upgrade: upgradeComponents,
  // docs: docsComponents,
  tutorial: tutorialsComponents,
} as const

interface Params extends ParsedUrlQuery {
  slug: string[]
}

interface Props {
  mdxSource: MDXRemoteSerializeResult
}

export const getStaticPaths: GetStaticPaths = ({ locales }) => {
  const contentFiles = getContent("/")

  let paths: StaticPaths = []

  // Generate page paths for each supported locale
  for (const locale of locales!) {
    contentFiles.map((file) => {
      paths.push({
        params: {
          // Splitting nested paths to generate proper slug
          slug: file.slug.split("/").slice(1),
        },
        locale,
      })
    })
  }

  return {
    paths,
    fallback: false,
  }
}

export const getStaticProps: GetStaticProps<Props, Params> = async (
  context
) => {
  const params = context.params!
  const { locale } = context

  const markdown = getContentBySlug(`${locale}/${params.slug.join("/")}`)
  const frontmatter = markdown.frontmatter
  const tocItems = markdown.tocItems
  const contentNotTranslated = markdown.contentNotTranslated

  const mdPath = join("/content", ...params.slug)
  const mdDir = join("public", mdPath)

  const mdxSource = await serialize(markdown.content, {
    mdxOptions: {
      // Required since MDX v2 to compile tables (see https://mdxjs.com/migrating/v2/#gfm)
      remarkPlugins: [remarkGfm],
      rehypePlugins: [
        [rehypeImg, { dir: mdDir, srcPath: mdPath, locale }],
        [rehypeHeadingIds],
      ],
    },
  })

  const originalSlug = `/${params.slug.join("/")}/`
  const lastUpdatedDate = await getLastModifiedDate(originalSlug, locale!)
  const lastDeployDate = await getLastDeployDate()

  // Get corresponding layout
  let layout = frontmatter.template

  if (!frontmatter.template) {
    layout = params.slug.join('.').includes("developers/docs") ? "docs" : "static"
  }

  if (params.slug.join('/').includes("developers/tutorials")) {
    layout = 'tutorial'
  }

  return {
    props: {
      mdxSource,
      originalSlug,
      frontmatter,
      lastUpdatedDate,
      lastDeployDate,
      contentNotTranslated,
      layout,
      tocItems,
    },
  }
}

interface ContentPageProps extends Props {
  layout: keyof typeof layoutMapping
}

const ContentPage: NextPageWithLayout<ContentPageProps> = ({
  mdxSource,
  layout,
}) => {
  const components = { ...mdComponents, ...componentsMapping[layout] }
  return (
    <>
      {/* // TODO: fix components types, for some reason MDXRemote doesn't like some of them */}
      {/* @ts-ignore */}
      <MDXRemote {...mdxSource} components={components} />
    </>
  )
}

// Per-Page Layouts: https://nextjs.org/docs/pages/building-your-application/routing/pages-and-layouts#with-typescript
ContentPage.getLayout = (page: ReactElement) => {
  // values returned by `getStaticProps` method and passed to the page component
  const {
    originalSlug: slug,
    frontmatter,
    lastUpdatedDate,
    lastDeployDate,
    contentNotTranslated,
    layout,
    tocItems,
  } = page.props

  const rootLayoutProps = {
    contentIsOutdated: frontmatter.isOutdated,
    contentNotTranslated,
    lastDeployDate,
  }
  const layoutProps = { slug, frontmatter, lastUpdatedDate, tocItems }
  const Layout = layoutMapping[layout]

  return (
    <RootLayout {...rootLayoutProps}>
      <Layout {...layoutProps}>{page}</Layout>
    </RootLayout>
  )
}

export default ContentPage<|MERGE_RESOLUTION|>--- conflicted
+++ resolved
@@ -40,11 +40,8 @@
   staking: StakingLayout,
   roadmap: RoadmapLayout,
   upgrade: UpgradeLayout,
-<<<<<<< HEAD
   tutorial: TutorialLayout,
   // event: EventLayout,
-=======
->>>>>>> a876afda
   // docs: DocsLayout,
 } as const
 
