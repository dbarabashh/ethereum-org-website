--- conflicted
+++ resolved
@@ -13,13 +13,8 @@
   RootLayout,
   staticComponents,
   StaticLayout,
-<<<<<<< HEAD
   useCasesComponents,
   UseCasesLayout,
-=======
-  // useCasesComponents,
-  // UseCasesLayout,
->>>>>>> 60d5fae5
   // stakingComponents,
   // StakingLayout,
   // roadmapComponents,
@@ -50,11 +45,7 @@
 
 const componentsMapping = {
   static: staticComponents,
-<<<<<<< HEAD
   "use-cases": useCasesComponents,
-=======
-  // "use-cases": useCasesComponents,
->>>>>>> 60d5fae5
   // staking: stakingComponents,
   // roadmap: roadmapComponents,
   // upgrade: upgradeComponents,
@@ -115,10 +106,7 @@
   if (!frontmatter.template) {
     layout = params.slug.includes("developers/docs") ? "docs" : "static"
   }
-<<<<<<< HEAD
-=======
 
->>>>>>> 60d5fae5
   return {
     props: {
       mdxSource,
@@ -134,21 +122,17 @@
 interface ContentPageProps extends Props {
   layout: keyof typeof layoutMapping
 }
-<<<<<<< HEAD
-const ContentPage: NextPageWithLayout<ContentPageProps> = ({ mdxSource, layout }) => {
-=======
 
 const ContentPage: NextPageWithLayout<ContentPageProps> = ({
   mdxSource,
   layout,
 }) => {
   const components = componentsMapping[layout]
->>>>>>> 60d5fae5
   return (
     <>
       {/* // TODO: fix components types, for some reason MDXRemote doesn't like some of them */}
       {/* @ts-ignore */}
-      <MDXRemote {...mdxSource} components={componentsMapping[layout]} />
+      <MDXRemote {...mdxSource} components={components} />
     </>
   )
 }
@@ -163,11 +147,7 @@
     layout,
     tocItems,
   } = page.props
-<<<<<<< HEAD
   const layoutProps = { slug, frontmatter, lastUpdatedDate, tocItems }
-=======
-  const layoutProps = { slug, frontmatter, lastUpdatedDate }
->>>>>>> 60d5fae5
   const Layout = layoutMapping[layout]
   return (
     <RootLayout>
