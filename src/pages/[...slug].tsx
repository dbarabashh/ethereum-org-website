import fs from "fs"
import { join } from "path"
import { ParsedUrlQuery } from "querystring"

import type {
  GetStaticPaths,
  GetStaticProps,
  InferGetStaticPropsType,
} from "next/types"
import type { SSRConfig } from "next-i18next"
import { serverSideTranslations } from "next-i18next/serverSideTranslations"
import { MDXRemote, type MDXRemoteSerializeResult } from "next-mdx-remote"
import { serialize } from "next-mdx-remote/serialize"
import { getPlaiceholder } from "plaiceholder"
import readingTime from "reading-time"
import remarkGfm from "remark-gfm"

import type {
  CommitHistory,
  Lang,
  Layout,
  LayoutMappingType,
  NextPageWithLayout,
  TocNodeType,
} from "@/lib/types"

import mdComponents from "@/components/MdComponents"
import PageMetadata from "@/components/PageMetadata"

import { getFileContributorInfo } from "@/lib/utils/contributors"
import { dateToString } from "@/lib/utils/date"
import { getLastDeployDate } from "@/lib/utils/getLastDeployDate"
import { getContent, getContentBySlug } from "@/lib/utils/md"
import { runOnlyOnce } from "@/lib/utils/runOnlyOnce"
import { remapTableOfContents } from "@/lib/utils/toc"
import {
  filterRealLocales,
  getRequiredNamespacesForPage,
} from "@/lib/utils/translations"

import {
  docsComponents,
  DocsLayout,
  roadmapComponents,
  RoadmapLayout,
  stakingComponents,
  StakingLayout,
  staticComponents,
  StaticLayout,
  TutorialLayout,
  tutorialsComponents,
  upgradeComponents,
  UpgradeLayout,
  useCasesComponents,
  UseCasesLayout,
} from "@/layouts"
import { fetchGFIs } from "@/lib/api/fetchGFIs"
import rehypeHeadingIds from "@/lib/rehype/rehypeHeadingIds"
import rehypeImg from "@/lib/rehype/rehypeImg"
import remarkInferToc from "@/lib/rehype/remarkInferToc"

interface Params extends ParsedUrlQuery {
  slug: string[]
}

export const layoutMapping = {
  static: StaticLayout,
  "use-cases": UseCasesLayout,
  staking: StakingLayout,
  roadmap: RoadmapLayout,
  upgrade: UpgradeLayout,
  docs: DocsLayout,
  tutorial: TutorialLayout,
}

const componentsMapping = {
  static: staticComponents,
  "use-cases": useCasesComponents,
  staking: stakingComponents,
  roadmap: roadmapComponents,
  upgrade: upgradeComponents,
  docs: docsComponents,
  tutorial: tutorialsComponents,
} as const

export const getStaticPaths = (({ locales }) => {
  const contentFiles = getContent("/")

  // Generate page paths for each supported locale
  const paths = filterRealLocales(locales).flatMap((locale) =>
    contentFiles.map((file) => ({
      params: {
        // Splitting nested paths to generate proper slug
        slug: file.slug.split("/").slice(1),
      },
      locale,
    }))
  )

  return {
    paths,
    fallback: false,
  }
}) satisfies GetStaticPaths<Params>

type Props = Omit<Parameters<LayoutMappingType[Layout]>[0], "children"> &
  SSRConfig & {
    mdxSource: MDXRemoteSerializeResult
    gfissues: Awaited<ReturnType<typeof fetchGFIs>>
  }

// Fetch external API data once to avoid hitting rate limit
const gfIssuesDataFetch = runOnlyOnce(async () => {
  return await fetchGFIs()
})

const commitHistoryCache: CommitHistory = {}

export const getStaticProps = (async (context) => {
  const params = context.params!
  const { locale } = context

  const markdown = getContentBySlug(`${locale}/${params.slug.join("/")}`)
  const frontmatter = markdown.frontmatter
  const contentNotTranslated = markdown.contentNotTranslated

  const mdPath = join("/content", ...params.slug)
  const mdDir = join("public", mdPath)

  let tocNodeItems: TocNodeType[] = []
  const tocCallback = (toc: TocNodeType): void => {
    tocNodeItems = "items" in toc ? toc.items : []
  }
  const mdxSource = await serialize(markdown.content, {
    mdxOptions: {
      remarkPlugins: [
        // Required since MDX v2 to compile tables (see https://mdxjs.com/migrating/v2/#gfm)
        remarkGfm,
        [remarkInferToc, { callback: tocCallback }],
      ],
      rehypePlugins: [
        [rehypeImg, { dir: mdDir, srcPath: mdPath, locale }],
        [rehypeHeadingIds],
      ],
    },
  })

  if ("image" in frontmatter) {
    const heroImagePath = join(process.cwd(), "public", frontmatter.image)
    const imageBuffer = fs.readFileSync(heroImagePath)
    const { base64 } = await getPlaiceholder(imageBuffer, { size: 16 })
    frontmatter.blurDataURL = base64
  }

  const timeToRead = readingTime(markdown.content)
  const tocItems = remapTableOfContents(tocNodeItems, mdxSource.compiledSource)
  const slug = `/${params.slug.join("/")}/`
  const lastDeployDate = getLastDeployDate()

  // Get corresponding layout
  let layout = (frontmatter.template as Layout) ?? "static"

  if (!frontmatter.template) {
    if (params.slug.includes("docs")) {
      layout = "docs"
    }

    if (params.slug.includes("tutorials")) {
      layout = "tutorial"
      if ("published" in frontmatter) {
        frontmatter.published = dateToString(frontmatter.published)
      }
    }
  }

  const requiredNamespaces = getRequiredNamespacesForPage(slug, layout)

  const { contributors, lastUpdatedDate } = await getFileContributorInfo(
    mdDir,
    mdPath,
    slug,
    locale!,
    frontmatter.lang,
    layout
  )

<<<<<<< HEAD
  const gfissues = await gfIssuesDataFetch()
=======
  const gitContributors = await fetchAndCacheGitContributors(
    join("/", mdDir, "index.md"),
    commitHistoryCache
  )
>>>>>>> ea4fcbaf

  return {
    props: {
      ...(await serverSideTranslations(locale!, requiredNamespaces)),
      mdxSource,
      slug,
      frontmatter,
      lastUpdatedDate,
      lastDeployDate,
      contentNotTranslated,
      layout,
      timeToRead: Math.round(timeToRead.minutes),
      tocItems,
      contributors,
      gfissues,
    },
  }
}) satisfies GetStaticProps<Props, Params>

const ContentPage: NextPageWithLayout<
  InferGetStaticPropsType<typeof getStaticProps>
> = ({ mdxSource, layout, gfissues }) => {
  // TODO: Address component typing error here (flip `FC` types to prop object types)
  // @ts-expect-error
  const components: Record<string, React.ReactNode> = {
    ...mdComponents,
    ...componentsMapping[layout],
  }

  // Global scope for MDX components
  const scope = { gfissues }
  return (
    <>
      <MDXRemote {...mdxSource} components={components} scope={scope} />
    </>
  )
}

// Per-Page Layouts: https://nextjs.org/docs/pages/building-your-application/routing/pages-and-layouts#with-typescript
ContentPage.getLayout = (page) => {
  // values returned by `getStaticProps` method and passed to the page component
  const {
    slug,
    frontmatter,
    lastUpdatedDate,
    layout,
    timeToRead,
    tocItems,
    contributors,
    contentNotTranslated,
  } = page.props

  const layoutProps = {
    slug,
    frontmatter,
    lastUpdatedDate,
    timeToRead,
    tocItems,
    contributors,
    contentNotTranslated,
  }
  const Layout = layoutMapping[layout]

  return (
    <Layout {...layoutProps}>
      <PageMetadata
        title={frontmatter.title}
        description={frontmatter.description}
        image={frontmatter.image}
        author={frontmatter.author}
        canonicalUrl={frontmatter.sourceUrl}
      />
      {page}
    </Layout>
  )
}

export default ContentPage<|MERGE_RESOLUTION|>--- conflicted
+++ resolved
@@ -17,7 +17,6 @@
 
 import type {
   CommitHistory,
-  Lang,
   Layout,
   LayoutMappingType,
   NextPageWithLayout,
@@ -181,17 +180,11 @@
     slug,
     locale!,
     frontmatter.lang,
-    layout
-  )
-
-<<<<<<< HEAD
+    layout,
+    commitHistoryCache
+  )
+
   const gfissues = await gfIssuesDataFetch()
-=======
-  const gitContributors = await fetchAndCacheGitContributors(
-    join("/", mdDir, "index.md"),
-    commitHistoryCache
-  )
->>>>>>> ea4fcbaf
 
   return {
     props: {
