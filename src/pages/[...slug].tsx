import { join } from "path"
import { ParsedUrlQuery } from "querystring"

import { ReactElement } from "react"
import type { GetStaticPaths, GetStaticProps } from "next/types"
import { serverSideTranslations } from "next-i18next/serverSideTranslations"
import { MDXRemote, type MDXRemoteSerializeResult } from "next-mdx-remote"
import { serialize } from "next-mdx-remote/serialize"
import readingTime from "reading-time"
import remarkGfm from "remark-gfm"

<<<<<<< HEAD
import type { Lang, NextPageWithLayout, StaticPaths } from "@/lib/types"
=======
import type { NextPageWithLayout, StaticPaths, TocNodeType } from "@/lib/types"
>>>>>>> 931cd20e

import mdComponents from "@/components/MdComponents"
import PageMetadata from "@/components/PageMetadata"

import { getCrowdinContributors } from "@/lib/utils/crowdin"
import { dateToString } from "@/lib/utils/date"
import { getLastDeployDate } from "@/lib/utils/getLastDeployDate"
import { getLastModifiedDate } from "@/lib/utils/gh"
import { getContent, getContentBySlug } from "@/lib/utils/md"
import { remapTableOfContents } from "@/lib/utils/toc"

import {
  docsComponents,
  DocsLayout,
  roadmapComponents,
  RoadmapLayout,
  stakingComponents,
  StakingLayout,
  staticComponents,
  StaticLayout,
  TutorialLayout,
  tutorialsComponents,
  upgradeComponents,
  UpgradeLayout,
  useCasesComponents,
  UseCasesLayout,
} from "@/layouts"
import rehypeHeadingIds from "@/lib/rehype/rehypeHeadingIds"
import rehypeImg from "@/lib/rehype/rehypeImg"
import remarkInferToc from "@/lib/rehype/remarkInferToc"
import { getRequiredNamespacesForPath } from "@/lib/utils/translations"

const layoutMapping = {
  static: StaticLayout,
  "use-cases": UseCasesLayout,
  staking: StakingLayout,
  roadmap: RoadmapLayout,
  upgrade: UpgradeLayout,
  docs: DocsLayout,
  tutorial: TutorialLayout,
  // event: EventLayout,
} as const

const componentsMapping = {
  static: staticComponents,
  "use-cases": useCasesComponents,
  staking: stakingComponents,
  roadmap: roadmapComponents,
  upgrade: upgradeComponents,
  docs: docsComponents,
  tutorial: tutorialsComponents,
} as const

interface Params extends ParsedUrlQuery {
  slug: string[]
}

interface Props {
  mdxSource: MDXRemoteSerializeResult
}

export const getStaticPaths: GetStaticPaths = ({ locales }) => {
  const contentFiles = getContent("/")

  let paths: StaticPaths = []

  // Generate page paths for each supported locale
  for (const locale of locales!) {
    contentFiles.map((file) => {
      paths.push({
        params: {
          // Splitting nested paths to generate proper slug
          slug: file.slug.split("/").slice(1),
        },
        locale,
      })
    })
  }

  return {
    paths,
    fallback: false,
  }
}

export const getStaticProps: GetStaticProps<Props, Params> = async (
  context
) => {
  const params = context.params!
  const { locale } = context

  const markdown = getContentBySlug(`${locale}/${params.slug.join("/")}`)
  const frontmatter = markdown.frontmatter
  const contentNotTranslated = markdown.contentNotTranslated

  const mdPath = join("/content", ...params.slug)
  const mdDir = join("public", mdPath)

  let tocNodeItems: TocNodeType[] = []
  const tocCallback = (toc: TocNodeType): void => {
    tocNodeItems = "items" in toc ? toc.items : []
  }
  const mdxSource = await serialize(markdown.content, {
    mdxOptions: {
      remarkPlugins: [
        // Required since MDX v2 to compile tables (see https://mdxjs.com/migrating/v2/#gfm)
        remarkGfm,
        [remarkInferToc, { callback: tocCallback }],
      ],
      rehypePlugins: [
        [rehypeImg, { dir: mdDir, srcPath: mdPath, locale }],
        [rehypeHeadingIds],
      ],
    },
  })

  const timeToRead = readingTime(markdown.content)
  const tocItems = remapTableOfContents(tocNodeItems, mdxSource.compiledSource)
  const originalSlug = `/${params.slug.join("/")}/`
  const lastUpdatedDate = getLastModifiedDate(originalSlug, locale!)
  const lastDeployDate = getLastDeployDate()

  // Get corresponding layout
  let layout = frontmatter.template

  if (!frontmatter.template) {
    layout = "static"

    if (params.slug.includes("docs")) {
      layout = "docs"
    }

    if (params.slug.includes("tutorials")) {
      layout = "tutorial"
      if ("published" in frontmatter) {
        frontmatter.published = dateToString(frontmatter.published)
      }
    }
  }

  const crowdinContributors = ["docs", "tutorials"].includes(layout ?? "") // TODO: Remove fallback after Layout type implemented (PR #137)
    ? getCrowdinContributors(mdPath, locale as Lang)
    : []

  // load i18n required namespaces for the given page
  const requiredNamespaces = getRequiredNamespacesForPath(originalSlug, layout)

  return {
    props: {
      ...(await serverSideTranslations(locale!, requiredNamespaces)),
      mdxSource,
      originalSlug,
      frontmatter,
      lastUpdatedDate,
      lastDeployDate,
      contentNotTranslated,
      layout,
      timeToRead: Math.round(timeToRead.minutes),
      tocItems,
      crowdinContributors,
    },
  }
}

interface ContentPageProps extends Props {
  layout: keyof typeof layoutMapping
}

const ContentPage: NextPageWithLayout<ContentPageProps> = ({
  mdxSource,
  layout,
}) => {
  const components = { ...mdComponents, ...componentsMapping[layout] }
  return (
    <>
      {/* // TODO: fix components types, for some reason MDXRemote doesn't like some of them */}
      {/* @ts-ignore */}
      <MDXRemote {...mdxSource} components={components} />
    </>
  )
}

// Per-Page Layouts: https://nextjs.org/docs/pages/building-your-application/routing/pages-and-layouts#with-typescript
ContentPage.getLayout = (page: ReactElement) => {
  // values returned by `getStaticProps` method and passed to the page component
  const {
    originalSlug: slug,
    frontmatter,
    lastUpdatedDate,
    lastDeployDate,
    contentNotTranslated,
    layout,
    timeToRead,
    tocItems,
    crowdinContributors,
  } = page.props

  const layoutProps = {
    slug,
    frontmatter,
    lastUpdatedDate,
    timeToRead,
    tocItems,
    crowdinContributors,
  }
  const Layout = layoutMapping[layout]

  return (
    <Layout {...layoutProps}>
      <PageMetadata
        title={frontmatter.title}
        description={frontmatter.description}
        image={frontmatter.image}
        author={frontmatter.author}
        canonicalUrl={frontmatter.sourceUrl}
      />
      {page}
    </Layout>
  )
}

export default ContentPage<|MERGE_RESOLUTION|>--- conflicted
+++ resolved
@@ -9,11 +9,12 @@
 import readingTime from "reading-time"
 import remarkGfm from "remark-gfm"
 
-<<<<<<< HEAD
-import type { Lang, NextPageWithLayout, StaticPaths } from "@/lib/types"
-=======
-import type { NextPageWithLayout, StaticPaths, TocNodeType } from "@/lib/types"
->>>>>>> 931cd20e
+import type {
+  Lang,
+  NextPageWithLayout,
+  StaticPaths,
+  TocNodeType,
+} from "@/lib/types"
 
 import mdComponents from "@/components/MdComponents"
 import PageMetadata from "@/components/PageMetadata"
@@ -54,7 +55,6 @@
   upgrade: UpgradeLayout,
   docs: DocsLayout,
   tutorial: TutorialLayout,
-  // event: EventLayout,
 } as const
 
 const componentsMapping = {
