import { useRouter } from "next/router"
import { GetStaticProps } from "next/types"
import { useTranslation } from "next-i18next"
import { serverSideTranslations } from "next-i18next/serverSideTranslations"
import {
  Box,
  BoxProps,
  Flex,
  HeadingProps,
  ListItem,
  SimpleGrid,
  UnorderedList,
} from "@chakra-ui/react"

import { AllTimeData, BasePageProps, Unpacked } from "@/lib/types"

import Breadcrumbs from "@/components/Breadcrumbs"
import FeedbackCard from "@/components/FeedbackCard"
import InlineLink from "@/components/Link"
import MainArticle from "@/components/MainArticle"
import OldHeading from "@/components/OldHeading"
import Text from "@/components/OldText"
import PageMetadata from "@/components/PageMetadata"

import { existsNamespace } from "@/lib/utils/existsNamespace"
import { getLastDeployDate } from "@/lib/utils/getLastDeployDate"
import { getRequiredNamespacesForPage } from "@/lib/utils/translations"

import allTimeData from "../../../data/translation-reports/alltime/alltime-data.json"

<<<<<<< HEAD
=======
type TranslatorDataType = {
  user: {
    username: Unpacked<AllTimeData["data"]>["user"]["username"]
    fullName: Unpacked<AllTimeData["data"]>["user"]["fullName"]
  }
}

>>>>>>> 1d5973da
export const getStaticProps = (async ({ locale }) => {
  const lastDeployDate = getLastDeployDate()

  const requiredNamespaces = getRequiredNamespacesForPage(
    "/contributing/translation-program/contributors"
  )

  const contentNotTranslated = !existsNamespace(locale!, requiredNamespaces[1])

  return {
    props: {
      ...(await serverSideTranslations(locale!, requiredNamespaces)),
      contentNotTranslated,
      lastDeployDate,
    },
  }
}) satisfies GetStaticProps<BasePageProps>

const Content = (props: BoxProps) => (
  <Box as={MainArticle} py={4} px={10} w="full" {...props} />
)
const ContentHeading = (props: HeadingProps) => (
  <OldHeading lineHeight={1.4} {...props} />
)

const Contributors = () => {
  const { t } = useTranslation([
    "page-contributing-translation-program-contributors",
    "page-languages",
  ])
  const router = useRouter()

  // TODO: Remove specific user checks once Acolad has updated their usernames
  const translatorData = (
    allTimeData as AllTimeData
  ).data.flatMap<TranslatorDataType>(
    // use flatMap to get cleaner object types withouts nulls
    (item) => {
      const user = item.user

      const userName = user.username

      const fullName = user.fullName

      return userName !== "ethdotorg" &&
        !userName.includes("LQS_") &&
        !userName.includes("REMOVED_USER") &&
        !userName.includes("Aco_") &&
        !fullName.includes("Aco_") &&
        !userName.includes("Acc_") &&
        !fullName.includes("Acc_") &&
        userName !== "Finnish_Sandberg" &&
        userName !== "Norwegian_Sandberg" &&
        userName !== "Swedish_Sandberg"
        ? [
            {
              user: {
                username: userName,
                fullName: fullName,
              },
            },
          ]
        : []
    }
  )

  return (
    <Flex direction="column" align="center" w="full">
      <PageMetadata
        title={t(
          "page-contributing-translation-program-contributors-meta-title"
        )}
        description={t(
          "page-contributing-translation-program-contributors-meta-description"
        )}
      />

      <Content>
        <Breadcrumbs slug={router.asPath} mt={12} />
        <ContentHeading
          as="h1"
          fontSize={{ base: "2.5rem", md: "5xl" }}
          fontWeight={700}
        >
          {t("page-contributing-translation-program-contributors-title")}
        </ContentHeading>
        <ContentHeading
          as="h4"
          fontSize={{ base: "md", md: "xl" }}
          fontWeight={500}
        >
          <Text as="strong">
            {t(
              "page-contributing-translation-program-contributors-number-of-contributors"
            )}{" "}
            {translatorData.length}
          </Text>
        </ContentHeading>
        <Text>
          {t(
            "page-contributing-translation-program-contributors-our-translators-1"
          )}
        </Text>
        <Text>
          {t(
            "page-contributing-translation-program-contributors-our-translators-2"
          )}
        </Text>
        <Text>
          {t(
            "page-contributing-translation-program-contributors-our-translators-3"
          )}
        </Text>
        <Text>
          {t("page-languages:page-languages-interested")}{" "}
          <InlineLink to="/contributing/translation-program/">
            {t("page-languages:page-languages-learn-more")}
          </InlineLink>
          .
        </Text>
        <ContentHeading
          as="h2"
          fontSize={{ base: "2xl", md: "2rem" }}
          fontWeight={600}
        >
          {t("page-contributing-translation-program-contributors-thank-you")}
        </ContentHeading>
        <SimpleGrid as={UnorderedList} columns={[1, 2, 3, 4, 6]} ms="1.45rem">
          {translatorData
            .map(({ user }) => user.username)
            .sort((user1, user2) =>
              user1.toLowerCase().localeCompare(user2.toLowerCase())
            )
            .map((user) => {
              return (
                <ListItem key={user} color="text300">
                  {user}
                </ListItem>
              )
            })}
        </SimpleGrid>
        <Text>
          {t("page-languages:page-languages-interested")}{" "}
          <InlineLink to="/contributing/translation-program/">
            {t("page-languages:page-languages-learn-more")}
          </InlineLink>
          .
        </Text>
      </Content>
      <Content>
        <FeedbackCard />
      </Content>
    </Flex>
  )
}

export default Contributors<|MERGE_RESOLUTION|>--- conflicted
+++ resolved
@@ -28,8 +28,6 @@
 
 import allTimeData from "../../../data/translation-reports/alltime/alltime-data.json"
 
-<<<<<<< HEAD
-=======
 type TranslatorDataType = {
   user: {
     username: Unpacked<AllTimeData["data"]>["user"]["username"]
@@ -37,7 +35,6 @@
   }
 }
 
->>>>>>> 1d5973da
 export const getStaticProps = (async ({ locale }) => {
   const lastDeployDate = getLastDeployDate()
 
