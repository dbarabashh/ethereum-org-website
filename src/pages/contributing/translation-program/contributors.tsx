// Libraries
import React from "react"
<<<<<<< HEAD
import styled from "@emotion/styled"
import { useTranslation } from "gatsby-plugin-react-i18next"
=======
import {
  Box,
  BoxProps,
  Flex,
  Heading,
  HeadingProps,
  ListItem,
  SimpleGrid,
  Text,
  UnorderedList,
} from "@chakra-ui/react"
import { useIntl } from "react-intl"
>>>>>>> ad77d594
import { graphql, PageProps } from "gatsby"
import type { Context } from "../../../types"

// Components
import Breadcrumbs from "../../../components/Breadcrumbs"
import Link from "../../../components/Link"
import Translation from "../../../components/Translation"
import PageMetadata from "../../../components/PageMetadata"

// Utils
import FeedbackCard from "../../../components/FeedbackCard"

const Content = (props: BoxProps) => <Box py={4} px={8} w="full" {...props} />
const ContentHeading = (props: HeadingProps) => (
  <Heading lineHeight={1.4} {...props} />
)

const Contributors = ({
  data,
  location,
}: PageProps<Queries.ContributorsPageQuery, Context>) => {
  const { t } = useTranslation()
  // TODO: Remove specific user checks once Acolad has updated their usernames
  const translatorData =
    data.allTimeData?.data?.flatMap(
      // use flatMap to get cleaner object types withouts nulls
      (item) => {
        const user = item?.user
        if (!user) return []

        const userName = user.username
        if (!userName) return []

        const fullName = user.fullName ?? ""

        return userName !== "ethdotorg" &&
          !userName.includes("LQS_") &&
          !userName.includes("REMOVED_USER") &&
          !userName.includes("Aco_") &&
          !fullName.includes("Aco_") &&
          !userName.includes("Acc_") &&
          !fullName.includes("Acc_") &&
          userName !== "Finnish_Sandberg" &&
          userName !== "Norwegian_Sandberg" &&
          userName !== "Swedish_Sandberg"
          ? [
              {
                user: {
                  username: userName,
                  fullName: fullName,
                },
              },
            ]
          : []
      }
    ) ?? []

  return (
    <Flex direction="column" align="center" w="full">
      <PageMetadata
        title={t(
          "page-contributing-translation-program-contributors-meta-title"
        )}
        description={t(
          "page-contributing-translation-program-contributors-meta-description"
        )}
      />

      <Content>
        <Breadcrumbs slug={location.pathname} />
        <ContentHeading
          as="h1"
          fontSize={{ base: "2.5rem", md: "5xl" }}
          fontWeight={700}
        >
          <Translation id="page-contributing-translation-program-contributors-title" />
        </ContentHeading>
        <ContentHeading
          as="h4"
          fontSize={{ base: "md", md: "xl" }}
          fontWeight={500}
        >
          <Text as="strong">
            <Translation id="page-contributing-translation-program-contributors-number-of-contributors" />{" "}
            {translatorData.length}
          </Text>
        </ContentHeading>
        <Text>
          <Translation id="page-contributing-translation-program-contributors-our-translators-1" />
        </Text>
        <Text>
          <Translation id="page-contributing-translation-program-contributors-our-translators-2" />
        </Text>
        <Text>
          <Translation id="page-contributing-translation-program-contributors-our-translators-3" />
        </Text>
        <Text>
          <Translation id="page-languages-interested" />{" "}
          <Link to="/contributing/translation-program/">
            <Translation id="page-languages-learn-more" />
          </Link>
          .
        </Text>
        <ContentHeading
          as="h2"
          fontSize={{ base: "2xl", md: "2rem" }}
          fontWeight={600}
        >
          <Translation id="page-contributing-translation-program-contributors-thank-you" />
        </ContentHeading>
        <SimpleGrid as={UnorderedList} columns={[1, 2, 3, 4, 6]} ms="1.45rem">
          {translatorData
            .map(({ user }) => user.username)
            .sort((user1, user2) =>
              user1.toLowerCase().localeCompare(user2.toLowerCase())
            )
            .map((user) => {
              return (
                <ListItem key={user} color="text300">
                  {user}
                </ListItem>
              )
            })}
        </SimpleGrid>
        <Text>
          <Translation id="page-languages-interested" />{" "}
          <Link to="/contributing/translation-program/">
            <Translation id="page-languages-learn-more" />
          </Link>
          .
        </Text>
      </Content>
      <Content>
        <FeedbackCard />
      </Content>
    </Flex>
  )
}

export default Contributors

export const query = graphql`
  query ContributorsPage($languagesToFetch: [String!]!) {
    locales: allLocale(
      filter: {
        language: { in: $languagesToFetch }
        ns: {
          in: [
            "src-pages-contributing-translation-program-contributors"
            "components"
            "common"
          ]
        }
      }
    ) {
      edges {
        node {
          ns
          data
          language
        }
      }
    }
    allTimeData: alltimeJson {
      data {
        user {
          username
          fullName
        }
      }
    }
  }
`<|MERGE_RESOLUTION|>--- conflicted
+++ resolved
@@ -1,9 +1,5 @@
 // Libraries
 import React from "react"
-<<<<<<< HEAD
-import styled from "@emotion/styled"
-import { useTranslation } from "gatsby-plugin-react-i18next"
-=======
 import {
   Box,
   BoxProps,
@@ -15,8 +11,7 @@
   Text,
   UnorderedList,
 } from "@chakra-ui/react"
-import { useIntl } from "react-intl"
->>>>>>> ad77d594
+import { useTranslation } from "gatsby-plugin-react-i18next"
 import { graphql, PageProps } from "gatsby"
 import type { Context } from "../../../types"
 
