import { GetStaticProps } from "next"
import { useTranslation } from "next-i18next"
import { serverSideTranslations } from "next-i18next/serverSideTranslations"
import type { ComponentProps } from "react"
import {
  Box,
  Flex,
  type FlexProps,
  Heading,
  type HeadingProps,
  ListItem,
  UnorderedList,
} from "@chakra-ui/react"

import type { BasePageProps, ChildOnlyProp } from "@/lib/types"

import ActionCard from "@/components/ActionCard"
import ButtonLink from "@/components/Buttons/ButtonLink"
import CalloutBanner from "@/components/CalloutBanner"
import Card from "@/components/Card"
import CardList from "@/components/CardList"
import EthPriceCard from "@/components/EthPriceCard"
import EthVideo from "@/components/EthVideo"
import FeedbackCard from "@/components/FeedbackCard"
import HorizontalCard from "@/components/HorizontalCard"
import { Image } from "@/components/Image"
import InfoBanner from "@/components/InfoBanner"
import InlineLink from "@/components/Link"
import MainArticle from "@/components/MainArticle"
import OldHeading from "@/components/OldHeading"
import Text from "@/components/OldText"
import PageMetadata from "@/components/PageMetadata"
import { StandaloneQuizWidget } from "@/components/Quiz/QuizWidget"
import Translation from "@/components/Translation"

import { existsNamespace } from "@/lib/utils/existsNamespace"
import { getLastDeployDate } from "@/lib/utils/getLastDeployDate"
import { getRequiredNamespacesForPage } from "@/lib/utils/translations"

import eth from "@/public/eth.png"
import ethCat from "@/public/eth-gif-cat.png"
import defi from "@/public/finance_transparent.png"
import ethereum from "@/public/what-is-ethereum.png"

const Page = (props: ChildOnlyProp) => (
  <Flex
    as={MainArticle}
    direction="column"
    align="center"
    w="full"
    my={0}
    mx="auto"
    {...props}
  />
)

const Content = (props: ChildOnlyProp) => (
  <Box w="full" px={8} py={4} {...props} />
)

const Divider = () => (
  <Box my={16} mx={0} w="10%" h={1} backgroundColor="homeDivider" />
)

const GrayContainer = (props: ChildOnlyProp) => (
  <Box
    width="full"
    py={16}
    mt={8}
    background="grayBackground"
    boxShadow="inset 0px 1px 0px var(--eth-colors-tableItemBoxShadow)"
    {...props}
  />
)

const Intro = (props: ChildOnlyProp) => (
  <Box maxW="608px" mb={{ base: 12, sm: 16 }} {...props} />
)

const StyledCard = (props: ComponentProps<typeof Card>) => (
  <Card
    m={4}
    p={6}
    flex="1 0 30%"
    minW="280px"
    maxW={{ base: "full", md: "46%", lg: "31%" }}
    {...props}
  />
)

const Slogan = (props: ChildOnlyProp) => (
  <Text
    textStyle="normal"
    fontWeight="normal"
    fontSize="2rem"
    lineHeight={1.4}
    {...props}
  />
)

const Title = (props: ChildOnlyProp) => (
  <Heading
    as="h1"
    fontSize="sm"
    lineHeight={1.4}
    letterSpacing="0.04em"
    fontWeight="500"
    mb={4}
    textTransform="uppercase"
    color="textTableOfContents"
    {...props}
  />
)

const Subtitle = (props: ChildOnlyProp) => (
  <Text fontSize="xl" lineHeight={1.4} color="text200" {...props} />
)

export const TwoColumnContent = (props: FlexProps) => (
  <Flex
    w="full"
    direction={{ base: "column", lg: "row" }}
    justify="space-between"
    p={8}
    mb={12}
    {...props}
  />
)

export const LeftColumn = (props: ChildOnlyProp) => (
  <Box
    flex="0 0 50%"
    maxW={{ base: "full", lg: "75%" }}
    me={{ lg: 16 }}
    {...props}
  />
)

export const RightColumn = (props: ChildOnlyProp) => (
  <Flex
    flex="0 1 50%"
    direction="column"
    justify="center"
    maxW={{ base: "full", lg: "75%" }}
    mt={{ base: 12, lg: 0 }}
    {...props}
  />
)

const SubtitleTwo = (props: ChildOnlyProp) => (
  <Text fontSize="xl" lineHeight={1.4} color="text300" mb={8} {...props} />
)

const HeroContainer = (props: ChildOnlyProp) => (
  <Flex
    align="center"
    justify="space-between"
    direction={{ base: "column-reverse", md: "row" }}
    {...props}
  />
)

const Hero = (props: ChildOnlyProp) => (
  <Box
    flex="1 1 100%"
    maxW="800px"
    bgSize="cover"
    bgRepeat="no-repeat"
    ms={{ base: 0, md: 8 }}
    {...props}
  />
)

const Header = (props: ChildOnlyProp) => (
  <Box
    as="header"
    flex="1 1 50%"
    minW="300px"
    mt={{ base: 6, md: 32 }}
    {...props}
  />
)

const H2 = (prop: HeadingProps) => (
  <OldHeading
    fontSize={{ base: "2xl", md: "2rem" }}
    lineHeight={1.4}
    mt={0}
    {...prop}
  />
)

const H3 = (props: HeadingProps) => (
  <OldHeading
    as="h3"
    fontSize={{ base: "xl", md: "2xl" }}
    lineHeight={1.4}
    {...props}
  />
)

const H4 = (props: HeadingProps) => (
  <OldHeading
    as="h4"
    fontSize={{ base: "md", md: "xl" }}
    fontWeight={600}
    lineHeight={1.4}
    {...props}
  />
)

const CardContainer = (props: FlexProps) => (
  <Flex wrap="wrap" mx={-4} {...props} />
)

const TokenCard = (props: ComponentProps<typeof HorizontalCard>) => (
  <HorizontalCard minW="full" my={2} mx={0} borderRadius={0} {...props} />
)

const TextDivider = () => (
  <Box
    w="10%"
    h="1px"
    bg="searchResultBackground"
    my={8}
    alignSelf={{ lg: "flex-start" }}
  />
)

const CentralColumn = (props: ChildOnlyProp) => (
  <Flex
    direction="column"
    align="center"
    maxW="960px"
    my={16}
    mx="auto"
    {...props}
  />
)

const CentralActionCard = (props: ComponentProps<typeof ActionCard>) => (
  <ActionCard
    display={{ base: "block", sm: "flex" }}
    flex="none"
    my={8}
    mx={0}
    sx={{
      ".action-card-image-wrapper": {
        p: 4,
        minW: { sm: "260px" },
      },
      ".action-card-content": {
        display: { sm: "flex" },
        justifyContent: { sm: "center" },
        flexDirection: { sm: "column" },
        ms: { sm: 4 },
      },
      p: {
        mb: { sm: 0 },
      },
    }}
    {...props}
  />
)

export const getStaticProps = (async ({ locale }) => {
  const requiredNamespaces = getRequiredNamespacesForPage("/eth")

  const contentNotTranslated = !existsNamespace(locale!, requiredNamespaces[2])

  const lastDeployDate = getLastDeployDate()

  return {
    props: {
      ...(await serverSideTranslations(locale!, requiredNamespaces)),
      contentNotTranslated,
      lastDeployDate,
    },
  }
}) satisfies GetStaticProps<BasePageProps>

const EthPage = () => {
  const { t } = useTranslation("page-eth")

  const tokens = [
    {
      emoji: ":scales:",
      title: t("page-eth-stablecoins"),
      description: t("page-eth-stablecoins-desc"),
    },
    {
      emoji: ":ballot_box_with_ballot:",
      title: t("page-eth-gov-tokens"),
      description: t("page-eth-gov-tokens-desc"),
    },
    {
      emoji: ":pile_of_poo:",
      title: t("page-eth-shit-coins"),
      description: t("page-eth-shit-coins-desc"),
    },
    {
      emoji: ":frame_with_picture:",
      title: t("page-eth-collectible-tokens"),
      description: t("page-eth-collectible-tokens-desc"),
    },
  ]

  const benefits = [
    {
      emoji: ":woman_technologist:",
      title: t("page-eth-yours"),
      description: <Translation id="page-eth:page-eth-yours-desc" />,
    },
    {
      emoji: ":shield:",
      title: t("page-eth-cryptography"),
      description: <Translation id="page-eth:page-eth-cryptography-desc" />,
    },
    {
      emoji: ":handshake:",
      title: t("page-eth-p2p-payments"),
      description: t("page-eth-p2p-payments-desc"),
    },
    {
      emoji: ":money_with_wings:",
      title: t("page-eth-no-centralized"),
      description: t("page-eth-no-centralized-desc"),
    },
    {
      emoji: ":signal_strength:",
      title: t("page-eth-open"),
      description: t("page-eth-open-desc"),
    },
    {
      emoji: ":shortcake:",
      title: t("page-eth-flexible-amounts"),
      description: t("page-eth-flexible-amounts-desc"),
    },
  ]

  const tokenLinks = [
    {
      link: "/stablecoins/",
      caption: "",
      title: t("page-eth-tokens-stablecoins"),
      description: t("page-eth-tokens-stablecoins-description"),
    },
    {
      link: "/defi/",
      caption: "",
      title: t("page-eth-tokens-defi"),
      description: t("page-eth-tokens-defi-description"),
    },
    {
      link: "/nft/",
      caption: "",
      title: t("page-eth-tokens-nft"),
      description: t("page-eth-tokens-nft-description"),
    },
    {
      link: "/dao/",
      caption: "",
      title: t("page-eth-tokens-dao"),
      description: t("page-eth-tokens-dao-description"),
    },
  ]

  const cardListContent = [
    {
      link: "https://medium.com/ethhub/why-ether-is-valuable-2b4e39e01eb3",
      title: t("page-eth-value"),
      description: "Anthony Sassano",
      caption: t("page-eth-last-updated"),
    },
  ]

  return (
    <Page>
      <PageMetadata
        title={t("page-eth-whats-eth-meta-title")}
        description={t("page-eth-whats-eth-meta-desc")}
        image="/eth.png"
      />
      <Content>
        <HeroContainer>
          <Header>
            <Title>{t("page-eth-whats-eth")}</Title>
            <Slogan>{t("page-eth-currency-for-future")}</Slogan>
            <Subtitle>{t("page-eth-is-money")}</Subtitle>
            <SubtitleTwo>{t("page-eth-currency-for-apps")}</SubtitleTwo>
            <EthPriceCard isLeftAlign={false} mb={8} />
            <ButtonLink to="/get-eth/">
              {t("page-eth-button-buy-eth")}
            </ButtonLink>
          </Header>
          <Hero>
            <Image
              src={eth}
              width={800}
              alt={t("page-eth-whats-eth-hero-alt")}
              priority
            />
          </Hero>
        </HeroContainer>
      </Content>
      <GrayContainer>
        <Content>
          <Intro>
            <Text>{t("page-eth-description")} </Text>
          </Intro>
          <CardContainer mb={8}>
            {benefits.map((benefits, idx) => (
              <StyledCard
                key={idx}
                emoji={benefits.emoji}
                title={benefits.title}
                description={benefits.description}
              />
            ))}
          </CardContainer>
          <InfoBanner emoji=":wave:" shouldCenter>
            <Text as="b">{t("page-eth-buy-some")}</Text>{" "}
<<<<<<< HEAD
            <Translation id="page-eth:page-eth-buy-some-desc" />{" "}
            <InlineLink to="/what-is-ethereum/">
=======
            {t("page-eth-buy-some-desc")}{" "}
            <InlineLink href="/what-is-ethereum/">
>>>>>>> 7607a7a2
              {t("page-eth-more-on-ethereum-link")}
            </InlineLink>
            {t("page-eth-period")}
          </InfoBanner>
        </Content>
      </GrayContainer>
      <Content>
        <CentralColumn>
          <H2>{t("page-eth-whats-unique")}</H2>
          <Text>{t("page-eth-whats-unique-desc")}</Text>
          <EthVideo />
          <Box>
            <H4>{t("page-eth-fuels")}</H4>
            <Text>{t("page-eth-fuels-desc")}</Text>
            <Text>{t("page-eth-fuels-desc-2")}</Text>
            <Text>
              <Translation id="page-eth:page-eth-fuels-desc-3" />{" "}
              <Text as="strong">{t("page-eth-powers-ethereum")}</Text>
              {t("page-eth-period")}
            </Text>
            <Text>
              {t("page-eth-fuels-staking")}{" "}
              <InlineLink href="/staking/">
                {t("page-eth-fuels-more-staking")}
              </InlineLink>
            </Text>
          </Box>
          <CentralActionCard
            to="/what-is-ethereum/"
            title={t("page-eth-whats-ethereum")}
            description={t("page-eth-whats-ethereum-desc")}
            image={ethereum}
          />
          <TextDivider />
          <Box>
            <H4>{t("page-eth-underpins")}</H4>
            <Text>
              <Translation id="page-eth:page-eth-underpins-desc" />
            </Text>
            <Text>{t("page-eth-underpins-desc-2")}</Text>
            <CentralActionCard
              to="/defi/"
              title={t("page-eth-whats-defi")}
              description={t("page-eth-whats-defi-description")}
              image={defi}
            />
          </Box>
          <TextDivider />
          <Box>
            <H4>{t("page-eth-uses")}</H4>
            <Text>{t("page-eth-uses-desc")}</Text>
            <Text>{t("page-eth-uses-desc-2")} </Text>
            <UnorderedList>
              <ListItem>
                <InlineLink href="https://sablier.com">
                  {t("page-eth-stream-link")}
                </InlineLink>{" "}
                – {t("page-eth-uses-desc-3")}
              </ListItem>
              <ListItem>
                <InlineLink href="/get-eth/#dex">
                  {t("page-eth-trade-link-2")}
                </InlineLink>{" "}
                – {t("page-eth-uses-desc-4")}
              </ListItem>
              <ListItem>
                <InlineLink href="https://app.compound.finance/">
                  {t("page-eth-earn-interest-link")}
                </InlineLink>{" "}
                – {t("page-eth-uses-desc-5")}
              </ListItem>
              <ListItem>
                <InlineLink href="/stablecoins/">
                  {t("page-eth-stablecoins-link")}
                </InlineLink>{" "}
                – {t("page-eth-uses-desc-6")}
              </ListItem>
            </UnorderedList>
          </Box>
          <Divider />
        </CentralColumn>
        <CalloutBanner
          my={20}
          mx={0}
          titleKey={"page-eth:page-eth-where-to-buy"}
          descriptionKey={"page-eth:page-eth-where-to-buy-desc"}
          image={ethCat}
          alt={t("page-eth-cat-img-alt")}
          imageWidth={300}
        >
          <Box>
            <ButtonLink to="/get-eth/">{t("page-eth-get-eth-btn")}</ButtonLink>
          </Box>
        </CalloutBanner>
      </Content>

      <TwoColumnContent>
        <LeftColumn>
          <H3>{t("page-eth-has-value")}</H3>
          <Text>{t("page-eth-has-value-desc")}</Text>
          <Text>{t("page-eth-has-value-desc-2")}</Text>
          <Text>{t("page-eth-has-value-desc-3")}</Text>
          <Text>{t("page-eth-has-value-desc-4")}</Text>
          <Text>{t("page-eth-has-value-desc-5")}</Text>
        </LeftColumn>
        <RightColumn>
          <CardList items={cardListContent} />
        </RightColumn>
      </TwoColumnContent>
      <TwoColumnContent id="tokens" align="flex-start">
        <LeftColumn>
          <H3>{t("page-eth-not-only-crypto")}</H3>
          <Text>{t("page-eth-not-only-crypto-desc")} </Text>
          <Text>{t("page-eth-not-only-crypto-desc-2")}</Text>
          <H4 fontWeight="normal">{t("page-eth-more-on-tokens")}</H4>
          <CardList items={tokenLinks} />
        </LeftColumn>
        <RightColumn>
          <H3>{t("page-eth-popular-tokens")}</H3>
          {tokens.map((token, idx) => (
            <TokenCard
              key={idx}
              emoji={token.emoji}
              title={token.title}
              description={token.description}
              emojiSize={5}
            />
          ))}
        </RightColumn>
      </TwoColumnContent>
      <Content>
        <StandaloneQuizWidget quizKey="what-is-ether" />
      </Content>
      <Content>
        <FeedbackCard />
      </Content>
    </Page>
  )
}

export default EthPage<|MERGE_RESOLUTION|>--- conflicted
+++ resolved
@@ -420,13 +420,8 @@
           </CardContainer>
           <InfoBanner emoji=":wave:" shouldCenter>
             <Text as="b">{t("page-eth-buy-some")}</Text>{" "}
-<<<<<<< HEAD
             <Translation id="page-eth:page-eth-buy-some-desc" />{" "}
-            <InlineLink to="/what-is-ethereum/">
-=======
-            {t("page-eth-buy-some-desc")}{" "}
             <InlineLink href="/what-is-ethereum/">
->>>>>>> 7607a7a2
               {t("page-eth-more-on-ethereum-link")}
             </InlineLink>
             {t("page-eth-period")}
