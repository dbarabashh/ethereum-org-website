import React, { useState } from "react"
<<<<<<< HEAD
import { graphql } from "gatsby"
=======
import { IconButton } from "@chakra-ui/react"
>>>>>>> ad77d594
import styled from "@emotion/styled"
import { useLocation } from "@reach/router"
import { useTranslation } from "gatsby-plugin-react-i18next"

import PageMetadata from "../components/PageMetadata"
import Translation from "../components/Translation"
import Link from "../components/Link"
import { Page, Content } from "../components/SharedStyledComponents"

import { Language, languageMetadata } from "../utils/languages"
import { TranslationKey } from "../utils/translations"
import { CardItem as LangItem } from "../components/SharedStyledComponents"
import Icon from "../components/Icon"

const StyledPage = styled(Page)`
  margin-top: 4rem;
`

const ContentContainer = styled.div``

const LangContainer = styled.div`
  margin-top: 2rem;
  margin-bottom: 2rem;
  display: flex;
  flex-wrap: wrap;
  width: 100%;
`

const LangTitle = styled.div`
  font-size: 0.875rem;
  line-height: 1.6;
  font-weight: 400;
  letter-spacing: 0.04em;
  margin: 1.14em 0;
  text-transform: uppercase;
`

const Form = styled.form`
  margin: 0;
  position: relative;
  border-radius: 0.25em;
  width: clamp(min(400px, 100%), 50%, 600px);
`

const StyledInput = styled.input`
  border: 1px solid ${(props) => props.theme.colors.searchBorder};
  color: ${(props) => props.theme.colors.text};
  background: ${(props) => props.theme.colors.searchBackground};
  padding: 0.5rem;
  padding-right: 2rem;
  border-radius: 0.25em;
  width: 100%;

  &:focus {
    outline: ${(props) => props.theme.colors.primary} auto 1px;
  }
`

const LanguagesPage = () => {
  const { t } = useTranslation()
  const location = useLocation()
  const redirectTo =
    location.search.split("from=").length > 1
      ? location.search.split("from=")[1]
      : "/"
  const [keyword, setKeyword] = useState<string>("")
  const resetKeyword = (e: React.MouseEvent<HTMLButtonElement>) => {
    e.preventDefault()
    setKeyword("")
  }
  const searchString = t("page-languages-filter-placeholder")
  let translationsCompleted: Array<Language> = []
  for (const lang in languageMetadata) {
    const langMetadata = {
      ...languageMetadata[lang],
      name: t(`language-${lang}` as TranslationKey),
    }

    const nativeLangTitle = langMetadata.localName
    const englishLangTitle = langMetadata.name
    if (
      englishLangTitle.toLowerCase().includes(keyword.toLowerCase()) ||
      nativeLangTitle.toLowerCase().includes(keyword.toLowerCase())
    ) {
      translationsCompleted.push(langMetadata)
    }
  }
  translationsCompleted.sort((a, b) => a["name"].localeCompare(b["name"]))

  return (
    <StyledPage>
      <PageMetadata
        title={t("page-languages-meta-title")}
        description={t("page-languages-meta-desc")}
      />
      <Content>
        <ContentContainer>
          <h1>
            <Translation id="page-languages-h1" />
          </h1>
          <p>
            <Translation id="page-languages-p1" />
          </p>
          <p>
            <Translation id="page-languages-interested" />{" "}
            <Link to="/contributing/translation-program/">
              <Translation id="page-languages-learn-more" />
            </Link>
            .
          </p>
          <p>
            <Translation id="page-languages-resources-paragraph" />{" "}
            <Link to="/community/language-resources">
              <Translation id="page-languages-resources-link" />
            </Link>
            .
          </p>
          <h2>
            <Translation id="page-languages-translations-available" />:
          </h2>
          <Form>
            <StyledInput
              value={keyword}
              placeholder={searchString}
              onChange={(e) => setKeyword(e.target.value)}
            />
            {keyword !== "" && (
              <IconButton
                icon={<Icon name="close" />}
                onClick={resetKeyword}
                position="absolute"
                insetInlineEnd={1}
                aria-label={translateMessageId("clear", intl)}
                variant="icon"
                _hover={{ svg: { fill: "primary" } }}
              />
            )}
          </Form>
          <LangContainer>
            {translationsCompleted.map((lang) => (
              <LangItem to={redirectTo} language={lang.code} key={lang["name"]}>
                <LangTitle>{lang["name"]}</LangTitle>
                <h4>{lang.localName}</h4>
              </LangItem>
            ))}
          </LangContainer>
          <h2>
            <Translation id="page-languages-want-more-header" />
          </h2>
          <p>
            <Translation id="page-languages-want-more-paragraph" />{" "}
            <Link to="/contributing/translation-program/">
              <Translation id="page-languages-want-more-link" />
            </Link>
            .
          </p>
        </ContentContainer>
      </Content>
    </StyledPage>
  )
}

export default LanguagesPage

export const query = graphql`
  query LanguagesPage($languagesToFetch: [String!]!) {
    locales: allLocale(
      filter: {
        language: { in: $languagesToFetch }
        ns: { in: ["src-pages-languages", "components", "common"] }
      }
    ) {
      edges {
        node {
          ns
          data
          language
        }
      }
    }
  }
`<|MERGE_RESOLUTION|>--- conflicted
+++ resolved
@@ -1,9 +1,6 @@
 import React, { useState } from "react"
-<<<<<<< HEAD
 import { graphql } from "gatsby"
-=======
 import { IconButton } from "@chakra-ui/react"
->>>>>>> ad77d594
 import styled from "@emotion/styled"
 import { useLocation } from "@reach/router"
 import { useTranslation } from "gatsby-plugin-react-i18next"
@@ -136,7 +133,7 @@
                 onClick={resetKeyword}
                 position="absolute"
                 insetInlineEnd={1}
-                aria-label={translateMessageId("clear", intl)}
+                aria-label={t("clear")}
                 variant="icon"
                 _hover={{ svg: { fill: "primary" } }}
               />
