import {
  Box,
  Flex,
  Heading,
  IconButton,
  LinkBox,
  LinkOverlay,
  Text,
} from "@chakra-ui/react"
import { graphql, PageProps } from "gatsby"
import { useI18next, useTranslation } from "gatsby-plugin-react-i18next"
import React, { useState } from "react"
import { MdClose } from "react-icons/md"

import Link from "../components/Link"
import Input from "../components/Input"
import PageMetadata from "../components/PageMetadata"
import Translation from "../components/Translation"

import { Language, languageMetadata } from "../utils/languages"
import { TranslationKey } from "../utils/translations"

const LanguagesPage = ({ location }: PageProps<Queries.LanguagesPageQuery>) => {
  const { t } = useTranslation()
  const { language } = useI18next()

  const redirectTo =
    location.search.split("from=").length > 1
      ? location.search.split("from=")[1]
      : "/"
  const [keyword, setKeyword] = useState<string>("")
  const resetKeyword = (e: React.MouseEvent<HTMLButtonElement>) => {
    e.preventDefault()
    setKeyword("")
  }
  const searchString = t("page-languages-filter-placeholder")
  let translationsCompleted: Array<Language> = []
  for (const lang in languageMetadata) {
    const langMetadata = {
      ...languageMetadata[lang],
      name: t(`language-${lang}` as TranslationKey),
    }

    const nativeLangTitle = langMetadata.localName
    const englishLangTitle = langMetadata.name
    if (
      englishLangTitle.toLowerCase().includes(keyword.toLowerCase()) ||
      nativeLangTitle.toLowerCase().includes(keyword.toLowerCase())
    ) {
      translationsCompleted.push(langMetadata)
    }
  }
  translationsCompleted.sort((a, b) => a["name"].localeCompare(b["name"]))

  return (
    <Flex direction="column" align="center" w="full" mx="auto" mt={16}>
      <PageMetadata
        title={t("page-languages-meta-title")}
        description={t("page-languages-meta-desc")}
      />
      <Box py={4} px={8} w="full">
        <Heading
          as="h1"
          lineHeight={1.4}
          fontSize={{ base: "2.5rem", md: "3rem" }}
        >
          <Translation id="page-languages-h1" />
        </Heading>
        <Text>
          <Translation id="page-languages-p1" />
        </Text>
        <Text>
          <Translation id="page-languages-interested" />{" "}
          <Link to="/contributing/translation-program/">
            <Translation id="page-languages-learn-more" />
          </Link>
          .
        </Text>
        <Text>
          <Translation id="page-languages-resources-paragraph" />{" "}
          <Link to="/community/language-resources">
            <Translation id="page-languages-resources-link" />
          </Link>
          .
        </Text>
        <Heading lineHeight={1.4} fontSize={{ base: "2xl", md: "2rem" }}>
          <Translation id="page-languages-translations-available" />:
        </Heading>
        <Box
          as="form"
          position="relative"
          borderRadius="0.25em"
          w="clamp(min(400px, 100%), 50%, 600px)"
        >
          <Input
<<<<<<< HEAD
=======
            border="1px solid"
            borderColor="searchBorder"
            color="text"
            bg="searchBackground"
            p={2}
            pr={8}
            borderRadius="0.25em"
            w="full"
            _focus={{
              outline: "auto 1px",
              outlineColor: "primary.base",
            }}
>>>>>>> 56011e47
            value={keyword}
            placeholder={searchString}
            onChange={(e) => setKeyword(e.target.value)}
            rightElement={
              keyword !== "" && (
                <IconButton
                  icon={<MdClose />}
                  onClick={resetKeyword}
                  position="absolute"
                  insetInlineEnd={1}
                  aria-label={t("clear")}
                  variant="icon"
                  _hover={{ svg: { fill: "primary" } }}
                />
              )
            }
          />
<<<<<<< HEAD
=======
          {keyword !== "" && (
            <IconButton
              icon={<MdClose />}
              onClick={resetKeyword}
              position="absolute"
              insetInlineEnd={1}
              aria-label={t("clear")}
              variant="icon"
              _hover={{ svg: { fill: "primary.base" } }}
            />
          )}
>>>>>>> 56011e47
        </Box>
        <Flex my={8} wrap="wrap" w="full">
          {translationsCompleted.map((lang) => {
            const isActive = language === lang.code

            return (
              <LinkBox
                key={lang["name"]}
                textDecor="none"
                m={4}
                ml={0}
                p={4}
                flexBasis="240px"
                flexGrow={{ base: 1, sm: 0 }}
                flexShrink={0}
                border="1px solid"
                borderColor="lightBorder"
                borderRadius="sm"
                color={isActive ? "primary.base" : "text"}
                transitionProperty="common"
                transitionDuration="normal"
                _hover={{ boxShadow: "primary.base", borderColor: "black300" }}
              >
                <Box
                  fontSize="sm"
                  lineHeight={1.6}
                  fontWeight="normal"
                  letterSpacing="0.04em"
                  my="1.14em"
                  textTransform="uppercase"
                >
                  {lang["name"]}
                </Box>
                <Heading
                  as="h4"
                  lineHeight={1.4}
                  fontSize={{ base: "md", md: "xl" }}
                >
                  <LinkOverlay
                    as={Link}
                    to={redirectTo}
                    language={lang.code}
                    textDecoration="none"
                    fontWeight="medium"
                    color="body.base"
                    _hover={{ textDecoration: "none" }}
                  >
                    {lang.localName}
                  </LinkOverlay>
                </Heading>
              </LinkBox>
            )
          })}
        </Flex>
        <Heading lineHeight={1.4} fontSize={{ base: "2xl", md: "2rem" }}>
          <Translation id="page-languages-want-more-header" />
        </Heading>
        <Text>
          <Translation id="page-languages-want-more-paragraph" />{" "}
          <Link to="/contributing/translation-program/">
            <Translation id="page-languages-want-more-link" />
          </Link>
          .
        </Text>
      </Box>
    </Flex>
  )
}

export default LanguagesPage

export const query = graphql`
  query LanguagesPage($languagesToFetch: [String!]!) {
    locales: allLocale(
      filter: {
        language: { in: $languagesToFetch }
        ns: { in: ["page-languages", "common"] }
      }
    ) {
      edges {
        node {
          ns
          data
          language
        }
      }
    }
  }
`<|MERGE_RESOLUTION|>--- conflicted
+++ resolved
@@ -93,8 +93,6 @@
           w="clamp(min(400px, 100%), 50%, 600px)"
         >
           <Input
-<<<<<<< HEAD
-=======
             border="1px solid"
             borderColor="searchBorder"
             color="text"
@@ -107,7 +105,6 @@
               outline: "auto 1px",
               outlineColor: "primary.base",
             }}
->>>>>>> 56011e47
             value={keyword}
             placeholder={searchString}
             onChange={(e) => setKeyword(e.target.value)}
@@ -125,8 +122,6 @@
               )
             }
           />
-<<<<<<< HEAD
-=======
           {keyword !== "" && (
             <IconButton
               icon={<MdClose />}
@@ -138,7 +133,6 @@
               _hover={{ svg: { fill: "primary.base" } }}
             />
           )}
->>>>>>> 56011e47
         </Box>
         <Flex my={8} wrap="wrap" w="full">
           {translationsCompleted.map((lang) => {
