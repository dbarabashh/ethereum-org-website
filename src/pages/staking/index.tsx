--- conflicted
+++ resolved
@@ -180,12 +180,8 @@
       lastDeployLocaleTimestamp,
     },
     // Updated once a day
-<<<<<<< HEAD
-    revalidate: REVALIDATE_TIME,
-=======
     // TODO: re-enable revalidation once we have a workaround for failing builds
     // revalidate: BASE_TIME_UNIT * 24,
->>>>>>> cf6f1b68
   }
 }) satisfies GetStaticProps<Props>
 
