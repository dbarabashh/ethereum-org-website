import React from "react"
import { graphql, PageProps } from "gatsby"
import { useTranslation } from "gatsby-plugin-react-i18next"
import styled from "@emotion/styled"

import ButtonDropdown, {
  List as ButtonDropdownList,
} from "../../components/ButtonDropdown"
import ButtonLink from "../../components/ButtonLink"
import Card from "../../components/Card"
import Link from "../../components/Link"
import PageHero from "../../components/PageHero"
import PageMetadata from "../../components/PageMetadata"
import Translation from "../../components/Translation"
import {
  Content,
  Page as PageContainer,
  Divider,
} from "../../components/SharedStyledComponents"
import FeedbackCard from "../../components/FeedbackCard"
import ExpandableCard from "../../components/ExpandableCard"
import StakingStatsBox from "../../components/Staking/StakingStatsBox"
import StakingSurveyBanner from "../../components/Staking/StakingSurveyBanner"
import StakingHierarchy from "../../components/Staking/StakingHierarchy"
import StakingHomeTableOfContents from "../../components/Staking/StakingHomeTableOfContents"
import StakingCommunityCallout from "../../components/Staking/StakingCommunityCallout"

import { getImage } from "../../utils/image"
import type { Context } from "../../types"

const HeroStatsWrapper = styled.div`
  display: flex;
  flex-direction: column;
  align-items: center;
  background: ${({ theme }) => theme.colors.layer2Gradient};
  padding-bottom: 2rem;
`

const Page = styled.div`
  display: flex;
  justify-content: space-between;
  width: 100%;
  margin: 0 auto 4rem;

  padding-top: 4rem;
  @media (max-width: ${(props) => props.theme.breakpoints.l}) {
    flex-direction: column;
  }
`

const InfoTitle = styled.h2`
  font-size: 3rem;
  font-weight: 700;
  text-align: right;
  margin-top: 0rem;
  @media (max-width: ${(props) => props.theme.breakpoints.l}) {
    text-align: left;
    font-size: 2.5rem
    display: none;
  }
`

const StyledButtonDropdown = styled(ButtonDropdown)`
  margin-bottom: 2rem;
  display: flex;
  justify-content: flex-end;
  text-align: center;
  @media (min-width: ${(props) => props.theme.breakpoints.s}) {
    align-self: flex-end;
  }
`

const InfoColumn = styled.aside`
  display: flex;
  flex-direction: column;
  position: sticky;
  top: 6.25rem; /* account for navbar */
  height: calc(100vh - 80px);
  flex: 0 1 330px;
  margin: 0 2rem;
  @media (max-width: ${(props) => props.theme.breakpoints.l}) {
    display: none;
  }
`

const MobileButton = styled.div`
  @media (max-width: ${(props) => props.theme.breakpoints.l}) {
    background: ${(props) => props.theme.colors.background};
    box-shadow: 0 -1px 0px ${(props) => props.theme.colors.border};
    width: 100%;
    bottom: 0;
    position: sticky;
    padding: 2rem;
    z-index: 99;
    margin-bottom: 0rem;
  }
`

const MobileButtonDropdown = styled(StyledButtonDropdown)`
  margin-bottom: 0rem;
  display: none;
  @media (max-width: ${(props) => props.theme.breakpoints.l}) {
    display: block;
  }
`

// Apply styles for classes within markdown here
const ContentContainer = styled.article`
  flex: 1 1 ${(props) => props.theme.breakpoints.l};
  position: relative;
  padding: 2rem;
  padding-top: 0rem;
  gap: 2rem;
  display: flex;
  flex-direction: column;
  align-items: center;
  @media (max-width: ${({ theme }) => theme.breakpoints.m}) {
    padding: 0rem;
  }
  .featured {
    padding-left: 1rem;
    margin-left: -1rem;
    border-left: 1px dotted ${(props) => props.theme.colors.primary};
  }

  .citation {
    p {
      color: ${(props) => props.theme.colors.text200};
    }
  }
  h2:first-of-type,
  & > div:first-child {
    margin-top: 0;
    padding-top: 0;
  }
`

const ComparisonGrid = styled.div`
  display: grid;
  grid-column-gap: 3rem;
  grid-auto-rows: minmax(64px, auto);
  grid-template-columns: repeat(3, 1fr);
  grid-template-areas:
    "solo-title saas-title pool-title"
    "solo-rewards saas-rewards pool-rewards"
    "solo-risks saas-risks pool-risks"
    "solo-reqs saas-reqs pool-reqs"
    "solo-cta saas-cta pool-cta";

  @media (max-width: ${({ theme }) => theme.breakpoints.m}) {
    grid-template-columns: 1fr;
    grid-template-areas:
      "solo-title"
      "solo-rewards"
      "solo-risks"
      "solo-reqs"
      "solo-cta"
      "saas-title"
      "saas-rewards"
      "saas-risks"
      "saas-reqs"
      "saas-cta"
      "pool-title"
      "pool-rewards"
      "pool-risks"
      "pool-reqs"
      "pool-cta";
  }

  h4 {
    color: #787878;
  }
`

const ColorH3 = styled.h3<{ color: string }>`
  grid-area: ${({ color }) => {
    switch (color) {
      case "stakingGold":
        return "solo-title"
      case "stakingGreen":
        return "saas-title"
      case "stakingBlue":
        return "pool-title"
      default:
        return ""
    }
  }};
  color: ${({ theme, color }) => theme.colors[color]};
`

const StyledButtonLink = styled(ButtonLink)`
  @media (max-width: ${({ theme }) => theme.breakpoints.s}) {
    width: 100%;
  }
`

const CardGrid = styled.div`
  display: grid;
  grid-template-columns: repeat(3, 1fr);
  gap: 2rem;

  @media (max-width: ${({ theme }) => theme.breakpoints.xl}) {
    grid-template-columns: 1fr;
  }
  @media (max-width: ${({ theme }) => theme.breakpoints.l}) {
    grid-template-columns: repeat(3, 1fr);
  }
  @media (max-width: ${({ theme }) => theme.breakpoints.m}) {
    grid-template-columns: 1fr;
  }
`

const StyledCard = styled(Card)`
  justify-content: flex-start;
  h3 {
    font-weight: 700;
    margin: 0 0 1rem;
  }
`

type BenefitsType = {
  title: string
  emoji: string
  description: string
  linkText?: string
  to?: string
}

const StakingPage = ({
  data,
}: PageProps<Queries.StakingPageIndexQuery, Context>) => {
  const { t } = useTranslation()

  const heroContent = {
    title: t("page-staking-hero-title"),
    header: t("page-staking-hero-header"),
    subtitle: t("page-staking-hero-subtitle"),
    image: getImage(data.rhino)!,
    alt: t("page-staking-image-alt"),
    buttons: [],
  }

  const benefits: Array<BenefitsType> = [
    {
      title: t("page-staking-benefits-1-title"),
      emoji: "💰",
      description: t("page-staking-benefits-1-description"),
    },
    {
      title: t("page-staking-benefits-2-title"),
      emoji: ":shield:",
      description: t("page-staking-benefits-2-description"),
    },
    {
      title: t("page-staking-benefits-3-title"),
      emoji: "🍃",
      description: t("page-staking-benefits-3-description"),
      linkText: t("page-staking-benefits-3-link"),
      to: "/energy-consumption",
    },
  ]

  const dropdownLinks: ButtonDropdownList = {
    text: "Staking Options",
    ariaLabel: "Staking options dropdown menu",
    items: [
      {
        text: t("page-staking-dropdown-home"),
        to: "/staking/",
        matomo: {
          eventCategory: `Staking dropdown`,
          eventAction: `Clicked`,
          eventName: "clicked staking home",
        },
      },
      {
        text: t("page-staking-dropdown-solo"),
        to: "/staking/solo/",
        matomo: {
          eventCategory: `Staking dropdown`,
          eventAction: `Clicked`,
          eventName: "clicked solo staking",
        },
      },
      {
        text: t("page-staking-dropdown-saas"),
        to: "/staking/saas/",
        matomo: {
          eventCategory: `Staking dropdown`,
          eventAction: `Clicked`,
          eventName: "clicked staking as a service",
        },
      },
      {
        text: t("page-staking-dropdown-pools"),
        to: "/staking/pools/",
        matomo: {
          eventCategory: `Staking dropdown`,
          eventAction: `Clicked`,
          eventName: "clicked pooled staking",
        },
      },
    ],
  }

  const tocItems = {
    whatIsStaking: {
      id: "what-is-staking",
      title: t("page-staking-section-what-title"),
    },
    whyStakeYourEth: {
      id: "why-stake-your-eth",
      title: t("page-staking-section-why-title"),
    },
    howToStakeYourEth: {
      id: "how-to-stake-your-eth",
      title: t("page-staking-toc-how-to-stake-your-eth"),
    },
    comparisonOfOptions: {
      id: "comparison-of-options",
      title: t("page-staking-toc-comparison-of-options"),
    },
    joinTheCommunity: {
      id: "join-the-community",
      title: t("page-staking-join-community"),
    },
    faq: {
      id: "faq",
      title: t("page-staking-toc-faq"),
    },
    further: {
      id: "further",
      title: t("page-staking-toc-further"),
    },
  }

  const tocArray = Object.values(tocItems)

  return (
    <PageContainer>
      <PageMetadata
        title={t("page-staking-meta-title")}
        description={t("page-staking-meta-description")}
      />
      <HeroStatsWrapper>
        <StakingSurveyBanner />
        <PageHero content={heroContent} />
        <StakingStatsBox />
      </HeroStatsWrapper>
      <Page>
        <InfoColumn>
          <StyledButtonDropdown list={dropdownLinks} />
          <InfoTitle>
            <Translation id="page-staking-dom-info-title" />
          </InfoTitle>
          <StakingHomeTableOfContents items={tocArray} />
        </InfoColumn>
        <ContentContainer id="content">
          <Content>
            <h2 id={tocItems.whatIsStaking.id}>
              {tocItems.whatIsStaking.title}
            </h2>
            <p>
              <Translation id="page-staking-description" />
            </p>
            <p>
              <Link to="/get-eth/">
                <Translation id="page-staking-section-what-link" />
              </Link>
            </p>
          </Content>
          <Content>
            <h2 id={tocItems.whyStakeYourEth.id}>
              {tocItems.whyStakeYourEth.title}
            </h2>
            <CardGrid>
              {benefits.map(
                ({ title, description, emoji, linkText, to }, idx) => (
                  <StyledCard
                    title={title}
                    emoji={emoji}
                    key={idx}
                    description={description}
                  >
                    {to && linkText && <Link to={to}>{linkText}</Link>}
                  </StyledCard>
                )
              )}
            </CardGrid>
          </Content>
          <Content>
            <h2 id={tocItems.howToStakeYourEth.id}>
              {tocItems.howToStakeYourEth.title}
            </h2>
            <p>
              <Translation id="page-staking-section-why-p1" />
            </p>
            <p>
              <Translation id="page-staking-section-why-p2" />
            </p>
          </Content>
          <StakingHierarchy />
          <Content>
            <p style={{ marginTop: "1rem" }}>
              <Translation id="page-staking-hierarchy-subtext" />
            </p>
          </Content>
          <Divider />
          <Content>
            <h2 id={tocItems.comparisonOfOptions.id}>
              {tocItems.comparisonOfOptions.title}
            </h2>
            <p>
              <Translation id="page-staking-section-comparison-subtitle" />
            </p>
            <ComparisonGrid>
              <ColorH3 color="stakingGold">
                <Translation id="page-staking-dropdown-solo" />
              </ColorH3>
              <div
                style={{
                  gridArea: "solo-rewards",
                  borderBottom: "1px solid #3335",
                }}
              >
                <h4>
                  <Translation id="page-staking-section-comparison-rewards-title" />
                </h4>
                <ul>
                  <li>
                    <Translation id="page-staking-section-comparison-solo-rewards-li1" />
                  </li>
                  <li>
                    <Translation id="page-staking-section-comparison-solo-rewards-li2" />
                  </li>
                  <li>
                    <Translation id="page-staking-section-comparison-solo-rewards-li3" />
                  </li>
                </ul>
              </div>
              <div
                style={{
                  gridArea: "solo-risks",
                  borderBottom: "1px solid #3335",
                }}
              >
                <h4>
                  <Translation id="page-staking-section-comparison-risks-title" />
                </h4>
                <ul>
                  <li>
                    <Translation id="page-staking-section-comparison-solo-risks-li1" />
                  </li>
                  <li>
                    <Translation id="page-staking-section-comparison-solo-risks-li2" />
                  </li>
                  <li>
                    <Translation id="page-staking-section-comparison-solo-risks-li3" />
                  </li>
                </ul>
              </div>
              <div style={{ gridArea: "solo-reqs" }}>
                <h4>
                  <Translation id="page-staking-section-comparison-requirements-title" />
                </h4>
                <ul>
                  <li>
                    <Translation id="page-staking-section-comparison-solo-requirements-li1" />
                  </li>
                  <li>
                    <Translation id="page-staking-section-comparison-solo-requirements-li2" />
                  </li>
                  <li>
                    <Translation id="page-staking-section-comparison-solo-requirements-li3" />
                  </li>
                </ul>
              </div>
              <div style={{ gridArea: "solo-cta" }}>
                <StyledButtonLink to="/staking/solo/">
                  <Translation id="page-staking-more-on-solo" />
                </StyledButtonLink>
              </div>
              <ColorH3 color="stakingGreen">
                <Translation id="page-staking-dropdown-saas" />
              </ColorH3>
              <div
                style={{
                  gridArea: "saas-rewards",
                  borderBottom: "1px solid #3335",
                }}
              >
                <h4>
                  <Translation id="page-staking-section-comparison-rewards-title" />
                </h4>
                <ul>
                  <li>
                    <Translation id="page-staking-section-comparison-saas-rewards-li1" />
                  </li>
                  <li>
                    <Translation id="page-staking-section-comparison-saas-rewards-li2" />
                  </li>
                </ul>
              </div>
              <div
                style={{
                  gridArea: "saas-risks",
                  borderBottom: "1px solid #3335",
                }}
              >
                <h4>
                  <Translation id="page-staking-section-comparison-risks-title" />
                </h4>
                <ul>
                  <li>
                    <Translation id="page-staking-section-comparison-saas-risks-li1" />
                  </li>
                  <li>
                    <Translation id="page-staking-section-comparison-saas-risks-li2" />
                  </li>
                </ul>
              </div>
              <div style={{ gridArea: "saas-reqs" }}>
                <h4>
                  <Translation id="page-staking-section-comparison-requirements-title" />
                </h4>
                <ul>
                  <li>
                    <Translation id="page-staking-section-comparison-saas-requirements-li1" />
                  </li>
                  <li>
                    <Translation id="page-staking-section-comparison-saas-requirements-li2" />
                  </li>
                  <li>
                    <Translation id="page-staking-section-comparison-saas-requirements-li3" />
                  </li>
                </ul>
              </div>
              <div style={{ gridArea: "saas-cta" }}>
                <StyledButtonLink to="/staking/saas">
                  <Translation id="page-staking-more-on-saas" />
                </StyledButtonLink>
              </div>

              <ColorH3 color="stakingBlue">
                <Translation id="page-staking-dropdown-pools" />
              </ColorH3>
              <div
                style={{
                  gridArea: "pool-rewards",
                  borderBottom: "1px solid #3335",
                }}
              >
                <h4>
                  <Translation id="page-staking-section-comparison-rewards-title" />
                </h4>
                <ul>
                  <li>
                    <Translation id="page-staking-section-comparison-pools-rewards-li1" />
                  </li>
                  <li>
                    <Translation id="page-staking-section-comparison-pools-rewards-li2" />
                  </li>
                  <li>
                    <Translation id="page-staking-section-comparison-pools-rewards-li3" />
                  </li>
                </ul>
              </div>
              <div
                style={{
                  gridArea: "pool-risks",
                  borderBottom: "1px solid #3335",
                }}
              >
                <h4>
                  <Translation id="page-staking-section-comparison-risks-title" />
                </h4>
                <ul>
                  <li>
                    <Translation id="page-staking-section-comparison-pools-risks-li1" />
                  </li>
                  <li>
                    <Translation id="page-staking-section-comparison-pools-risks-li2" />
                  </li>
                </ul>
              </div>
              <div style={{ gridArea: "pool-reqs" }}>
                <h4>
                  <Translation id="page-staking-section-comparison-requirements-title" />
                </h4>
                <ul>
                  <li>
                    <Translation id="page-staking-section-comparison-pools-requirements-li1" />
                  </li>
                  <li>
                    <Translation id="page-staking-section-comparison-pools-requirements-li2" />
                  </li>
                </ul>
              </div>
              <div style={{ gridArea: "pool-cta" }}>
                <StyledButtonLink to="/staking/pools/">
                  <Translation id="page-staking-more-on-pools" />
                </StyledButtonLink>
              </div>
            </ComparisonGrid>
          </Content>
          <Divider />
          <StakingCommunityCallout id={tocItems.joinTheCommunity.id} />
          <Content>
            <h2 id={tocItems.faq.id}>{tocItems.faq.title}</h2>
            <ExpandableCard title={t("page-staking-faq-4-question")}>
              <p>
                <Translation id="page-staking-faq-4-answer-p1" />
              </p>
              <p>
                <Translation id="page-staking-faq-4-answer-p2" />
              </p>
              <p>
                <Translation id="page-staking-faq-4-answer-p3" />
              </p>
              <ButtonLink to="/upgrades/merge/">
                <Translation id="page-upgrades-merge-btn" />
              </ButtonLink>
            </ExpandableCard>
<<<<<<< HEAD
            <ExpandableCard title={t("page-staking-faq-1-question")}>
=======
            <ExpandableCard
              title={translateMessageId("page-staking-faq-5-question", intl)}
            >
              <p>
                <Translation id="page-staking-faq-5-answer-p1" />
              </p>
              <p>
                <Translation id="page-staking-faq-5-answer-p2" />
              </p>
            </ExpandableCard>
            <ExpandableCard
              title={translateMessageId("page-staking-faq-1-question", intl)}
            >
>>>>>>> efa2d964
              <Translation id="page-staking-faq-1-answer" />
            </ExpandableCard>
            <ExpandableCard title={t("page-staking-faq-2-question")}>
              <Translation id="page-staking-faq-2-answer" />
            </ExpandableCard>
            <ExpandableCard title={t("page-staking-faq-3-question")}>
              <p>
                <Translation id="page-staking-faq-3-answer-p1" />
              </p>
              <p>
                <Translation id="page-staking-faq-3-answer-p2" />
              </p>
            </ExpandableCard>
          </Content>
          <Content>
            <h2 id={tocItems.further.id}>{tocItems.further.title}</h2>
            <ul>
              <li>
                <Link to="https://vitalik.ca/general/2020/11/06/pos2020.html">
                  <Translation id="page-staking-further-reading-1-link" />
                </Link>{" "}
                -{" "}
                <i>
                  <Translation id="page-staking-further-reading-author-vitalik-buterin" />
                </i>
              </li>
              <li>
                <Link to="https://notes.ethereum.org/9l707paQQEeI-GPzVK02lA?view#">
                  <Translation id="page-staking-further-reading-2-link" />
                </Link>{" "}
                -{" "}
                <i>
                  <Translation id="page-staking-further-reading-author-vitalik-buterin" />
                </i>
              </li>
              <li>
                <Link to="https://vitalik.ca/general/2017/12/31/pos_faq.html">
                  <Translation id="page-staking-further-reading-3-link" />
                </Link>{" "}
                -{" "}
                <i>
                  <Translation id="page-staking-further-reading-author-vitalik-buterin" />
                </i>
              </li>
              <li>
                <Link to="https://hackmd.io/@benjaminion/eth2_news">
                  <Translation id="page-staking-further-reading-4-link" />
                </Link>{" "}
                -{" "}
                <i>
                  <Translation id="page-staking-further-reading-4-author" />
                </i>
              </li>
              <li>
                <Link to="https://blog.ethereum.org/2022/01/31/finalized-no-33/">
                  <Translation id="page-staking-further-reading-5-link" />
                </Link>{" "}
                -{" "}
                <i>
                  <Translation id="page-staking-further-reading-5-author" />
                </i>
              </li>
              <li>
                <Link to="https://www.attestant.io/posts/">
                  <Translation id="page-staking-further-reading-6-link" />
                </Link>
              </li>
              <li>
                <Link to="https://kb.beaconcha.in/">
                  <Translation id="page-staking-further-reading-7-link" />
                </Link>
              </li>
              <li>
                <Link to="https://beaconcha.in/education">
                  <Translation id="page-staking-further-reading-8-link" />
                </Link>
              </li>
              <li>
                <Link to="https://launchpad.ethereum.org/en/faq">
                  <Translation id="page-staking-further-reading-9-link" />
                </Link>
              </li>
              <li>
                <Link to="https://ethstaker.gitbook.io/ethstaker-knowledge-base/">
                  <Translation id="page-staking-further-reading-10-link" />
                </Link>
              </li>
            </ul>
          </Content>
          <Content>
            <FeedbackCard />
          </Content>
        </ContentContainer>
        <MobileButton>
          <MobileButtonDropdown list={dropdownLinks} />
        </MobileButton>
      </Page>
    </PageContainer>
  )
}

export default StakingPage

export const query = graphql`
  query StakingPageIndex($languagesToFetch: [String!]!) {
    locales: allLocale(
      filter: {
        language: { in: $languagesToFetch }
        ns: { in: ["src-pages-staking-index", "components", "common"] }
      }
    ) {
      edges {
        node {
          ns
          data
          language
        }
      }
    }
    rhino: file(relativePath: { eq: "upgrades/upgrade_rhino.png" }) {
      childImageSharp {
        gatsbyImageData(
          width: 500
          layout: CONSTRAINED
          placeholder: BLURRED
          quality: 100
        )
      }
    }
  }
`<|MERGE_RESOLUTION|>--- conflicted
+++ resolved
@@ -621,12 +621,7 @@
                 <Translation id="page-upgrades-merge-btn" />
               </ButtonLink>
             </ExpandableCard>
-<<<<<<< HEAD
-            <ExpandableCard title={t("page-staking-faq-1-question")}>
-=======
-            <ExpandableCard
-              title={translateMessageId("page-staking-faq-5-question", intl)}
-            >
+            <ExpandableCard title={t("page-staking-faq-5-question")}>
               <p>
                 <Translation id="page-staking-faq-5-answer-p1" />
               </p>
@@ -634,10 +629,7 @@
                 <Translation id="page-staking-faq-5-answer-p2" />
               </p>
             </ExpandableCard>
-            <ExpandableCard
-              title={translateMessageId("page-staking-faq-1-question", intl)}
-            >
->>>>>>> efa2d964
+            <ExpandableCard title={t("page-staking-faq-1-question")}>
               <Translation id="page-staking-faq-1-answer" />
             </ExpandableCard>
             <ExpandableCard title={t("page-staking-faq-2-question")}>
