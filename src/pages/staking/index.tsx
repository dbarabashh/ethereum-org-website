--- conflicted
+++ resolved
@@ -201,29 +201,20 @@
   return { totalEthStaked, validatorscount, apr }
 }
 
-<<<<<<< HEAD
+const cachedFetchBeaconchainData = runOnlyOnce(fetchBeaconchainData)
+
 type Props = BasePageProps & {
   data: BeaconchainData
 }
 
 export const getStaticProps = (async ({ locale }) => {
-=======
-const cachedFetchBeaconchainData = runOnlyOnce(fetchBeaconchainData)
-
-export const getStaticProps = (async (context) => {
-  const { locale } = context
->>>>>>> 31c2de94
   const lastDeployDate = getLastDeployDate()
 
   const requiredNamespaces = getRequiredNamespacesForPage("/staking")
 
-<<<<<<< HEAD
   const contentNotTranslated = !existsNamespace(locale!, requiredNamespaces[1])
 
-  const data = await fetchBeaconchainData()
-=======
   const data = await cachedFetchBeaconchainData()
->>>>>>> 31c2de94
 
   return {
     props: {
