--- conflicted
+++ resolved
@@ -442,13 +442,8 @@
                     borderBottom: "1px solid #3335",
                   }}
                 >
-<<<<<<< HEAD
-                  <OldHeading as="h4" size="md">
-                    <Translation id="page-staking-section-comparison-rewards-title" />
-=======
-                  <OldHeading as="h4">
+                  <OldHeading as="h4" size="md">
                     {t("page-staking-section-comparison-rewards-title")}
->>>>>>> 00f5a235
                   </OldHeading>
                   <ul>
                     <li>
@@ -468,13 +463,8 @@
                     borderBottom: "1px solid #3335",
                   }}
                 >
-<<<<<<< HEAD
-                  <OldHeading as="h4" size="md">
-                    <Translation id="page-staking-section-comparison-risks-title" />
-=======
-                  <OldHeading as="h4">
+                  <OldHeading as="h4" size="md">
                     {t("page-staking-section-comparison-risks-title")}
->>>>>>> 00f5a235
                   </OldHeading>
                   <ul>
                     <li>
@@ -489,13 +479,8 @@
                   </ul>
                 </div>
                 <div style={{ gridArea: "solo-reqs" }}>
-<<<<<<< HEAD
-                  <OldHeading as="h4" size="md">
-                    <Translation id="page-staking-section-comparison-requirements-title" />
-=======
-                  <OldHeading as="h4">
+                  <OldHeading as="h4" size="md">
                     {t("page-staking-section-comparison-requirements-title")}
->>>>>>> 00f5a235
                   </OldHeading>
                   <ul>
                     <li>
@@ -527,13 +512,8 @@
                     borderBottom: "1px solid #3335",
                   }}
                 >
-<<<<<<< HEAD
-                  <OldHeading as="h4" size="md">
-                    <Translation id="page-staking-section-comparison-rewards-title" />
-=======
-                  <OldHeading as="h4">
+                  <OldHeading as="h4" size="md">
                     {t("page-staking-section-comparison-rewards-title")}
->>>>>>> 00f5a235
                   </OldHeading>
                   <ul>
                     <li>
@@ -550,13 +530,8 @@
                     borderBottom: "1px solid #3335",
                   }}
                 >
-<<<<<<< HEAD
-                  <OldHeading as="h4" size="md">
-                    <Translation id="page-staking-section-comparison-risks-title" />
-=======
-                  <OldHeading as="h4">
+                  <OldHeading as="h4" size="md">
                     {t("page-staking-section-comparison-risks-title")}
->>>>>>> 00f5a235
                   </OldHeading>
                   <ul>
                     <li>
@@ -568,13 +543,8 @@
                   </ul>
                 </div>
                 <div style={{ gridArea: "saas-reqs" }}>
-<<<<<<< HEAD
-                  <OldHeading as="h4" size="md">
-                    <Translation id="page-staking-section-comparison-requirements-title" />
-=======
-                  <OldHeading as="h4">
+                  <OldHeading as="h4" size="md">
                     {t("page-staking-section-comparison-requirements-title")}
->>>>>>> 00f5a235
                   </OldHeading>
                   <ul>
                     <li>
@@ -609,13 +579,8 @@
                     borderBottom: "1px solid #3335",
                   }}
                 >
-<<<<<<< HEAD
-                  <OldHeading as="h4" size="md">
-                    <Translation id="page-staking-section-comparison-rewards-title" />
-=======
-                  <OldHeading as="h4">
+                  <OldHeading as="h4" size="md">
                     {t("page-staking-section-comparison-rewards-title")}
->>>>>>> 00f5a235
                   </OldHeading>
                   <ul>
                     <li>
@@ -635,13 +600,8 @@
                     borderBottom: "1px solid #3335",
                   }}
                 >
-<<<<<<< HEAD
-                  <OldHeading as="h4" size="md">
-                    <Translation id="page-staking-section-comparison-risks-title" />
-=======
-                  <OldHeading as="h4">
+                  <OldHeading as="h4" size="md">
                     {t("page-staking-section-comparison-risks-title")}
->>>>>>> 00f5a235
                   </OldHeading>
                   <ul>
                     <li>
@@ -653,13 +613,8 @@
                   </ul>
                 </div>
                 <div style={{ gridArea: "pool-reqs" }}>
-<<<<<<< HEAD
-                  <OldHeading as="h4" size="md">
-                    <Translation id="page-staking-section-comparison-requirements-title" />
-=======
-                  <OldHeading as="h4">
+                  <OldHeading as="h4" size="md">
                     {t("page-staking-section-comparison-requirements-title")}
->>>>>>> 00f5a235
                   </OldHeading>
                   <ul>
                     <li>
