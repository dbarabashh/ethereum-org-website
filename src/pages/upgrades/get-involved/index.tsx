import React, {
  useState,
  useEffect,
  ReactNode,
  ComponentPropsWithRef,
} from "react"
import {
  Box,
  chakra,
  Divider,
  DividerProps,
  Flex,
  Grid,
  Heading,
  HeadingProps,
  List,
  ListItem,
  Text,
  useTheme,
  useToken,
} from "@chakra-ui/react"
import { graphql, PageProps } from "gatsby"
import { useTranslation } from "gatsby-plugin-react-i18next"
import { shuffle } from "lodash"
<<<<<<< HEAD
=======

import { translateMessageId, TranslationKey } from "../../../utils/translations"
>>>>>>> ad77d594
import Card from "../../../components/Card"
import Leaderboard, { Person } from "../../../components/Leaderboard"
import CalloutBanner from "../../../components/CalloutBanner"
import Emoji from "../../../components/Emoji"
import ProductCard from "../../../components/ProductCard"
import ButtonLink from "../../../components/ButtonLink"
import PageMetadata from "../../../components/PageMetadata"
import CardList from "../../../components/CardList"
import Translation from "../../../components/Translation"
import Link from "../../../components/Link"
import Breadcrumbs from "../../../components/Breadcrumbs"
import FeedbackCard from "../../../components/FeedbackCard"
import { getImage, ImageDataLike } from "../../../utils/image"
import { ChildOnlyProp } from "../../../types"

const Page = (props: ChildOnlyProp) => (
  <Flex direction="column" align="center" w="full" {...props} />
)

const PageDivider = (props: DividerProps) => (
  <Divider
    my={16}
    w="10%"
    borderBottomWidth="0.25rem"
    borderColor="homeDivider"
    {...props}
  />
)

const PageContent = (props: ChildOnlyProp) => (
  <Box py={4} px={8} w="full" {...props} />
)

const H2 = (props: HeadingProps) => (
  <Heading
    mt={12}
    mb={8}
    fontSize={{ base: "2xl", md: "2rem" }}
    fontWeight="semibold"
    lineHeight={1.4}
    {...props}
  />
)

const H3 = (props: HeadingProps) => (
  <Heading
    as="h3"
    fontSize={{ base: "xl", md: "2xl" }}
    fontWeight="semibold"
    lineHeight={1.4}
    {...props}
  />
)

const StyledCardContainer = (props: ChildOnlyProp) => (
  <Flex wrap="wrap" mt={8} mb={12} mx={-4} {...props} />
)

const StyledCardGrid = (props: ChildOnlyProp) => (
  <Grid
    mt={8}
    mb={12}
    gap={8}
    templateColumns="repeat(auto-fill, minmax(min(100%, 280px), 1fr))"
    {...props}
  />
)

const StyledGrayContainer = (props: ChildOnlyProp) => {
  const tableItemBoxShadow = useToken("colors", "tableItemBoxShadow")

  return (
    <Box
      w="full"
      pt={16}
      pb={8}
      px={0}
      mt={8}
      mb={12}
      bg="grayBackground"
      boxShadow={`inset 0px 1px 0px ${tableItemBoxShadow}`}
      {...props}
    />
  )
}

const SloganGradient = (props: ChildOnlyProp) => {
  const upgradesGradient = useToken("colors", "upgradesGradient")

  return (
    <Box
      fontSize={{ base: "2.5rem", lg: "5xl" }}
      fontWeight="extrabold"
      lineHeight="140%"
      maxW="720px"
      mt={4}
      mb={0}
      mx="auto"
      bgImage={upgradesGradient}
      bgClip="text"
      sx={{
        "&": {
          "-webkit-text-fill-color": "transparent",
        },
      }}
      {...props}
    />
  )
}

const Subtitle = (props: ChildOnlyProp) => (
  <Flex
    justify="center"
    textAlign="center"
    color="text200"
    lineHeight="140%"
    fontSize="2xl"
    mt={4}
    {...props}
  />
)

const HeroContainer = (props: ChildOnlyProp) => (
  <Box
    pl={0}
    pt={{ base: 8, lg: 32 }}
    pb={32}
    w={{ base: "full", lg: "50%" }}
    {...props}
  />
)

const HeroCard = (props: ChildOnlyProp) => (
  <Flex
    justify="center"
    textAlign="center"
    mt={{ base: 4, lg: -8 }}
    {...props}
  />
)

const StyledCard = (props: ComponentPropsWithRef<typeof Card>) => (
  <Card flex="1 1 30%" minW="240px" m={4} p={6} {...props} />
)

const StyledCardList = (props: ComponentPropsWithRef<typeof CardList>) => (
  <Box as={CardList} mr={8} {...props} />
)

const LeaderboardContainer = (props: ChildOnlyProp) => (
  <Flex
    align="center"
    direction="column"
    w={{ base: "full", md: "50%" }}
    pl={0}
    pt={8}
    {...props}
  />
)

const Row = (props: ChildOnlyProp) => (
  <Flex align="center" direction={{ base: "column", md: "row" }} {...props} />
)

const ReverseRow = (props: ChildOnlyProp) => (
  <Flex
    align="center"
    direction={{ base: "column-reverse", md: "row" }}
    {...props}
  />
)

const LeftColumn = (props: ChildOnlyProp) => (
  <Box
    w={{ base: "full", md: "50%" }}
    mr={16}
    ml={{ base: 16, md: 0 }}
    {...props}
  />
)

const RightColumn = (props: ChildOnlyProp) => (
  <Box
    w={{ base: "full", md: "50%" }}
    mr={{ base: 16, md: 0 }}
    ml={16}
    {...props}
  />
)

const Staking = (props: ChildOnlyProp) => (
  <Flex
    direction="column"
    w="full"
    mt={8}
    mb={-8}
    p={16}
    background="cardGradient"
    {...props}
  />
)

const StyledCalloutBanner = chakra(CalloutBanner, {
  baseStyle: {
    bg: "transparent",
    w: { base: "full", md: "auto" },
    p: { base: 0, md: 12 },
    pt: { base: 16, md: 12 },
  },
})

type Layer = "el" | "cl"

type Client = {
  name: string
  background: string
  description: ReactNode
  alt: string
  url: string
  image: (isDarkTheme?: boolean) => ImageDataLike | null
  githubUrl: string
  isBeta?: boolean
  children?: ReactNode
}

type Clients = {
  [key in Layer]: Array<Client>
}

const GetInvolvedPage = ({
  data,
  location,
}: PageProps<Queries.GetInvolvedPageQuery>) => {
<<<<<<< HEAD
  const { t } = useTranslation()
  const theme = useTheme()
  const isDarkTheme = theme.isDark
=======
  const intl = useIntl()
  const { isDark: isDarkTheme } = useTheme()
>>>>>>> ad77d594

  // TODO sort query isn't working :(
  const bountyHunters: Array<Person> = [...data.bountyHunters.nodes].sort(
    (a, b) => {
      if (a.score && b.score) {
        return b.score - a.score
      }

      return 0
    }
  )

  const [clients, setClients] = useState<Clients>({ el: [], cl: [] })

  useEffect(() => {
    const executionClients: Array<Client> = [
      {
        name: "Besu",
        background: "#546D78",
        description: (
          <Translation id="page-upgrades-get-involved-written-java" />
        ),
        alt: t("consensus-client-besu-logo-alt"),
        url: "https://besu.hyperledger.org/en/stable/HowTo/Get-Started/Install-Binaries/",
        image: () => data.besu,
        githubUrl: "https://github.com/hyperledger/besu",
      },
      {
        name: "Erigon",
        background: "#3A4B56",
        description: <Translation id="page-upgrades-get-involved-written-go" />,
        alt: t("consensus-client-erigon-logo-alt"),
        url: "https://github.com/ledgerwatch/erigon#erigon",
        image: () => data.erigon,
        githubUrl: "https://github.com/ledgerwatch/erigon",
      },
      {
        name: "Geth",
        background: "#303D4E",
        description: <Translation id="page-upgrades-get-involved-written-go" />,
        alt: t("consensus-client-geth-logo-alt"),
        url: "https://geth.ethereum.org/docs/getting-started",
        image: () => data.geth,
        githubUrl: "https://github.com/ethereum/go-ethereum",
      },
      {
        name: "Nethermind",
        background: "#21222D",
        description: (
          <Translation id="page-upgrades-get-involved-written-c-sharp" />
        ),
        alt: t("consensus-client-lodestar-logo-alt"),
        url: "https://docs.nethermind.io/nethermind/",
        image: () => data.nethermind,
        githubUrl: "https://github.com/NethermindEth/nethermind",
      },
    ]

    const consensusClients: Array<Client> = [
      {
        name: "Prysm",
        background: "#23292e",
        description: <Translation id="page-upgrades-get-involved-written-go" />,
        alt: t("consensus-client-prysm-logo-alt"),
        url: "https://docs.prylabs.network/docs/getting-started/",
        image: () => data.prysm,
        githubUrl: "https://github.com/prysmaticlabs/prysm",
      },
      {
        name: "Lighthouse",
        background: "",
        description: (
          <Translation id="page-upgrades-get-involved-written-rust" />
        ),
        alt: t("consensus-client-lighthouse-logo-alt"),
        url: "https://lighthouse-book.sigmaprime.io/",
        image: (isDarkTheme) =>
          isDarkTheme ? data.lighthouseDark : data.lighthouseLight,
        githubUrl: "https://github.com/sigp/lighthouse",
      },
      {
        name: "Teku",
        background: "#3359d5",
        description: (
          <Translation id="page-upgrades-get-involved-written-java" />
        ),
        alt: t("consensus-client-teku-logo-alt"),
        url: "https://pegasys.tech/teku",
        image: (isDarkTheme) => (isDarkTheme ? data.tekuLight : data.tekuDark),
        githubUrl: "https://github.com/ConsenSys/teku",
      },
      {
        name: "Lodestar",
        background: "#14140b",
        description: (
          <Translation id="page-upgrades-get-involved-written-javascript" />
        ),
        alt: t("consensus-client-lodestar-logo-alt"),
        url: "https://lodestar.chainsafe.io/",
        image: () => data.lodestar,
        githubUrl: "https://github.com/ChainSafe/lodestar",
      },
      {
        name: "Nimbus",
        background: "#dc8600",
        description: (
          <Translation id="page-upgrades-get-involved-written-nim" />
        ),
        alt: t("consensus-client-nimbus-logo-alt"),
        url: "https://nimbus.team/",
        image: () => data.nimbus,
        githubUrl: "https://github.com/status-im/nimbus-eth2",
      },
    ]

    const shuffledExecutionClients = shuffle(executionClients)
    const shuffledConsensusClients = shuffle(consensusClients)
    // Sort beta clients to the end
    const pseudoShuffledConsensusClients = shuffledConsensusClients.sort(
      (_, { isBeta }) => (isBeta ? -1 : 0)
    )
    setClients({
      el: shuffledExecutionClients,
      cl: pseudoShuffledConsensusClients,
    })
  }, [data])

  const ethresearch = [
    {
      title: <Translation id="page-upgrades-get-involved-ethresearch-1" />,
      description: "",
      link: "https://ethresear.ch/c/sharding/6",
    },
    {
      title: <Translation id="page-upgrades-get-involved-ethresearch-2" />,
      description: "",
      link: "https://ethresear.ch/c/the-merge/38",
    },
    {
      title: <Translation id="page-upgrades-get-involved-ethresearch-3" />,
      description: "",
      link: "https://ethresear.ch/c/sharded-execution/35",
    },
    {
      title: <Translation id="page-upgrades-get-involved-ethresearch-4" />,
      description: "",
      link: "https://ethresear.ch/",
    },
  ]

  const paths = [
    {
      emoji: ":computer:",
      title: <Translation id="page-upgrades-get-involved-title-1" />,
      description: <Translation id="page-upgrades-get-involved-desc-1" />,
      url: "#clients",
      button: <Translation id="page-upgrades-get-involved-btn-1" />,
    },
    {
      emoji: ":moneybag:",
      title: <Translation id="page-upgrades-get-involved-title-2" />,
      description: <Translation id="page-upgrades-get-involved-desc-2" />,
      url: "/staking/",
      button: <Translation id="page-upgrades-get-involved-btn-2" />,
    },
    {
      emoji: ":bug:",
      title: <Translation id="page-upgrades-get-involved-title-3" />,
      description: <Translation id="page-upgrades-get-involved-desc-3" />,
      url: "/bug-bounty/",
      button: <Translation id="page-upgrades-get-involved-btn-3" />,
    },
  ]

  const getClientCards = (layer: Layer) => {
    if (!Object.keys(clients).includes(layer)) return
    return (
      <StyledCardGrid>
        {clients[layer].map((client, idx) => (
          <ProductCard
            key={idx}
            url={client.url}
            background={client.background}
            image={getImage(client.image(isDarkTheme))!}
            name={client.name}
            description={client.description}
            alt={client.alt}
            githubUrl={client.githubUrl}
            hideStars={true}
          >
            {client.children}
          </ProductCard>
        ))}
      </StyledCardGrid>
    )
  }

  return (
    <Page>
      <PageMetadata
        title={t("page-upgrades-get-involved")}
        description={t("page-upgrades-get-involved-meta-description")}
      />
      <PageContent>
        <HeroCard>
          <HeroContainer>
            <Breadcrumbs slug={location.pathname} startDepth={1} />
            <SloganGradient>
              <Translation id="page-upgrades-get-involved" />{" "}
              <Emoji text=":wave:" />
            </SloganGradient>
            <Subtitle>
              <Translation id="page-upgrades-get-involved-subtitle" />
            </Subtitle>
          </HeroContainer>
        </HeroCard>
        <H2>
          <Translation id="page-upgrades-get-involved-how" />
        </H2>
        <Text>
          <Translation id="page-upgrades-get-involved-how-desc" />
        </Text>
        <StyledCardContainer>
          {paths.map((path, idx) => (
            <StyledCard
              key={idx}
              emoji={path.emoji}
              title={path.title}
              description={path.description}
            >
              <ButtonLink to={path.url}>{path.button}</ButtonLink>
            </StyledCard>
          ))}
        </StyledCardContainer>
      </PageContent>
      <PageDivider id="clients" />
      <PageContent>
        <H2>
          <Translation id="page-upgrades-get-involved-run-clients" />
        </H2>
        <Text>
          <Translation id="page-upgrades-get-involved-run-clients-desc" />{" "}
          <Link to="https://clientdiversity.org">
            <Translation id="page-upgrades-get-involved-run-clients-desc-link" />
          </Link>
        </Text>
        <H3>
          <Translation id="page-upgrades-get-involved-run-clients-execution" />
        </H3>
        <Text>
          <Translation id="page-upgrades-get-involved-run-clients-execution-desc" />
        </Text>
        {getClientCards("el")}
        <H3>
          <Translation id="page-upgrades-get-involved-run-clients-consensus" />
        </H3>
        <Text>
          <Translation id="page-upgrades-get-involved-run-clients-consensus-desc" />
        </Text>
        {getClientCards("cl")}
      </PageContent>
      <Staking>
        <StyledCalloutBanner
          image={getImage(data.rhino)!}
          alt={t("page-staking-image-alt")}
          titleKey={"page-upgrades-get-involved-stake"}
          descriptionKey={"page-upgrades-get-involved-stake-desc"}
          sx={{
            "&": {
              ml: 0,
            },
          }}
        >
          <Box>
            <ButtonLink to="/staking/">
              <Translation id="page-upgrades-get-involved-stake-eth" />
            </ButtonLink>
          </Box>
        </StyledCalloutBanner>
      </Staking>
      <StyledGrayContainer>
        <PageContent>
          <Row>
            <LeftColumn>
              <H2 id="#bug-bounty">
                <Translation id="page-upgrades-get-involved-bug-hunting" />
              </H2>
              <Text>
                <Translation id="page-upgrades-get-involved-bug-hunting-desc" />
              </Text>
              <Text>
                <Translation id="page-upgrades-get-involved-bug" />
              </Text>
              <List listStyleType="disc">
                <ListItem>
                  <Translation id="page-upgrades-get-involved-bug-li" />
                </ListItem>
                <ListItem>
                  <Translation id="page-upgrades-get-involved-bug-li-2" />
                </ListItem>
                <ListItem>
                  <Translation id="page-upgrades-get-involved-bug-li-3" />
                </ListItem>
                <ListItem>
                  <Translation id="page-upgrades-get-involved-bug-li-4" />
                </ListItem>
              </List>
              <ButtonLink to="/bug-bounty/">
                <Translation id="page-upgrades-get-involved-bug-hunting" />
              </ButtonLink>
            </LeftColumn>
            <LeaderboardContainer>
              <Leaderboard content={bountyHunters} limit={5} />
            </LeaderboardContainer>
          </Row>
        </PageContent>
      </StyledGrayContainer>
      <PageContent>
        <ReverseRow>
          <LeftColumn>
            <StyledCardList content={ethresearch} />
          </LeftColumn>
          <RightColumn>
            <H2>
              <Translation id="page-upgrades-get-involved-join" />
            </H2>
            <Text>
              <Translation id="page-upgrades-get-involved-join-desc" />
            </Text>
          </RightColumn>
        </ReverseRow>
      </PageContent>
      <FeedbackCard />
    </Page>
  )
}

export default GetInvolvedPage

export const Clients = graphql`
  fragment Clients on File {
    childImageSharp {
      gatsbyImageData(
        width: 80
        layout: FIXED
        placeholder: BLURRED
        quality: 100
      )
    }
  }
`

export const query = graphql`
  query GetInvolvedPage($languagesToFetch: [String!]!) {
    locales: allLocale(
      filter: {
        language: { in: $languagesToFetch }
        ns: {
          in: ["src-pages-upgrades-get-involved-index", "components", "common"]
        }
      }
    ) {
      edges {
        node {
          ns
          data
          language
        }
      }
    }
    bountyHunters: allConsensusBountyHuntersCsv(sort: { score: DESC }) {
      nodes {
        username
        name
        score
      }
    }
    rhino: file(relativePath: { eq: "upgrades/upgrade_rhino.png" }) {
      childImageSharp {
        gatsbyImageData(
          width: 800
          layout: CONSTRAINED
          placeholder: BLURRED
          quality: 100
        )
      }
    }
    besu: file(relativePath: { eq: "upgrades/besu-card.png" }) {
      ...Clients
    }
    erigon: file(relativePath: { eq: "upgrades/erigon-card.png" }) {
      ...Clients
    }
    geth: file(relativePath: { eq: "upgrades/geth.png" }) {
      ...Clients
    }
    lighthouseLight: file(
      relativePath: { eq: "upgrades/lighthouse-light.png" }
    ) {
      ...Clients
    }
    lighthouseDark: file(relativePath: { eq: "upgrades/lighthouse-dark.png" }) {
      ...Clients
    }
    lodestar: file(relativePath: { eq: "upgrades/lodestar.png" }) {
      ...Clients
    }
    nethermind: file(relativePath: { eq: "upgrades/nethermind-card.png" }) {
      ...Clients
    }
    nimbus: file(relativePath: { eq: "upgrades/nimbus.png" }) {
      ...Clients
    }
    prysm: file(relativePath: { eq: "upgrades/prysm.png" }) {
      ...Clients
    }
    tekuDark: file(relativePath: { eq: "upgrades/teku-dark.png" }) {
      ...Clients
    }
    tekuLight: file(relativePath: { eq: "upgrades/teku-light.png" }) {
      ...Clients
    }
  }
`<|MERGE_RESOLUTION|>--- conflicted
+++ resolved
@@ -22,11 +22,7 @@
 import { graphql, PageProps } from "gatsby"
 import { useTranslation } from "gatsby-plugin-react-i18next"
 import { shuffle } from "lodash"
-<<<<<<< HEAD
-=======
-
-import { translateMessageId, TranslationKey } from "../../../utils/translations"
->>>>>>> ad77d594
+
 import Card from "../../../components/Card"
 import Leaderboard, { Person } from "../../../components/Leaderboard"
 import CalloutBanner from "../../../components/CalloutBanner"
@@ -260,14 +256,8 @@
   data,
   location,
 }: PageProps<Queries.GetInvolvedPageQuery>) => {
-<<<<<<< HEAD
   const { t } = useTranslation()
-  const theme = useTheme()
-  const isDarkTheme = theme.isDark
-=======
-  const intl = useIntl()
   const { isDark: isDarkTheme } = useTheme()
->>>>>>> ad77d594
 
   // TODO sort query isn't working :(
   const bountyHunters: Array<Person> = [...data.bountyHunters.nodes].sort(
