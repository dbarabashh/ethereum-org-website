--- conflicted
+++ resolved
@@ -680,22 +680,7 @@
           <Translation id="layer-2-use-layer-2-1" />
         </p>
         <p>
-<<<<<<< HEAD
           <Translation id="layer-2-contract-accounts" />
-=======
-          <strong>NOTE:</strong> When bridging over and using layer 2, it is
-          important to note that you will control the address for your{" "}
-          <Link to="/glossary/#eoa">EOA account</Link> (an account where only a
-          single private key controls the account) just like on Ethereum
-          Mainnet. However, if you are using a{" "}
-          <Link to="/glossary/#contract-account">contract account</Link>, such
-          as <Link to="https://gnosis-safe.io/">Gnosis Safe</Link> or{" "}
-          <Link to="https://www.argent.xyz/">Argent</Link>, you will not have
-          control over this address on a layer 2 until you redeploy your
-          contract account to that address on the layer 2. If you are bridging
-          or sending funds to a contract account, and you do not control this
-          address for the contract account, your funds may be lost.
->>>>>>> 83e0240a
         </p>
         <h3>
           <Translation id="layer-2-use-layer-2-generalized-title" />
