--- conflicted
+++ resolved
@@ -9,12 +9,7 @@
 import "@/styles/global.css"
 import "@/styles/fonts.css"
 
-<<<<<<< HEAD
-import { RootLayout } from "@/layouts/RootLayout"
-=======
-import { useLocaleDirection } from "@/hooks/useLocaleDirection"
 import { BaseLayout } from "@/layouts/BaseLayout"
->>>>>>> 787c54c3
 
 const App = ({ Component, pageProps }: AppPropsWithLayout) => {
   useEffect(() => {
@@ -32,33 +27,15 @@
 
   return (
     <>
-<<<<<<< HEAD
       <ThemeProvider>
-        <RootLayout
-=======
-      <style jsx global>
-        {`
-          :root {
-            --font-inter: Inter, sans-serif;
-            --font-mono: "IBM Plex Mono", Courier, monospace;
-          }
-        `}
-      </style>
-      <ChakraProvider theme={theme}>
         <BaseLayout
->>>>>>> 787c54c3
           contentIsOutdated={!!pageProps.frontmatter?.isOutdated}
           contentNotTranslated={pageProps.contentNotTranslated}
           lastDeployLocaleTimestamp={pageProps.lastDeployLocaleTimestamp}
         >
           {getLayout(<Component {...pageProps} />)}
-<<<<<<< HEAD
-        </RootLayout>
+        </BaseLayout>
       </ThemeProvider>
-=======
-        </BaseLayout>
-      </ChakraProvider>
->>>>>>> 787c54c3
     </>
   )
 }
