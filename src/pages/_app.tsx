--- conflicted
+++ resolved
@@ -13,12 +13,8 @@
 import "../styles/global.css"
 
 import { useLocaleDirection } from "@/hooks/useLocaleDirection"
-<<<<<<< HEAD
-import { RootLayout } from "@/layouts/RootLayout"
-=======
+
 import { BaseLayout } from "@/layouts/BaseLayout"
-import { mono } from "@/lib/fonts"
->>>>>>> 7b9d5cdc
 
 const App = ({ Component, pageProps }: AppPropsWithLayout) => {
   useEffect(() => {
