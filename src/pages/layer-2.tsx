import { merge } from "lodash"
import { GetStaticProps } from "next"
import { useTranslation } from "next-i18next"
import { serverSideTranslations } from "next-i18next/serverSideTranslations"
import {
  Badge,
  Box,
  BoxProps,
  Center,
  Flex,
  GridItem,
  HeadingProps,
  ListItem,
  SimpleGrid,
  UnorderedList,
} from "@chakra-ui/react"

import type {
  BasePageProps,
  CommonHeroProps,
  TranslationKey,
} from "@/lib/types"

import { ButtonLink } from "@/components/Buttons"
import Card from "@/components/Card"
import ExpandableCard from "@/components/ExpandableCard"
import FeedbackCard from "@/components/FeedbackCard"
import { HubHero } from "@/components/Hero"
import { Image } from "@/components/Image"
import InfoBanner from "@/components/InfoBanner"
import Layer2ProductCard from "@/components/Layer2ProductCard"
import InlineLink from "@/components/Link"
import MainArticle from "@/components/MainArticle"
import OldHeading from "@/components/OldHeading"
import Text from "@/components/OldText"
import OrderedList from "@/components/OrderedList"
import PageMetadata from "@/components/PageMetadata"
import { StandaloneQuizWidget } from "@/components/Quiz/QuizWidget"
import Translation from "@/components/Translation"

import { existsNamespace } from "@/lib/utils/existsNamespace"
import { getLastDeployDate } from "@/lib/utils/getLastDeployDate"
import { getRequiredNamespacesForPage } from "@/lib/utils/translations"

import { layer2Data } from "@/data/layer-2/layer-2"

import Layer2Onboard from "../components/Layer2/Layer2Onboard"
import ProductList from "../components/ProductList"

import DogeImage from "@/public/doge-computer.png"
import EthHomeImage from "@/public/eth-home-icon.png"
import HeroImage from "@/public/heroes/layer-2-hub-hero.jpg"
import DebankImage from "@/public/layer-2/debank.png"
import growthepieImage from "@/public/layer-2/growthepie.png"
import L2BEATImage from "@/public/layer-2/l2beat.jpg"
import OptimisticRollupImage from "@/public/layer-2/optimistic_rollup.png"
import RollupImage from "@/public/layer-2/rollup-2.png"
import ZapperImage from "@/public/layer-2/zapper.png"
import ZerionImage from "@/public/layer-2/zerion.png"
import ZKRollupImage from "@/public/layer-2/zk_rollup.png"
import DAOImage from "@/public/use-cases/dao-2.png"
import WhatIsEthereumImage from "@/public/what-is-ethereum.png"

type ContentBoxProps = BoxProps & {
  isLightGrayBg?: boolean
}
const ContentBox = ({ isLightGrayBg, ...rest }: ContentBoxProps) => (
  <Box
    px={8}
    py={12}
    width="full"
    {...(isLightGrayBg && { background: "layer2ContentSecondary" })}
    {...rest}
  />
)

<<<<<<< HEAD
const StyledInfoIcon = () => (
  <Icon
    as={MdInfoOutline}
    opacity={0.8}
    boxSize="full"
    _hover={{ color: "primary.base" }}
    _active={{ color: "primary.base" }}
    _focus={{ color: "primary.base" }}
  />
)

const TwoColumnContent = (props: ChildOnlyType) => (
=======
const TwoColumnContent = (props) => (
>>>>>>> 534d7df9
  <Flex
    justifyContent="space-between"
    gap={16}
    flexDirection={{ base: "column", lg: "row" }}
    alignItems={{ base: "flex-start", lg: "normal" }}
    {...props}
  />
)

const SectionHeading = (props: HeadingProps) => {
  const headingSpecificProps = {
    fontSize: { base: "2xl", md: "2rem" },
    fontWeight: 600,
    lineHeight: 1.4,
  }

  if (props.as === "h3") {
    headingSpecificProps.fontSize = { base: "xl", md: "2xl" }
  }

  const mergeProps = merge(headingSpecificProps, props)

  return <OldHeading {...mergeProps} />
}

const Layer2CardGrid = (props) => (
  <SimpleGrid
    templateColumns="repeat(auto-fill, minmax(min(100%, 280px), 1fr))"
    gap={8}
    {...props}
  />
)

export const getStaticProps = (async ({ locale }) => {
  const lastDeployDate = getLastDeployDate()

  const requiredNamespaces = getRequiredNamespacesForPage("/layer-2")

  const contentNotTranslated = !existsNamespace(locale!, requiredNamespaces[2])

  return {
    props: {
      ...(await serverSideTranslations(locale!, requiredNamespaces)),
      contentNotTranslated,
      lastDeployDate,
    },
  }
}) satisfies GetStaticProps<BasePageProps>

const Layer2Page = () => {
  const { t } = useTranslation("page-layer-2")
  const layer2DataCombined = [...layer2Data.optimistic, ...layer2Data.zk]

  const heroContent: CommonHeroProps = {
    title: t("layer-2-hero-title"),
    header: t("layer-2-hero-header"),
    description: t("layer-2-hero-subtitle"),
    heroImg: HeroImage,
    buttons: [
      {
        content: t("layer-2-hero-button-1"),
        toId: "what-is-layer-2",
        variant: "solid",
        matomo: {
          eventCategory: "layer 2 hero buttons",
          eventAction: "click",
          eventName: "what is layer 2",
        },
      },
      {
        content: t("layer-2-hero-button-2"),
        toId: "use-layer-2",
        variant: "outline",
        matomo: {
          eventCategory: "layer 2 hero buttons",
          eventAction: "click",
          eventName: "use layer 2",
        },
      },
    ],
  }

  const layer2Cards = [
    {
      emoji: ":money_with_wings:",
      title: t("layer-2-lower-fees-title"),
      description: t("layer-2-lower-fees-description"),
    },
    {
      emoji: ":closed_lock_with_key:",
      title: t("layer-2-maintain-security-title"),
      description: t("layer-2-maintain-security-description"),
    },
    {
      emoji: ":hammer_and_wrench:",
      title: t("layer-2-expand-use-cases-title"),
      description: t("layer-2-expand-use-cases-description"),
    },
  ]

  const rollupCards = [
    {
      image: OptimisticRollupImage,
      title: t("layer-2-optimistic-rollups-title"),
      description: t("layer-2-optimistic-rollups-description"),
      childSentence: t("layer-2-optimistic-rollups-childSentance"),
      childLink: "/developers/docs/scaling/optimistic-rollups/",
    },
    {
      image: ZKRollupImage,
      title: t("layer-2-zk-rollups-title"),
      description: t("layer-2-zk-rollups-description"),
      childSentence: t("layer-2-zk-rollups-childSentance"),
      childLink: "/developers/docs/scaling/zk-rollups/",
    },
  ]

  const toolsData = {
    information: [
      {
        title: "L2BEAT",
        description: t("layer-2-tools-l2beat-description"),
        link: "https://l2beat.com",
        image: L2BEATImage,
        alt: "L2BEAT",
      },
      {
        title: "growthepie",
        description: t("layer-2-tools-growthepie-description"),
        link: "https://growthepie.xyz",
        image: growthepieImage,
        alt: "growthepie",
      },
      {
        title: "L2 Fees",
        description: t("layer-2-tools-l2fees-description"),
        link: "https://l2fees.info",
        image: DogeImage,
        alt: "L2 Fees",
      },
      {
        title: "Chainlist",
        description: t("layer-2-tools-chainlist-description"),
        link: "https://chainlist.org",
        image: DogeImage,
        alt: "Chainlist",
      },
    ],
    walletManagers: [
      {
        title: "Zapper",
        description: t("layer-2-tools-zapper-description"),
        link: "https://zapper.fi/",
        image: ZapperImage,
        alt: "Zapper",
      },
      {
        title: "Zerion",
        description: t("layer-2-tools-zerion-description"),
        link: "https://zerion.io",
        image: ZerionImage,
        alt: "Zerion",
      },
      {
        title: "DeBank",
        description: t("layer-2-tools-debank-description"),
        link: "https://debank.com",
        image: DebankImage,
        alt: "DeBank",
      },
    ],
  }

  return (
    <Flex as={MainArticle} flexDirection="column" alignItems="center">
      <PageMetadata
        title={t("layer-2-hero-title")}
        description={t("layer-2-metadata-description")}
        image="/heroes/layer-2-hub-hero.jpg"
      />
      {/* Hero Section */}
<<<<<<< HEAD
      <Box background="layer2Gradient" width="full">
        <Box pb={8}>
          <PageHero content={heroContent} isReverse />
        </Box>

        <ContentBox>
          <Center
            flexDirection={{ base: "column", md: "row" }}
            mb={16}
            // To allow the content divider to expand vertically above the breakpoint
            height={{ md: "100px" }}
          >
            {statBoxGroupData.map((box, idx) => (
              <>
                <StatBox>
                  <StatPrimary content={box.content} />
                  <StatSpan>
                    <StatDescription>
                      <Translation id={box.descriptionId} />
                    </StatDescription>
                    <Tooltip content={tooltipContent(box.tooltipContent)}>
                      <Box as="span">
                        <StyledInfoIcon />
                      </Box>
                    </Tooltip>
                  </StatSpan>
                </StatBox>
                {idx < statBoxGroupData.length - 1 ? <StatDivider /> : null}
              </>
            ))}
          </Center>
        </ContentBox>
      </Box>
=======
      <HubHero {...heroContent} />
>>>>>>> 534d7df9
      {/* What is Layer 2 Section */}
      <ContentBox id="what-is-layer-2">
        <TwoColumnContent>
          <Box flex="50%">
            <SectionHeading>
              {t("layer-2-what-is-layer-2-title")}
            </SectionHeading>
            <Text>
              <Translation id="page-layer-2:layer-2-what-is-layer-2-1" />
            </Text>
            <Text>{t("layer-2-what-is-layer-2-2")}</Text>
          </Box>
          <Center flex="50%" w="full">
            <Image
              src={WhatIsEthereumImage}
              alt=""
              width={624}
              maxH="400px"
              style={{ objectFit: "contain" }}
            />
          </Center>
        </TwoColumnContent>
      </ContentBox>
      {/* What is Layer 1 Section */}
      <ContentBox isLightGrayBg>
        <SectionHeading>{t("layer-2-what-is-layer-1-title")}</SectionHeading>
        <TwoColumnContent>
          <Box flex="50%">
            <Text>
              <Translation id="page-layer-2:layer-2-what-is-layer-1-1" />
            </Text>
            <Text>{t("layer-2-what-is-layer-1-2")}</Text>
          </Box>
          <Box flex="50%">
            <Text>
              <Translation id="page-layer-2:layer-2-what-is-layer-1-list-title" />
            </Text>
            <OrderedList
              listData={[
                <>
                  <Text>
                    <Translation id="page-layer-2:layer-2-what-is-layer-1-list-1" />
                  </Text>
                </>,
                <>
                  <Text>
                    <Translation id="page-layer-2:layer-2-what-is-layer-1-list-2" />
                  </Text>
                </>,
                <>
                  <Text>
                    <Translation id="page-layer-2:layer-2-what-is-layer-1-list-3" />
                  </Text>
                </>,
                <>
                  <Text>
                    <Translation id="page-layer-2:layer-2-what-is-layer-1-list-4" />
                  </Text>
                </>,
              ]}
            />
            <Text>
              {t("layer-2-what-is-layer-1-list-link-1")}{" "}
              <InlineLink to="/what-is-ethereum/">
                {t("layer-2-what-is-layer-1-list-link-2")}
              </InlineLink>
            </Text>
          </Box>
        </TwoColumnContent>
      </ContentBox>
      {/* Why Layer 2 Section */}
      <ContentBox>
        <TwoColumnContent>
          <Center flex="50%" w="full">
            <Image
              src={DAOImage}
              alt=""
              width={500}
              style={{ objectFit: "contain" }}
            />
          </Center>
          <Box flex="50%">
            <SectionHeading>
              {t("layer-2-why-do-we-need-layer-2-title")}
            </SectionHeading>
            <Text>
              <Translation id="page-layer-2:layer-2-why-do-we-need-layer-2-1" />
            </Text>
            <Text>
              <Translation id="page-layer-2:layer-2-why-do-we-need-layer-2-2" />
            </Text>

            <SectionHeading as="h3">
              {t("layer-2-why-do-we-need-layer-2-scalability")}
            </SectionHeading>
            <Text>{t("layer-2-why-do-we-need-layer-2-scalability-1")}</Text>
            <Text>
              <Translation id="page-layer-2:layer-2-why-do-we-need-layer-2-scalability-2" />
            </Text>
            <InlineLink to="/roadmap/vision/">
              {t("layer-2-why-do-we-need-layer-2-scalability-3")}
            </InlineLink>
          </Box>
        </TwoColumnContent>
        <SectionHeading as="h3">
          {t("layer-2-benefits-of-layer-2-title")}
        </SectionHeading>
        <SimpleGrid
          columnGap={8}
          rowGap={4}
          templateColumns="repeat(auto-fill, minmax(340px, 1fr))"
        >
          {layer2Cards.map(({ emoji, title, description }, idx) => (
            <GridItem
              as={Card}
              description={description}
              title={title}
              emoji={emoji}
              key={idx}
              _hover={{
                transition: "0.1s",
                transform: "scale(1.01)",
                img: {
                  transition: "0.1s",
                  transform: "scale(1.1)",
                },
              }}
            />
          ))}
        </SimpleGrid>
      </ContentBox>
      {/* How does Layer 2 Work Section */}
      <ContentBox>
        <TwoColumnContent>
          <Box flex="50%">
            <SectionHeading>
              {t("layer-2-how-does-layer-2-work-title")}
            </SectionHeading>
            <Text>
              <Translation id="page-layer-2:layer-2-how-does-layer-2-work-1" />
            </Text>
            <Text>{t("layer-2-how-does-layer-2-work-2")}</Text>
            <SectionHeading as="h3">
              {t("layer-2-rollups-title")}
            </SectionHeading>
            <Text>{t("layer-2-rollups-1")}</Text>
            <Text>{t("layer-2-rollups-2")}</Text>
          </Box>
          <Center flex="50%" w="full">
            <Image
              src={RollupImage}
              alt=""
              width={800}
              style={{ objectFit: "contain" }}
            />
          </Center>
        </TwoColumnContent>
        <TwoColumnContent>
          {rollupCards.map(
            ({ image, title, description, childSentence, childLink }) => (
              <Flex
                key={title}
                background="ednBackground"
                borderRadius="sm"
                border="1px"
                borderColor="lightBorder"
                p={6}
                flex={{ base: "100%", md: "50%" }}
                flexDirection="column"
                justifyContent="space-between"
              >
                <Image
                  src={image!}
                  alt=""
                  objectPosition="0"
                  objectFit="contain"
                />
                <SectionHeading as="h3">{title}</SectionHeading>
                <Text>{description}</Text>
                <Text>
                  <InlineLink to={childLink}>{childSentence}</InlineLink>
                </Text>
              </Flex>
            )
          )}
        </TwoColumnContent>
      </ContentBox>
      {/* DYOR Section */}
      <ContentBox>
        <InfoBanner isWarning>
          <SectionHeading>{t("layer-2-dyor-title")}</SectionHeading>
          <Text>{t("layer-2-dyor-1")}</Text>
          <Text>{t("layer-2-dyor-2")}</Text>
          <Text>
            <ButtonLink to="https://l2beat.com/scaling/risk">
              {t("layer-2-dyor-3")}
            </ButtonLink>
          </Text>
        </InfoBanner>
      </ContentBox>
      {/* Use Layer 2 Section */}
      <ContentBox id="use-layer-2">
        <SectionHeading>{t("layer-2-use-layer-2-title")}</SectionHeading>
        <Text>{t("layer-2-use-layer-2-1")}</Text>
        <Text>{t("layer-2-contract-accounts")}</Text>
        <SectionHeading as="h3">
          {t("layer-2-use-layer-2-generalized-title")}
        </SectionHeading>
        <Text>{t("layer-2-use-layer-2-generalized-1")}</Text>
        <Layer2CardGrid>
          {layer2DataCombined
            .filter((l2) => !l2.purpose.indexOf("universal"))
            .map(
              (
                {
                  background,
                  image,
                  descriptionKey,
                  website,
                  noteKey,
                  name,
                  bridge,
                  ecosystemPortal,
                  tokenLists,
                  purpose,
                },
                idx
              ) => {
                return (
                  <Layer2ProductCard
                    key={idx}
                    background={background}
                    image={image}
                    description={t(descriptionKey as TranslationKey)}
                    url={website}
                    note={t(noteKey as TranslationKey)}
                    name={name}
                    bridge={bridge}
                    ecosystemPortal={ecosystemPortal}
                    tokenLists={tokenLists}
                  >
                    {purpose.map((purpose, index) => (
                      <Badge key={index} me={2}>
                        {purpose}
                      </Badge>
                    ))}
                  </Layer2ProductCard>
                )
              }
            )}
        </Layer2CardGrid>
      </ContentBox>
      {/* Layer 2 App Specific Section */}
      <ContentBox id="use-layer-2">
        <SectionHeading as="h3">
          {t("layer-2-use-layer-2-application-specific-title")}
        </SectionHeading>
        <Text>{t("layer-2-use-layer-2-application-specific-1")}</Text>
        <Layer2CardGrid>
          {layer2DataCombined
            .filter((l2) => l2.purpose.indexOf("universal"))
            .map(
              (
                {
                  background,
                  image,
                  descriptionKey,
                  website,
                  noteKey,
                  name,
                  bridge,
                  ecosystemPortal,
                  tokenLists,
                  purpose,
                },
                idx
              ) => {
                return (
                  <Layer2ProductCard
                    key={idx}
                    background={background}
                    image={image}
                    description={t(descriptionKey as TranslationKey)}
                    url={website}
                    note={t(noteKey as TranslationKey)}
                    name={name}
                    bridge={bridge}
                    ecosystemPortal={ecosystemPortal}
                    tokenLists={tokenLists}
                  >
                    {purpose.map((purpose, index) => (
                      <Badge key={index} me={2}>
                        {purpose}
                      </Badge>
                    ))}
                  </Layer2ProductCard>
                )
              }
            )}
        </Layer2CardGrid>
      </ContentBox>
      {/* Layer 2 Sidechain Section */}
      <ContentBox>
        <SectionHeading>{t("layer-2-sidechains-title")}</SectionHeading>
        <TwoColumnContent>
          <Box flex="50%">
            <Text>
              <Translation id="page-layer-2:layer-2-sidechains-1" />
            </Text>
            <Text>{t("layer-2-sidechains-2")}</Text>
            <UnorderedList>
              <ListItem>
                <InlineLink to="/developers/docs/scaling/sidechains/">
                  {t("layer-2-more-on-sidechains")}
                </InlineLink>
              </ListItem>
              <ListItem>
                <InlineLink to="/developers/docs/scaling/validium/">
                  {t("layer-2-more-on-validiums")}
                </InlineLink>
              </ListItem>
            </UnorderedList>
          </Box>
          <Box flex="50%">
            <Text>{t("layer-2-sidechains-4")}</Text>
          </Box>
        </TwoColumnContent>
      </ContentBox>
      {/* Layer 2 Onboard Section */}
      <ContentBox id="how-to-get-onto-layer-2">
        <Layer2Onboard
          layer2DataCombined={layer2DataCombined}
          ethIcon={EthHomeImage}
          ethIconAlt={t("ethereum-logo")}
        />
      </ContentBox>
      {/* Layer 2 Tools Section */}
      <ContentBox>
        <SectionHeading>{t("layer-2-tools-title")}</SectionHeading>
        <TwoColumnContent>
          <Box flex="50%">
            <ProductList
              category="Information"
              content={toolsData.information}
              actionLabel={t("page-dapps-ready-button")}
            />
          </Box>
          <Box flex="50%">
            <ProductList
              category="Wallet managers"
              content={toolsData.walletManagers}
              actionLabel={t("page-dapps-ready-button")}
            />
          </Box>
        </TwoColumnContent>
      </ContentBox>
      {/* Layer 2 FAQ Section */}
      <ContentBox>
        <SectionHeading>{t("layer-2-faq-title")}</SectionHeading>
        <ExpandableCard title={`${t("layer-2-faq-question-1-title")}`}>
          <Text>{t("layer-2-faq-question-1-description-1")}</Text>
        </ExpandableCard>
        <ExpandableCard title={`${t("layer-2-faq-question-2-title")}`}>
          <Text>{t("layer-2-faq-question-2-description-1")}</Text>
          <Text>{t("layer-2-faq-question-2-description-2")}</Text>
          <Text>{t("layer-2-faq-question-2-description-3")}</Text>
          <Text>
            <InlineLink to="/developers/docs/scaling/optimistic-rollups/">
              {t("layer-2-more-info-on-optimistic-rollups")}
            </InlineLink>
          </Text>
          <Text>
            <InlineLink to="/developers/docs/scaling/zk-rollups/">
              {t("layer-2-more-info-on-zk-rollups")}
            </InlineLink>
          </Text>
        </ExpandableCard>
        <ExpandableCard title={`${t("layer-2-faq-question-4-title")}`}>
          <Text>{t("layer-2-faq-question-4-description-1")}</Text>
          <Text>
            <Translation id="page-layer-2:layer-2-faq-question-4-description-2" />
          </Text>
          <Text>
            <Translation id="page-layer-2:layer-2-faq-question-4-description-3" />
          </Text>
          <Text>
            <InlineLink to="/bridges/">
              {t("layer-2-more-on-bridges")}
            </InlineLink>
          </Text>
        </ExpandableCard>
        <ExpandableCard title={`${t("layer-2-faq-question-5-title")}`}>
          <Text>
            {t("layer-2-faq-question-5-description-1")}{" "}
            <InlineLink to="/contributing/adding-layer-2s/">
              {t("layer-2-faq-question-5-view-listing-policy")}
            </InlineLink>
          </Text>
          <Text>
            <Translation id="page-layer-2:layer-2-faq-question-5-description-2" />
          </Text>
        </ExpandableCard>
      </ContentBox>
      {/* Layer 2 Further Reading Section */}
      <ContentBox>
        <SectionHeading>{t("layer-2-further-reading-title")}</SectionHeading>
        <UnorderedList ms="1.45rem" mb="1.45rem">
          <ListItem>
            <InlineLink to="https://ethereum-magicians.org/t/a-rollup-centric-ethereum-roadmap/4698">
              {t("a-rollup-centric-ethereum-roadmap")}
            </InlineLink>{" "}
            <i>- Vitalik Buterin </i>
          </ListItem>
          <ListItem>
            <InlineLink to="https://vitalik.eth.limo/general/2021/01/05/rollup.html">
              {t("an-incomplete-guide-to-rollups")}
            </InlineLink>{" "}
            <i>- Vitalik Buterin</i>
          </ListItem>
          <ListItem>
            <InlineLink to="https://www.youtube.com/watch?v=DyNbmgkyxJI">
              {t("polygon-sidechain-vs-ethereum-rollups")}
            </InlineLink>{" "}
            <i>- Lex Clips</i>
          </ListItem>
          <ListItem>
            <InlineLink to="https://www.youtube.com/watch?v=7pWxCklcNsU">
              {t("rollups-the-ultimate-ethereum-scaling-strategy")}
            </InlineLink>{" "}
            <i>- Finematics</i>
          </ListItem>
          <ListItem>
            <InlineLink to="https://barnabe.substack.com/p/understanding-rollup-economics-from?s=r">
              {t("understanding-rollup-economics-from-first-principals")}
            </InlineLink>{" "}
            <i>- Barnabé Monnot</i>
          </ListItem>
        </UnorderedList>
      </ContentBox>
      {/* Layer 2 Quiz Section */}
      <StandaloneQuizWidget quizKey="layer-2" />
      {/* Layer 2 Feedback Section */}
      <ContentBox>
        <FeedbackCard />
      </ContentBox>
    </Flex>
  )
}

export default Layer2Page<|MERGE_RESOLUTION|>--- conflicted
+++ resolved
@@ -74,22 +74,7 @@
   />
 )
 
-<<<<<<< HEAD
-const StyledInfoIcon = () => (
-  <Icon
-    as={MdInfoOutline}
-    opacity={0.8}
-    boxSize="full"
-    _hover={{ color: "primary.base" }}
-    _active={{ color: "primary.base" }}
-    _focus={{ color: "primary.base" }}
-  />
-)
-
-const TwoColumnContent = (props: ChildOnlyType) => (
-=======
 const TwoColumnContent = (props) => (
->>>>>>> 534d7df9
   <Flex
     justifyContent="space-between"
     gap={16}
@@ -271,43 +256,7 @@
         image="/heroes/layer-2-hub-hero.jpg"
       />
       {/* Hero Section */}
-<<<<<<< HEAD
-      <Box background="layer2Gradient" width="full">
-        <Box pb={8}>
-          <PageHero content={heroContent} isReverse />
-        </Box>
-
-        <ContentBox>
-          <Center
-            flexDirection={{ base: "column", md: "row" }}
-            mb={16}
-            // To allow the content divider to expand vertically above the breakpoint
-            height={{ md: "100px" }}
-          >
-            {statBoxGroupData.map((box, idx) => (
-              <>
-                <StatBox>
-                  <StatPrimary content={box.content} />
-                  <StatSpan>
-                    <StatDescription>
-                      <Translation id={box.descriptionId} />
-                    </StatDescription>
-                    <Tooltip content={tooltipContent(box.tooltipContent)}>
-                      <Box as="span">
-                        <StyledInfoIcon />
-                      </Box>
-                    </Tooltip>
-                  </StatSpan>
-                </StatBox>
-                {idx < statBoxGroupData.length - 1 ? <StatDivider /> : null}
-              </>
-            ))}
-          </Center>
-        </ContentBox>
-      </Box>
-=======
       <HubHero {...heroContent} />
->>>>>>> 534d7df9
       {/* What is Layer 2 Section */}
       <ContentBox id="what-is-layer-2">
         <TwoColumnContent>
