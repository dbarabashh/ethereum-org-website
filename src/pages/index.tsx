--- conflicted
+++ resolved
@@ -192,12 +192,8 @@
       metricResults,
       rssData: { rssItems, blogLinks },
     },
-<<<<<<< HEAD
-    revalidate: REVALIDATE_TIME,
-=======
     // TODO: re-enable revalidation once we have a workaround for failing builds
     // revalidate: BASE_TIME_UNIT * 24,
->>>>>>> cf6f1b68
   }
 }) satisfies GetStaticProps<Props>
 
