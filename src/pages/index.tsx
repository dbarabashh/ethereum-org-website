--- conflicted
+++ resolved
@@ -37,377 +37,6 @@
 import SimpleTokenContent from "!!raw-loader!../data/SimpleToken.sol"
 import CreateWalletContent from "!!raw-loader!../data/CreateWallet.js"
 import SimpleDomainRegistryContent from "!!raw-loader!../data/SimpleDomainRegistry.sol"
-<<<<<<< HEAD
-
-const Hero = styled(GatsbyImage)`
-  width: 100%;
-  min-height: 380px;
-  max-height: 440px;
-  background-size: cover;
-  background: no-repeat 50px;
-  margin-bottom: 2rem;
-`
-
-const StyledContent = styled(Content)`
-  @media (max-width: ${(props) => props.theme.breakpoints.l}) {
-    padding: 1rem;
-  }
-`
-
-const H1 = styled.h1`
-  font-size: 2.5rem;
-  font-weight: 700;
-  margin: 0;
-  text-align: center;
-  @media (max-width: ${(props) => props.theme.breakpoints.s}) {
-    font-size: 2rem;
-  }
-`
-
-const Page = styled.div`
-  display: flex;
-  flex-direction: column;
-  align-items: center;
-
-  width: 100%;
-  margin: 0 auto;
-`
-
-const Header = styled.header`
-  display: flex;
-  flex-direction: column;
-  align-items: center;
-  margin-top: 1rem;
-  margin-bottom: 2rem;
-  padding: 0 2rem;
-`
-
-const ButtonRow = styled.div`
-  display: flex;
-  align-items: flex-start;
-  gap: 0.5rem;
-  @media (max-width: ${(props) => props.theme.breakpoints.m}) {
-    flex-direction: column;
-  }
-`
-
-const StyledButtonLink = styled(ButtonLink)`
-  gap: 0.5rem;
-  margin-top: 0rem;
-  display: flex;
-  align-items: center;
-  @media (max-width: ${(props) => props.theme.breakpoints.m}) {
-    margin-top: 1rem;
-    margin-left: 0rem;
-  }
-`
-
-const CodeExampleContent = styled(Content)`
-  @media (max-width: ${({ theme }) => theme.breakpoints.s}) {
-    padding: 1rem;
-  }
-`
-
-const CodeboxModal = styled(CodeModal)`
-  .modal-component-container {
-    padding: 0;
-    left: 0;
-    right: 0;
-    bottom: 0;
-    top: 50%;
-  }
-  .modal-component {
-    max-width: 100%;
-    max-height: 50%;
-    padding: 0rem;
-  }
-  .modal-component-content {
-    margin-top: 3rem;
-    width: 100%;
-    overflow: auto;
-  }
-`
-
-const IntroRow = styled.div`
-  display: flex;
-  align-items: center;
-  margin-bottom: 3rem;
-  margin-top: 1rem;
-  @media (max-width: ${(props) => props.theme.breakpoints.m}) {
-    flex-direction: column-reverse;
-    margin: 0rem;
-  }
-`
-
-const RowReverse = styled.div`
-  display: flex;
-  flex-direction: row-reverse;
-  @media (max-width: ${(props) => props.theme.breakpoints.l}) {
-    flex-direction: column-reverse;
-    align-items: center;
-  }
-`
-
-const Row = styled.div`
-  display: flex;
-  flex-direction: row;
-  align-items: center;
-  @media (max-width: ${(props) => props.theme.breakpoints.l}) {
-    flex-direction: column-reverse;
-    align-items: center;
-  }
-`
-
-const ImageContainer = styled.div`
-  background: "#f1fffd";
-  display: flex;
-  height: 100%;
-  width: 100%;
-  @media (max-width: ${(props) => props.theme.breakpoints.l}) {
-    width: 75%;
-  }
-`
-
-const Description = styled.p`
-  color: ${(props) => props.theme.colors.text200};
-  max-width: 55ch;
-  text-align: center;
-  align-self: center;
-  font-size: 1.25rem;
-  margin-top: 1rem;
-`
-
-const StyledGrayContainer = styled(GrayContainer)`
-  box-shadow: inset 0px 0px 0px
-    ${(props) => props.theme.colors.tableItemBoxShadow};
-  padding: 0rem;
-  padding-bottom: 4rem;
-  margin-top: 0rem;
-`
-const StyledCard = styled(ActionCard)`
-  min-width: 480px;
-  margin: 1rem;
-  border-radius: 2px;
-  border: 1px solid ${(props) => props.theme.colors.text};
-  background: ${(props) => props.theme.colors.background};
-  box-shadow: ${(props) => props.theme.colors.cardBoxShadow};
-  @media (max-width: ${(props) => props.theme.breakpoints.l}) {
-    margin: 0;
-    min-width: min(100%, 240px);
-  }
-`
-const Tout = styled(ActionCard)`
-  min-width: 400px;
-  margin: 1rem;
-  border-radius: 2px;
-  border: 1px solid ${(props) => props.theme.colors.text};
-  background: ${(props) => props.theme.colors.background};
-  box-shadow: ${(props) => props.theme.colors.cardBoxShadow};
-  @media (max-width: ${(props) => props.theme.breakpoints.l}) {
-    margin: 0;
-    min-width: min(100%, 240px);
-  }
-`
-const StyledCardContainer = styled(CardContainer)`
-  display: flex;
-  flex-wrap: wrap;
-  justify-content: space-between;
-  width: 100%;
-  margin: 0rem;
-  @media (max-width: ${(props) => props.theme.breakpoints.l}) {
-    display: grid;
-    gap: 2rem;
-    grid-template-columns: repeat(auto-fit, minmax(400px, 1fr));
-    grid-template-columns: 1fr;
-  }
-`
-
-const IntroImage = styled(GatsbyImage)`
-  width: 100%;
-  background-size: cover;
-  background: no-repeat 50px;
-`
-
-const FeatureImage = styled(GatsbyImage)`
-  width: 100%;
-`
-
-const Subtitle = styled.div`
-  margin-bottom: 2rem;
-  font-size: 1.25rem;
-  line-height: 140%;
-  @media (max-width: ${(props) => props.theme.breakpoints.s}) {
-    font-size: 1rem;
-  }
-`
-
-const EthereumIntroContainer = styled.div`
-  background: ${(props) => props.theme.colors.homeBoxTurquoise};
-  display: flex;
-  align-items: center;
-  flex-direction: row-reverse;
-  padding-left: 2rem;
-  width: 100%;
-  height: 720px;
-  margin-top: -1px;
-  border-top: 1px solid ${(props) => props.theme.colors.text};
-  border-bottom: 1px solid ${(props) => props.theme.colors.text};
-  @media (max-width: ${(props) => props.theme.breakpoints.l}) {
-    flex-direction: column-reverse;
-    height: 100%;
-    padding-top: 2rem;
-    padding-left: 0rem;
-    padding-bottom: 2rem;
-  }
-`
-
-const FinanceContainer = styled.div`
-  background: ${(props) => props.theme.colors.homeBoxOrange};
-  display: flex;
-  align-items: center;
-  flex-direction: row;
-  width: 100%;
-  height: 720px;
-  margin-top: -1px;
-  border-top: 1px solid ${(props) => props.theme.colors.text};
-  border-bottom: 1px solid ${(props) => props.theme.colors.text};
-  @media (max-width: ${(props) => props.theme.breakpoints.l}) {
-    flex-direction: column-reverse;
-    height: 100%;
-    height: 100%;
-    padding-top: 2rem;
-    padding-right: 0rem;
-    padding-bottom: 2rem;
-  }
-`
-
-const NftContainer = styled.div`
-  background: ${(props) => props.theme.colors.homeBoxMint};
-  display: flex;
-  align-items: center;
-  flex-direction: row;
-  width: 100%;
-  height: 720px;
-  margin-top: -1px;
-  border-top: 1px solid ${(props) => props.theme.colors.text};
-  border-bottom: 1px solid ${(props) => props.theme.colors.text};
-  @media (max-width: ${(props) => props.theme.breakpoints.l}) {
-    flex-direction: column-reverse;
-    height: 100%;
-    height: 100%;
-    padding-top: 2rem;
-    padding-right: 0rem;
-    padding-bottom: 2rem;
-  }
-`
-
-const InternetContainer = styled.div`
-  background: ${(props) => props.theme.colors.homeBoxPink};
-  display: flex;
-  align-items: center;
-  flex-direction: row-reverse;
-  padding-left: 2rem;
-  height: 720px;
-  width: 100%;
-  margin-top: -1px;
-  margin-bottom: 0rem;
-  border-top: 1px solid ${(props) => props.theme.colors.text};
-  border-bottom: 1px solid ${(props) => props.theme.colors.text};
-  @media (max-width: ${(props) => props.theme.breakpoints.l}) {
-    flex-direction: column-reverse;
-    height: 100%;
-    padding-top: 2rem;
-    padding-left: 0rem;
-    padding-bottom: 2rem;
-  }
-`
-
-const DeveloperContainer = styled.div`
-  background: ${(props) => props.theme.colors.homeBoxPurple};
-  display: flex;
-  align-items: center;
-  flex-direction: row;
-  height: 720px;
-  width: 100%;
-  margin-top: -1px;
-  border-top: 1px solid ${(props) => props.theme.colors.text};
-  border-bottom: 1px solid ${(props) => props.theme.colors.text};
-  @media (max-width: ${(props) => props.theme.breakpoints.l}) {
-    flex-direction: column-reverse;
-    height: 100%;
-  }
-`
-
-const FeatureContent = styled(LeftColumn)`
-  padding: 6rem;
-  height: 100%;
-  width: 100%;
-  margin: 0;
-  display: flex;
-  flex-direction: column;
-  justify-content: center;
-  @media (max-width: ${(props) => props.theme.breakpoints.l}) {
-    padding: 2rem;
-  }
-`
-
-const LeftColumnContent = styled.div`
-  display: flex;
-  flex-direction: column;
-  justify-content: center;
-`
-
-const IntroLeftColumn = styled(LeftColumn)`
-  padding: 6rem;
-  height: 100%;
-  width: 100%;
-  margin: 0;
-  @media (max-width: ${(props) => props.theme.breakpoints.l}) {
-    padding: 2rem;
-  }
-  @media (max-width: ${(props) => props.theme.breakpoints.s}) {
-    padding: 0rem;
-  }
-`
-
-const StyledIcon = styled(Icon)`
-  fill: ${(props) => props.theme.colors.text};
-  @media (max-width: ${(props) => props.theme.breakpoints.l}) {
-  }
-  &:hover {
-    fill: ${(props) => props.theme.colors.primary};
-  }
-  &:active {
-    fill: ${(props) => props.theme.colors.primary};
-  }
-  &:focus {
-    fill: ${(props) => props.theme.colors.primary};
-  }
-`
-
-const H2 = styled.h2`
-  margin: 0 0 1.5rem;
-`
-
-const StyledH2 = styled.h2`
-  margin-bottom: 0.5rem;
-  font-family: sans-serif;
-  @media (max-width: ${(props) => props.theme.breakpoints.s}) {
-    font-size: 1.5rem;
-  }
-`
-
-const StyledCardList = styled(TitleCardList)`
-  margin-left: 4rem;
-  max-width: 624px;
-  border: 1px solid ${(props) => props.theme.colors.text};
-  box-shadow: ${(props) => props.theme.colors.cardBoxShadow};
-  @media (max-width: ${(props) => props.theme.breakpoints.l}) {
-    margin-left: 0rem;
-    max-width: 100%;
-  }
-`
-=======
 import { useConsoleEasterEgg } from "../hooks/useConsoleEasterEgg"
 
 const SectionHeading = (props: HeadingProps) => (
@@ -464,8 +93,6 @@
 })
 
 const StyledCodeModal = chakra(CodeModal)
-
-const StyledCalloutBanner = chakra(CalloutBanner)
 
 const StyledTitleCardList = chakra(TitleCardList)
 
@@ -554,7 +181,6 @@
     </ButtonLink>
   </Flex>
 )
->>>>>>> 909d0122
 
 const HomePage = ({
   data,
@@ -1001,18 +627,8 @@
               />
             )
           })}
-<<<<<<< HEAD
-        </StyledCardContainer>
+        </CardContainer>
         <CalloutBanner
-          mt={32}
-          mx={0}
-          mb={16}
-          py={8}
-          px={{ base: 8, lg: 16 }}
-=======
-        </CardContainer>
-        <StyledCalloutBanner
->>>>>>> 909d0122
           titleKey={"page-index-contribution-banner-title"}
           descriptionKey={"page-index-contribution-banner-description"}
           image={getImage(data.finance)!}
@@ -1025,22 +641,6 @@
           mb={16}
           mx={0}
         >
-<<<<<<< HEAD
-          <ButtonRow>
-            <ButtonLink to="/contributing/">
-              <Translation id="page-index-contribution-banner-button" />
-            </ButtonLink>
-            <StyledButtonLink
-              variant="outline"
-              to="https://github.com/ethereum/ethereum-org-website"
-            >
-              <StyledIcon name="github" /> GitHub
-            </StyledButtonLink>
-          </ButtonRow>
-        </CalloutBanner>
-      </StyledContent>
-    </Page>
-=======
           <ButtonLinkRow
             firstButton={{
               to: "/contributing/",
@@ -1063,10 +663,9 @@
               ),
             }}
           />
-        </StyledCalloutBanner>
+        </CalloutBanner>
       </ContentBox>
     </Flex>
->>>>>>> 909d0122
   )
 }
 
