import { Fragment, lazy, Suspense } from "react"
import type { GetStaticProps, InferGetStaticPropsType } from "next"
import { serverSideTranslations } from "next-i18next/serverSideTranslations"
import { FaDiscord, FaGithub } from "react-icons/fa6"
import { IoMdCopy } from "react-icons/io"
import { MdCheck } from "react-icons/md"

import type {
  AllMetricData,
  BasePageProps,
  CommunityBlog,
  Lang,
  RSSItem,
} from "@/lib/types"

import SvgButtonLink, {
  type SvgButtonLinkProps,
} from "@/components/Buttons/SvgButtonLink"
import { ChevronNext } from "@/components/Chevron"
import CodeModal from "@/components/CodeModal"
import HomeHero from "@/components/Hero/HomeHero"
import BentoCard from "@/components/Homepage/BentoCard"
import { useHome } from "@/components/Homepage/useHome"
import ValuesMarquee from "@/components/Homepage/ValuesMarquee"
import AngleBrackets from "@/components/icons/angle-brackets.svg"
import Calendar from "@/components/icons/calendar.svg"
import CalendarAdd from "@/components/icons/calendar-add.svg"
import { TwImage } from "@/components/Image"
import MainArticle from "@/components/MainArticle"
import PageMetadata from "@/components/PageMetadata"
import Swiper from "@/components/Swiper"
import { TranslatathonBanner } from "@/components/Translatathon/TranslatathonBanner"
import { Button, ButtonLink } from "@/components/ui/buttons/Button"
import {
  Card,
  CardBanner,
  CardContent,
  CardHighlight,
  CardSubTitle,
  CardTitle,
} from "@/components/ui/card"
import Link from "@/components/ui/Link"
import {
  Section,
  SectionBanner,
  SectionContent,
  SectionHeader,
  SectionTag,
} from "@/components/ui/section"
import { SkeletonLines } from "@/components/ui/skeleton"
import WindowBox from "@/components/WindowBox"

import { cn } from "@/lib/utils/cn"
import { isValidDate } from "@/lib/utils/date"
import { existsNamespace } from "@/lib/utils/existsNamespace"
import { getLastDeployDate } from "@/lib/utils/getLastDeployDate"
import { trackCustomEvent } from "@/lib/utils/matomo"
import { polishRSSList } from "@/lib/utils/rss"
import { runOnlyOnce } from "@/lib/utils/runOnlyOnce"
import { breakpointAsNumber } from "@/lib/utils/screen"
import { getLocaleTimestamp } from "@/lib/utils/time"
import { getRequiredNamespacesForPage } from "@/lib/utils/translations"

import {
  BASE_TIME_UNIT,
  BLOG_FEEDS,
  BLOGS_WITHOUT_FEED,
  CALENDAR_DISPLAY_COUNT,
  GITHUB_REPO_URL,
  RSS_DISPLAY_COUNT,
} from "@/lib/constants"

import {
  Accordion,
  AccordionContent,
  AccordionItem,
  AccordionTrigger,
} from "../../tailwind/ui/accordion"

import { useClipboard } from "@/hooks/useClipboard"
import { fetchCommunityEvents } from "@/lib/api/calendarEvents"
import { fetchEthPrice } from "@/lib/api/fetchEthPrice"
import { fetchGrowThePie } from "@/lib/api/fetchGrowThePie"
import { fetchAttestantPosts } from "@/lib/api/fetchPosts"
import { fetchRSS } from "@/lib/api/fetchRSS"
import { fetchTotalEthStaked } from "@/lib/api/fetchTotalEthStaked"
import { fetchTotalValueLocked } from "@/lib/api/fetchTotalValueLocked"
import EventFallback from "@/public/images/events/event-placeholder.png"
import BuildersImage from "@/public/images/heroes/developers-hub-hero.jpg"
import ActivityImage from "@/public/images/heroes/layer-2-hub-hero.jpg"
import LearnImage from "@/public/images/heroes/learn-hub-hero.png"
import CommunityImage from "@/public/images/heroes/quizzes-hub-hero.png"
import Hero from "@/public/images/home/hero.png"

// lazy loaded components
const Codeblock = lazy(() =>
  Promise.all([
    import("@/components/Codeblock"),
    // Add a delay to prevent the skeleton from flashing
    new Promise((resolve) => setTimeout(resolve, 1000)),
  ]).then(([module]) => module)
)

const StatsBoxGrid = lazy(() => import("@/components/StatsBoxGrid"))

const cachedEthPrice = runOnlyOnce(fetchEthPrice)
const cachedFetchTotalEthStaked = runOnlyOnce(fetchTotalEthStaked)
const cachedFetchTotalValueLocked = runOnlyOnce(fetchTotalValueLocked)
const cachedXmlBlogFeeds = runOnlyOnce(async () => await fetchRSS(BLOG_FEEDS))
const cachedAttestantBlog = runOnlyOnce(fetchAttestantPosts)
const cachedGrowThePieData = runOnlyOnce(fetchGrowThePie)
const cachedFetchCommunityEvents = runOnlyOnce(fetchCommunityEvents)

type Props = BasePageProps & {
  metricResults: AllMetricData
  rssData: { rssItems: RSSItem[]; blogLinks: CommunityBlog[] }
}

export const getStaticProps = (async ({ locale }) => {
  const growThePieData = await cachedGrowThePieData()
  const metricResults: AllMetricData = {
    ethPrice: await cachedEthPrice(),
    totalEthStaked: await cachedFetchTotalEthStaked(),
    totalValueLocked: await cachedFetchTotalValueLocked(),
    txCount: growThePieData.txCount,
    txCostsMedianUsd: growThePieData.txCostsMedianUsd,
  }

  const communityEvents = await cachedFetchCommunityEvents()
  const calendar = communityEvents.upcomingEventData
    .sort((a, b) => {
      const dateA = isValidDate(a.date) ? new Date(a.date).getTime() : -Infinity
      const dateB = isValidDate(b.date) ? new Date(b.date).getTime() : -Infinity
      return dateA - dateB
    })
    .slice(0, CALENDAR_DISPLAY_COUNT)

  // load i18n required namespaces for the given page
  const requiredNamespaces = getRequiredNamespacesForPage("/")

  // check if the translated page content file exists for locale
  const contentNotTranslated = !existsNamespace(locale!, requiredNamespaces[0])

  // load last deploy date to pass to Footer in RootLayout
  const lastDeployDate = getLastDeployDate()
  const lastDeployLocaleTimestamp = getLocaleTimestamp(
    locale as Lang,
    lastDeployDate
  )

  // load RSS feed items
  const xmlBlogs = await cachedXmlBlogFeeds()
  const attestantBlog = await cachedAttestantBlog()
  const polishedRssItems = polishRSSList(attestantBlog, ...xmlBlogs)
  const rssItems = polishedRssItems.slice(0, RSS_DISPLAY_COUNT)

  const blogLinks = polishedRssItems.map(({ source, sourceUrl }) => ({
    name: source,
    href: sourceUrl,
  })) as CommunityBlog[]
  blogLinks.push(...BLOGS_WITHOUT_FEED)

  return {
    props: {
      ...(await serverSideTranslations(locale!, requiredNamespaces)),
      calendar,
      contentNotTranslated,
      lastDeployLocaleTimestamp,
      metricResults,
      rssData: { rssItems, blogLinks },
    },
    revalidate: BASE_TIME_UNIT * 24,
  }
}) satisfies GetStaticProps<Props>

const HomePage = ({
  calendar,
  metricResults,
  rssData: { rssItems, blogLinks },
}: InferGetStaticPropsType<typeof getStaticProps>) => {
  const {
    t,
    locale,
    asPath,
    dir,
    isModalOpen,
    setModalOpen,
    activeCode,
    toggleCodeExample,
    codeExamples,
    subHeroCTAs,
    popularTopics,
    upcomingEvents,
    joinActions,
    bentoItems,
  } = useHome()

  const { onCopy, hasCopied } = useClipboard()

  return (
    <MainArticle className="flex w-full flex-col items-center" dir={dir}>
      <PageMetadata
        title={t("page-index:page-index-meta-title")}
        description={t("page-index:page-index-meta-description")}
      />
      <TranslatathonBanner pathname={asPath} />
      <HomeHero heroImg={Hero} className="w-full" />
      <div className="w-full space-y-32 px-4 md:mx-6 lg:space-y-48">
        <div className="my-20 grid w-full grid-cols-2 gap-x-4 gap-y-8 md:grid-cols-4 md:gap-x-10">
          {subHeroCTAs.map(
            ({ label, description, href, className, Svg }, idx) => {
              const Link = (
                props: Omit<
                  SvgButtonLinkProps,
                  "Svg" | "href" | "label" | "children"
                >
              ) => (
                <SvgButtonLink
                  Svg={Svg}
                  href={href}
                  label={label}
                  customEventOptions={{
                    eventCategory: "Homepage",
                    eventAction: "Top 4 CTAs",
                    eventName: subHeroCTAs[idx].eventName,
                  }}
                  {...props}
                >
                  <p className="text-body">{description}</p>
                </SvgButtonLink>
              )
              return (
                <Fragment key={label}>
                  <Link className={cn("xl:hidden", className)} variant="col" />
                  <Link
                    className={cn("hidden xl:block", className)}
                    variant="row"
                  />
                </Fragment>
              )
            }
          )}
        </div>

        {/* Use Cases - A new way to use the internet */}
        <Section
          id="use"
          className={cn(
            "max-lg:-mx-4 max-lg:flex max-lg:w-[100vw] max-lg:flex-col max-lg:overflow-hidden max-lg:px-4 sm:max-lg:-mx-6 sm:max-lg:px-6", // Mobile: Swiper cards
            "lg:grid lg:grid-cols-bento lg:gap-4" // Desktop: BentoBox grid
          )}
        >
          <div
            className={cn(
              "flex flex-col",
              "lg:col-span-12 xl:col-span-3 xl:col-start-2"
            )}
          >
            <div className="w-fit rounded-full bg-primary-low-contrast px-4 py-0 text-sm uppercase text-primary">
              {t("common:nav-use-cases-label")}
            </div>
            <h2 className="mb-4 me-4 mt-2 text-5xl font-black xl:mb-6 xl:text-7xl">
              {t("page-index:page-index-bento-header")}
            </h2>
          </div>

          {/* Mobile */}
          <Swiper
            effect="cards"
            containerClassName={cn(
              "lg:hidden", // Mobile only
              "[&_.swiper-slide]:overflow-visible [&_.swiper-slide]:rounded-2xl [&_.swiper-slide]:shadow-card-hover",
              "[&_.swiper]:mx-auto [&_.swiper]:mt-4 [&_.swiper]:!flex [&_.swiper]:h-fit [&_.swiper]:max-w-128 [&_.swiper]:flex-col [&_.swiper]:items-center"
            )}
            onSlideChange={({ activeIndex }) => {
              trackCustomEvent({
                eventCategory: "Homepage",
                eventAction: "mobile use cases",
                eventName: `swipe to card ${activeIndex + 1}`,
              })
            }}
          >
            {bentoItems.map(({ className, ...item }) => (
              <BentoCard
                key={item.title}
                imgHeight={220}
                {...item}
                className={cn(className, "bg-background text-body")}
                imgWidth={undefined} // Intentionally last to override box
              />
            ))}
          </Swiper>

          {/* Desktop */}
          {bentoItems.map(({ className, ...item }) => (
            <BentoCard
              key={item.title}
              {...item}
              className={cn(className, "max-lg:hidden")} // Desktop only
            />
          ))}
        </Section>

        {/* Activity - The strongest ecosystem */}
        <Section id="activity" variant="responsiveFlex">
          <SectionBanner>
            <TwImage src={ActivityImage} alt="" />
          </SectionBanner>

          <SectionContent>
            <SectionTag>{t("page-index:page-index-activity-tag")}</SectionTag>
            <SectionHeader>
              {t("page-index:page-index-activity-header")}
            </SectionHeader>
            <div className="py-16 lg:py-32">
              <p className="mt-8 text-xl font-bold">
                {t("page-index:page-index-activity-description")}
              </p>
              <Suspense fallback={<SkeletonLines noOfLines={10} />}>
                <StatsBoxGrid metricResults={metricResults} />
              </Suspense>
            </div>
          </SectionContent>
        </Section>

        {/* Learn - Understand Ethereum */}
        <Section
          id="learn"
          variant="responsiveFlex"
          className="md:flex-row-reverse"
        >
          <SectionBanner>
            <TwImage src={LearnImage} alt="" />
          </SectionBanner>

          <SectionContent>
            <SectionTag>{t("page-index:page-index-learn-tag")}</SectionTag>
            <SectionHeader>
              {t("page-index:page-index-learn-header")}
            </SectionHeader>
            <div className="flex flex-col gap-y-16 lg:gap-y-32">
              <p className="text-lg">
                {t("page-index:page-index-learn-description")}
              </p>
              <div className="flex flex-col gap-y-8">
                <h3 className="text-xl font-bold">
                  {t("page-index:page-index-popular-topics-header")}
                </h3>
                <div className="grid grid-cols-1 gap-8 sm:grid-cols-2 md:grid-cols-1 lg:grid-cols-2">
                  {popularTopics.map(({ label, Svg, href, className }) => (
                    <SvgButtonLink
                      key={label}
                      Svg={Svg}
                      href={href}
                      className={cn(
                        "text-accent-b hover:text-accent-b-hover [&>:first-child]:flex-row",
                        className
                      )}
                    >
                      <p className="text-start text-xl font-bold text-body group-hover:underline">
                        {label}
                      </p>
                    </SvgButtonLink>
                  ))}
                </div>
                <div className="flex py-8 sm:justify-center">
                  <ButtonLink
                    href="/learn/"
                    size="lg"
                    variant="outline"
                    isSecondary
                    className="max-sm:self-start"
                    customEventOptions={{
                      eventCategory: "Homepage",
                      eventAction: "learn",
                      eventName: "learn",
                    }}
                  >
                    {t("page-index:page-index-popular-topics-action")}{" "}
                    <ChevronNext />
                  </ButtonLink>
                </div>
              </div>
            </div>{" "}
          </SectionContent>
        </Section>

        {/* Values - The Internet Is Changing */}
        <ValuesMarquee />

        {/* Builders - Blockchain's biggest builder community */}
        <Section id="builders" variant="responsiveFlex">
          <SectionBanner className="relative">
            <TwImage src={BuildersImage} alt="" />
          </SectionBanner>

          <SectionContent>
            <SectionTag>{t("page-index:page-index-builders-tag")}</SectionTag>
            <SectionHeader>
              {t("page-index:page-index-builders-header")}
            </SectionHeader>
            <p className="text-lg">
              {t("page-index:page-index-builders-description")}
            </p>
            <div className="flex flex-wrap gap-6 py-8">
              <ButtonLink
                href="/developers/"
                size="lg"
                className="w-fit"
                customEventOptions={{
                  eventCategory: "Homepage",
                  eventAction: "builders",
                  eventName: "developers",
                }}
              >
                {t("page-index:page-index-builders-action-primary")}{" "}
                <ChevronNext />
              </ButtonLink>
              <ButtonLink
                href="/developers/docs/"
                size="lg"
                variant="outline"
                isSecondary
                className="w-fit"
                customEventOptions={{
                  eventCategory: "Homepage",
                  eventAction: "builders",
                  eventName: "dev docs",
                }}
              >
                {t("page-index:page-index-builders-action-secondary")}
              </ButtonLink>
            </div>
            <div className="py-8 md:pb-16 md:pt-8 lg:pb-32 lg:pt-16">
              <WindowBox
                title={t("page-index:page-index-developers-code-examples")}
                Svg={AngleBrackets}
              >
                {/* Desktop */}
                {codeExamples.map(({ title, description, eventName }, idx) => (
                  <button
                    key={title}
                    className={cn(
                      "flex flex-col gap-y-0.5 border-t px-6 py-4 hover:bg-background-highlight max-md:hidden",
                      isModalOpen &&
                        idx === activeCode &&
                        "bg-background-highlight"
                    )}
                    onClick={() => {
                      toggleCodeExample(idx)
                      trackCustomEvent({
                        eventCategory: "Homepage",
                        eventAction: "Code Examples",
                        eventName,
                      })
                    }}
                  >
                    <p className="font-bold">{title}</p>
                    <p className="text-start text-sm text-body-medium">
                      {description}
                    </p>
                  </button>
                ))}
                {/* Mobile */}
                <Accordion type="single" collapsible className="md:hidden">
                  {codeExamples.map(
                    ({ title, description, code, codeLanguage }) => (
                      <AccordionItem
                        key={title}
                        value={title}
                        className="relative"
                      >
                        <AccordionTrigger className="flex border-t px-6 py-4 hover:bg-background-highlight">
                          <div className="flex flex-col items-start gap-y-0.5">
                            <p className="text-start text-md font-bold text-body">
                              {title}
                            </p>
                            <p className="text-start text-sm text-body-medium">
                              {description}
                            </p>
                          </div>
                        </AccordionTrigger>
                        <AccordionContent className="relative border-t">
                          <Suspense fallback={<SkeletonLines noOfLines={16} />}>
                            <div className="-m-2 max-h-[50vh] overflow-auto">
                              <Codeblock
                                codeLanguage={codeLanguage}
                                allowCollapse={false}
                                className="[&>div]:-m-//2 [&>div]:rounded-none [&_*]:!text-xs [&_pre]:p-4"
                                fromHomepage
                              >
                                {code}
                              </Codeblock>
                              <Button
                                onClick={() => onCopy(code)}
                                className="absolute end-4 top-4"
                              >
                                {hasCopied ? <MdCheck /> : <IoMdCopy />}
                              </Button>
                            </div>
                          </Suspense>
                        </AccordionContent>
                      </AccordionItem>
                    )
                  )}
                </Accordion>
              </WindowBox>
              {isModalOpen && (
                // TODO: Migrate CodeModal, CodeBlock from Chakra-UI to tailwind/shad-cn
                <CodeModal
                  isOpen={isModalOpen}
                  setIsOpen={setModalOpen}
                  title={codeExamples[activeCode].title}
                >
                  <Suspense fallback={<SkeletonLines noOfLines={16} />}>
                    <Codeblock
                      codeLanguage={codeExamples[activeCode].codeLanguage}
                      allowCollapse={false}
                      className="[&_pre]:p-6"
                      fromHomepage
                    >
                      {codeExamples[activeCode].code}
                    </Codeblock>
                  </Suspense>
                </CodeModal>
              )}
            </div>
          </SectionContent>
        </Section>

        {/* Ethereum.org community - Built by the community */}
        <Section
          id="community"
          variant="responsiveFlex"
          className="md:flex-row-reverse"
        >
          <SectionBanner>
            <TwImage src={CommunityImage} alt="" />
          </SectionBanner>

          <SectionContent>
            <SectionTag>{t("page-index:page-index-community-tag")}</SectionTag>
            <SectionHeader>
              {t("page-index:page-index-community-header")}
            </SectionHeader>
            <div className="mt-8 flex flex-col gap-8 text-lg">
              <p>{t("page-index:page-index-community-description-1")}</p>
              <p>{t("page-index:page-index-community-description-2")}</p>
              <p>{t("page-index:page-index-community-description-3")}</p>
            </div>
            <div className="flex flex-wrap gap-3 py-8">
              <ButtonLink
                href="/community/"
                size="lg"
                customEventOptions={{
                  eventCategory: "Homepage",
                  eventAction: "community",
                  eventName: "community",
                }}
              >
                {t("page-index:page-index-community-action")} <ChevronNext />
              </ButtonLink>
              <div className="flex gap-3">
                <ButtonLink
                  href="/discord/"
                  size="lg"
                  variant="outline"
                  isSecondary
                  hideArrow
                  customEventOptions={{
                    eventCategory: "Homepage",
                    eventAction: "community",
                    eventName: "discord",
                  }}
                >
                  <FaDiscord />
                </ButtonLink>
                <ButtonLink
                  href={GITHUB_REPO_URL}
                  size="lg"
                  variant="outline"
                  isSecondary
                  hideArrow
                  customEventOptions={{
                    eventCategory: "Homepage",
                    eventAction: "community",
                    eventName: "github",
                  }}
                >
                  <FaGithub />
                </ButtonLink>
              </div>
            </div>
            <div className="py-8 md:pt-8 lg:pt-16">
              <WindowBox
                title={t("page-index:page-index-calendar-title")}
                Svg={Calendar}
              >
                {calendar.length > 0 ? (
                  calendar.map(({ date, title, calendarLink }) => {
                    const customEventOptions = {
                      eventCategory: "Homepage",
                      eventAction: "Community Events Widget",
                      eventName: "upcoming",
                    }
                    return (
                      <div
                        key={title}
                        className="flex flex-col justify-between gap-6 border-t px-6 py-4 xl:flex-row"
                      >
                        <div className="flex flex-col gap-y-0.5 text-center text-base sm:text-start">
                          <Link
                            href={calendarLink}
                            className="text-sm font-bold text-body no-underline hover:underline"
                            customEventOptions={customEventOptions}
                            hideArrow
                          >
                            {title}
                          </Link>
                          <p className="italic text-body-medium">
                            {new Intl.DateTimeFormat(locale, {
                              month: "long",
                              day: "2-digit",
                              year: "numeric",
                              hour: "numeric",
                              minute: "numeric",
                            }).format(new Date(date))}
                          </p>
                        </div>
                        <ButtonLink
                          className="h-fit w-full text-nowrap px-5 sm:w-fit xl:self-center"
                          size="md"
                          variant="ghost"
                          href={calendarLink}
                          hideArrow
                          customEventOptions={customEventOptions}
                        >
                          <CalendarAdd />{" "}
                          {t("page-index:page-index-calendar-add")}
                        </ButtonLink>
                      </div>
                    )
                  })
                ) : (
                  <div className="flex flex-col justify-between gap-6 border-t px-6 py-4 lg:flex-row">
                    {t("page-index:page-index-calendar-fallback")}
                  </div>
                )}
              </WindowBox>
            </div>
          </SectionContent>
        </Section>

        {/* Recent posts */}
        <Section id="recent">
          <h3 className="mb-4 mt-2 text-4xl font-black lg:text-5xl">
            {t("page-index:page-index-posts-header")}
          </h3>
          <p>{t("page-index:page-index-posts-subtitle")}</p>

          <Swiper
            containerClassName="mt-4 md:mt-16"
            spaceBetween={32}
            breakpoints={{
              [breakpointAsNumber.sm]: {
                slidesPerView: 2,
                slidesPerGroup: 2,
              },
              [breakpointAsNumber.lg]: {
                slidesPerView: 3,
                slidesPerGroup: 3,
              },
            }}
          >
            {rssItems.map(({ pubDate, title, source, link, imgSrc }) => (
              <Card
                key={title}
                href={link}
                customEventOptions={{
                  eventCategory: "Homepage",
                  eventAction: "blogs_posts",
                  eventName: source,
                }}
              >
                <CardBanner>
                  {/* eslint-disable-next-line @next/next/no-img-element */}
                  <img src={imgSrc} alt="" loading="lazy" />
                </CardBanner>
                <CardContent>
                  <CardTitle>{title}</CardTitle>
                  {isValidDate(pubDate) && (
                    <CardSubTitle>
                      {new Intl.DateTimeFormat(locale, {
                        month: "long",
                        day: "numeric",
                        year: "numeric",
                      }).format(new Date(pubDate))}
                    </CardSubTitle>
                  )}
                  <CardHighlight>{source}</CardHighlight>
                </CardContent>
              </Card>
            ))}
          </Swiper>

          <div className="mt-8 flex flex-col gap-4 rounded-2xl border p-8">
            <p className="text-lg">{t("page-index:page-index-posts-action")}</p>
            <div className="flex flex-wrap gap-x-6 gap-y-4">
              {blogLinks.map(({ name, href }) => (
                <Link
                  href={href}
                  key={name}
                  customEventOptions={{
                    eventCategory: "Homepage",
                    eventAction: "blogs_read_more",
                    eventName: name!,
                  }}
                >
                  {name}
                </Link>
              ))}
            </div>
          </div>
        </Section>

        {/* Events */}
        <Section id="events">
          <h3 className="mb-4 mt-2 text-4xl font-black lg:text-5xl">
            {t("page-index:page-index-events-header")}
          </h3>
          <p>{t("page-index:page-index-events-subtitle")}</p>
          <div className="mt-4 md:mt-16">
            <div className="grid grid-cols-1 gap-8 self-stretch sm:grid-cols-2 md:grid-cols-3">
              {upcomingEvents.map(
                (
                  {
                    title,
                    href,
                    location,
                    description,
                    startDate,
                    endDate,
                    imageUrl,
                  },
                  idx
                ) => (
                  <Card
                    key={title + description}
                    href={href}
                    className={cn(
                      idx === 0 && "col-span-1 sm:col-span-2 md:col-span-1"
                    )}
                    customEventOptions={{
                      eventCategory: "Homepage",
                      eventAction: "posts",
                      eventName: title,
                    }}
                  >
                    <CardBanner>
                      {imageUrl ? (
                        // eslint-disable-next-line @next/next/no-img-element
                        <img
                          src={imageUrl}
                          alt=""
                          className="max-w-full object-cover object-center"
                          loading="lazy"
                        />
                      ) : (
                        <TwImage src={EventFallback} alt="" />
                      )}
                    </CardBanner>
                    <CardContent>
                      <CardTitle>{title}</CardTitle>
                      <CardSubTitle>
                        {(isValidDate(startDate) || isValidDate(endDate)) &&
                          new Intl.DateTimeFormat(locale, {
                            month: "long",
                            day: "numeric",
                            year: "numeric",
                          }).formatRange(
                            new Date(
                              isValidDate(startDate) ? startDate : endDate
                            ),
                            new Date(isValidDate(endDate) ? endDate : startDate)
                          )}
                      </CardSubTitle>
                      <CardHighlight>{location}</CardHighlight>
                    </CardContent>
                  </Card>
                )
              )}
            </div>
          </div>
<<<<<<< HEAD
          <div className="flex py-8 sm:justify-center">
            <ButtonLink href="/community/events/" size="lg">
=======
          <div className="flex justify-start py-8">
            <ButtonLink
              href="/community/events/"
              size="lg"
              className="mx-auto"
              customEventOptions={{
                eventCategory: "Homepage",
                eventAction: "events",
                eventName: "community events",
              }}
            >
>>>>>>> 10e70167
              {t("page-index:page-index-events-action")} <ChevronNext />
            </ButtonLink>
          </div>
        </Section>

        {/* Join ethereum.org */}
        <Section
          id="join"
          className={cn(
            "before:absolute before:-inset-px before:bottom-0 before:z-hide before:rounded-[calc(theme(borderRadius.4xl)+1px)] before:content-['']", // Border/gradient positioning
            "before:bg-gradient-to-b before:from-primary-hover/[0.24] before:to-primary-hover/[0.08] before:dark:from-primary-hover/40 before:dark:to-primary-hover/20", // Border/gradient coloring
            "relative inset-0 rounded-4xl bg-background" // Paint background color over card portion
          )}
        >
          <div className="mb-12 flex flex-col gap-y-8 rounded-4xl bg-radial-a px-8 py-12 lg:mb-32 xl:mb-36">
            <div className="flex flex-col gap-y-4 text-center">
              <h2>{t("page-index:page-index-join-header")}</h2>
              <p>{t("page-index:page-index-join-description")}</p>
            </div>
            <div className="mx-auto grid grid-cols-1 gap-16 md:grid-cols-2">
              {joinActions.map(
                ({ Svg, label, href, className, description, eventName }) => (
                  <SvgButtonLink
                    key={label}
                    Svg={Svg}
                    label={label}
                    href={href}
                    className={cn("max-w-screen-sm", className)}
                    variant="row"
                    customEventOptions={{
                      eventCategory: "Homepage",
                      eventAction: "join",
                      eventName,
                    }}
                  >
                    <p className="text-body">{description}</p>
                  </SvgButtonLink>
                )
              )}
            </div>
          </div>
        </Section>
      </div>
    </MainArticle>
  )
}

export default HomePage<|MERGE_RESOLUTION|>--- conflicted
+++ resolved
@@ -791,22 +791,16 @@
               )}
             </div>
           </div>
-<<<<<<< HEAD
           <div className="flex py-8 sm:justify-center">
-            <ButtonLink href="/community/events/" size="lg">
-=======
-          <div className="flex justify-start py-8">
             <ButtonLink
               href="/community/events/"
               size="lg"
-              className="mx-auto"
               customEventOptions={{
                 eventCategory: "Homepage",
                 eventAction: "events",
                 eventName: "community events",
               }}
             >
->>>>>>> 10e70167
               {t("page-index:page-index-events-action")} <ChevronNext />
             </ButtonLink>
           </div>
