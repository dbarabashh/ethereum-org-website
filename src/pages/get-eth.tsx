import React from "react"
import { useTranslation } from "gatsby-plugin-react-i18next"
import { GatsbyImage } from "gatsby-plugin-image"
import { graphql, PageProps } from "gatsby"
import { Box, Flex, Heading, Img, Text } from "@chakra-ui/react"

import Translation from "../components/Translation"
import CardList from "../components/CardList"
import EthExchanges from "../components/EthExchanges"
import EthPriceCard from "../components/EthPriceCard"
import InfoBanner from "../components/InfoBanner"
import Link from "../components/Link"
import ButtonLink from "../components/ButtonLink"
import PageMetadata from "../components/PageMetadata"
import CalloutBanner from "../components/CalloutBanner"
import {
  Content,
  Divider,
  LeftColumn,
  Page,
  RightColumn,
  StyledCard,
  TwoColumnContent,
} from "../components/SharedStyledComponents"
import FeedbackCard from "../components/FeedbackCard"
import { CardListItem } from "../components/CardList"
import { getImage } from "../utils/image"

const GetETHPage = ({ data }: PageProps<Queries.GetEthPageQuery>) => {
  const { t } = useTranslation()
  const decentralizedExchanges: Array<CardListItem> = [
    {
      title: "Localcryptos.com",
      link: "https://localcryptos.com/",
      image: getImage(data.localcryptos)!,
      alt: "",
    },
  ].sort((a, b) => a.title.localeCompare(b.title))

  const tokenSwaps: Array<CardListItem> = [
    {
      title: "1inch",
      link: "https://1inch.exchange/#/",
      image: getImage(data.oneinch)!,
      alt: "",
    },
    {
      title: "Bancor",
      link: "https://www.bancor.network/",
      image: getImage(data.bancor)!,
      alt: "",
    },
    {
      title: "Kyber",
      link: "https://kyberswap.com/#/swap/",
      image: getImage(data.kyber)!,
      alt: "",
    },
    {
      title: "Loopring",
      link: "https://loopring.io/",
      image: getImage(data.loopring)!,
      alt: "",
    },
    {
      title: "Uniswap",
      link: "https://app.uniswap.org/#/swap",
      image: getImage(data.uniswap)!,
      alt: "",
    },
  ].sort((a, b) => a.title.localeCompare(b.title))

  const safetyArticles: Array<CardListItem> = [
    {
      title: t("page-get-eth-article-protecting-yourself"),
      link: "https://support.mycrypto.com/staying-safe/protecting-yourself-and-your-funds",
      description: "MyCrypto",
    },
    {
      title: t("page-get-eth-article-keeping-crypto-safe"),
      link: "https://blog.coinbase.com/the-keys-to-keeping-your-crypto-safe-96d497cce6cf",
      description: "Coinbase",
    },
    {
      title: t("page-get-eth-article-store-digital-assets"),
      link: "https://media.consensys.net/how-to-store-digital-assets-on-ethereum-a2bfdcf66bd0",
      description: "ConsenSys",
    },
  ]

  return (
    <Page>
      <PageMetadata
        title={t("page-get-eth-meta-title")}
        description={t("page-get-eth-meta-description")}
      />

      <Flex
        position="relative"
        width="full"
        maxWidth="1440px"
        flexDir={{
          base: "column-reverse",
          sm: "column-reverse",
          md: "column",
          lg: "column",
        }}
        mt={8}
        mx={0}
        mb={{ base: 0, sm: 8 }}
        justifyContent="center"
      >
        <Img
          as={GatsbyImage}
          sx={{
            position: "absolute !important",
          }}
          zIndex={-1}
          w="full"
          maxW={{ base: "100vh", xl: "8xl" }}
          minH="300px"
          maxH="400px"
          backgroundSize="cover"
          image={getImage(data.hero)!}
          alt={t("page-get-eth-hero-image-alt")}
          loading="eager"
        />
        <Flex
          flexDir="column"
          alignItems="center"
          mx={{ base: 8, lg: 0 }}
          mb={{ base: 8, lg: 0 }}
          mt={{ base: 8, lg: 24 }}
          textAlign="center"
        >
          <Heading
            as="h1"
            fontSize={{ base: "2.5rem", md: "5xl" }}
            lineHeight={1.4}
          >
            <Translation id="page-get-eth-where-to-buy-title" />
          </Heading>
          <Text
            fontSize="xl"
            lineHeight="140%"
            maxWidth="45ch"
            color="text200"
            textAlign="center"
            mb={0}
          >
            <Translation id="page-get-eth-where-to-buy-desc" />
          </Text>
          <Text
            fontSize="xl"
            lineHeight="140%"
            maxWidth="45ch"
            color="text200"
            textAlign="center"
            mb={8}
          >
            <Translation id="page-get-eth-where-to-buy-desc-2" />
          </Text>
          <Box as={EthPriceCard} mb={8} />
          <ButtonLink to="#country-picker">
            <Translation id="page-get-eth-search-by-country" />
          </ButtonLink>
        </Flex>
      </Flex>
      <Flex flexWrap="wrap" mx={{ base: 4, lg: 8 }} my={{ base: 4, lg: 0 }}>
        <StyledCard
          emoji=":office_building:"
          title={t("page-get-eth-cex")}
          description={t("page-get-eth-cex-desc")}
        />
        <StyledCard
          emoji=":busts_in_silhouette:"
          title={t("page-get-eth-dex")}
          description={t("page-get-eth-dex-desc")}
        >
          <Link to="#dex">
            <Translation id="page-get-eth-try-dex" />
          </Link>
        </StyledCard>
        <StyledCard
          emoji=":robot:"
          title={t("page-get-eth-wallets")}
          description={t("page-get-eth-wallets-purchasing")}
        >
          <Link to="/wallets/">
            <Translation id="page-get-eth-wallets-link" />
          </Link>
        </StyledCard>
        <Content>
          <Text>
            <Text as="em">
              <Translation id="listing-policy-disclaimer" />{" "}
              <Link to="https://github.com/ethereum/ethereum-org-website/issues/new/choose">
                <Translation id="listing-policy-raise-issue-link" />
              </Link>
<<<<<<< HEAD
            </em>
          </p>
          <StyledInfoBanner emoji=":wave:" shouldCenter mt={`2rem`}>
=======
            </Text>
          </Text>
          <InfoBanner emoji=":wave:" shouldCenter={true} mt={8}>
>>>>>>> 875e4992
            <Translation id="page-get-eth-new-to-eth" />{" "}
            <Link to="/eth/">
              <Translation id="page-get-eth-whats-eth-link" />
            </Link>
          </InfoBanner>
        </Content>
      </Flex>
      <Flex
        id="country-picker"
        bgGradient="radial-gradient(
          46.28% 66.31% at 66.95% 58.35%,
          rgba(127, 127, 213, 0.2) 0%,
          rgba(134, 168, 231, 0.2) 50%,
          rgba(145, 234, 228, 0.2) 100%
        )"
        w="full"
        flexDir="column"
        alignItems="center"
        m={16}
        px={{ base: 8, sm: 16 }}
        py={{ base: 16, sm: 16 }}
      >
        <EthExchanges />
      </Flex>
      <Content id="dex">
        <Heading fontSize={{ base: "2xl", md: "2rem" }} lineHeight={1.4}>
          <Translation id="page-get-eth-dexs" />
        </Heading>
      </Content>
      <TwoColumnContent>
        <LeftColumn>
          <Heading
            as="h3"
            fontSize={{ base: "xl", md: "2xl" }}
            lineHeight={1.4}
          >
            <Translation id="page-get-eth-what-are-DEX's" />
          </Heading>
          <Text>
            <Translation id="page-get-eth-dexs-desc" />
          </Text>
          <Text>
            <Translation id="page-get-eth-dexs-desc-2" />{" "}
            <Link to="/smart-contracts">
              <Translation id="page-get-eth-smart-contract-link" />
            </Link>
          </Text>
          <Text>
            <Translation id="page-get-eth-dexs-desc-3" />
          </Text>
          <Text>
            <Translation id="page-get-eth-need-wallet" />
          </Text>
          <ButtonLink to="/wallets/">
            <Translation id="page-get-eth-get-wallet-btn" />
          </ButtonLink>
        </LeftColumn>
        <RightColumn>
          <Heading
            as="h3"
            fontSize={{ base: "xl", md: "2xl" }}
            lineHeight={1.4}
          >
            <Translation id="page-get-eth-traditional-currencies" />
          </Heading>
          <Text>
            <Translation id="page-get-eth-traditional-payments" />
          </Text>
          <CardList content={decentralizedExchanges} />
          <Heading
            as="h3"
            fontSize={{ base: "xl", md: "2xl" }}
            lineHeight={1.4}
          >
            <Translation id="page-get-eth-other-cryptos" />
          </Heading>
          <Text>
            <Translation id="page-get-eth-swapping" />
          </Text>
          <CardList content={tokenSwaps} />
          <InfoBanner isWarning>
            <Translation id="page-get-eth-warning" />
          </InfoBanner>
        </RightColumn>
      </TwoColumnContent>
      <Divider />
      <Content>
        <Heading fontSize={{ base: "2xl", md: "2rem" }} lineHeight={1.4}>
          <Translation id="page-get-eth-keep-it-safe" />
        </Heading>
      </Content>
      <TwoColumnContent>
        <Flex as={LeftColumn} flexDir="column">
          <Img
            as={GatsbyImage}
            alignSelf="center"
            w={{ base: "full", sm: "60%", md: "50%" }}
            maxW="600px"
            mb={8}
            image={getImage(data.wallet)!}
            alt=""
          />
          <Heading
            as="h3"
            fontSize={{ base: "xl", md: "2xl" }}
            lineHeight={1.4}
          >
            <Translation id="page-get-eth-community-safety" />
          </Heading>
          <CardList content={safetyArticles} />
        </Flex>
        <RightColumn>
          <Text>
            <Translation id="page-get-eth-description" />
          </Text>
          <Text>
            <Translation id="page-get-eth-security" />
          </Text>
          <Heading
            as="h3"
            fontSize={{ base: "xl", md: "2xl" }}
            lineHeight={1.4}
          >
            <Translation id="page-get-eth-protect-eth-in-wallet" />
          </Heading>
          <Text>
            <Translation id="page-get-eth-protect-eth-desc" />
          </Text>
          <Link to="/wallets/">
            <Translation id="page-get-eth-your-address-wallet-link" />
          </Link>
          <Heading
            as="h3"
            fontSize={{ base: "xl", md: "2xl" }}
            lineHeight={1.4}
          >
            <Translation id="page-get-eth-your-address" />
          </Heading>
          <Text>
            <Translation id="page-get-eth-your-address-desc" />
          </Text>
          <Flex
            justifyContent="space-between"
            bg="#191919"
            borderRadius="base"
            p={2}
            mb={6}
            userSelect="none"
            flexDir={{ base: "column-reverse", lg: "initial" }}
          >
            <Text fontFamily="monospace" color="white" mb={0} fontSize="xs">
              0x0125e2478d69eXaMpLe81766fef5c120d30fb53f
            </Text>
            <Text
              textTransform="uppercase"
              fontSize="sm"
              color="fail300"
              mb={0}
              mx={4}
            >
              <Text
                as={Translation}
                textTransform="uppercase"
                id="page-get-eth-do-not-copy"
              />
            </Text>
          </Flex>
          <Text>
            <Translation id="page-get-eth-your-address-desc-3" />
          </Text>
          <Heading
            as="h3"
            fontSize={{ base: "xl", md: "2xl" }}
            lineHeight={1.4}
          >
            <Translation id="page-get-eth-wallet-instructions" />
          </Heading>
          <Text>
            <Translation id="page-get-eth-wallet-instructions-lost" />
          </Text>
        </RightColumn>
      </TwoColumnContent>
      <Divider />
      <CalloutBanner
        titleKey="page-get-eth-use-your-eth"
        descriptionKey="page-get-eth-use-your-eth-dapps"
        image={getImage(data.dapps)!}
        alt={t("page-index-sections-individuals-image-alt")}
        maxImageWidth={600}
      >
        <Box>
          <ButtonLink to="/dapps/">
            <Translation id="page-get-eth-checkout-dapps-btn" />
          </ButtonLink>
        </Box>
      </CalloutBanner>
      <FeedbackCard />
    </Page>
  )
}

export default GetETHPage

export const listItemImage = graphql`
  fragment listItemImage on File {
    childImageSharp {
      gatsbyImageData(
        width: 20
        layout: FIXED
        placeholder: BLURRED
        quality: 100
      )
    }
  }
`

export const query = graphql`
  query GetEthPage($languagesToFetch: [String!]!) {
    locales: allLocale(
      filter: {
        language: { in: $languagesToFetch }
        ns: { in: ["page-get-eth", "common"] }
      }
    ) {
      edges {
        node {
          ns
          data
          language
        }
      }
    }
    hero: file(relativePath: { eq: "get-eth.png" }) {
      childImageSharp {
        gatsbyImageData(layout: FULL_WIDTH, placeholder: BLURRED, quality: 100)
      }
    }
    wallet: file(relativePath: { eq: "wallet.png" }) {
      childImageSharp {
        gatsbyImageData(
          width: 600
          layout: CONSTRAINED
          placeholder: BLURRED
          quality: 100
        )
      }
    }
    dapps: file(relativePath: { eq: "doge-computer.png" }) {
      childImageSharp {
        gatsbyImageData(
          width: 600
          layout: CONSTRAINED
          placeholder: BLURRED
          quality: 100
        )
      }
    }
    localcryptos: file(relativePath: { eq: "exchanges/localcryptos.png" }) {
      ...listItemImage
    }
    uniswap: file(relativePath: { eq: "dapps/uni.png" }) {
      ...listItemImage
    }
    matcha: file(relativePath: { eq: "exchanges/matcha.png" }) {
      ...listItemImage
    }
    kyber: file(relativePath: { eq: "exchanges/kyber.png" }) {
      ...listItemImage
    }
    loopring: file(relativePath: { eq: "exchanges/loopring.png" }) {
      ...listItemImage
    }
    oneinch: file(relativePath: { eq: "exchanges/1inch.png" }) {
      ...listItemImage
    }
    bancor: file(relativePath: { eq: "exchanges/bancor.png" }) {
      ...listItemImage
    }
  }
`<|MERGE_RESOLUTION|>--- conflicted
+++ resolved
@@ -197,15 +197,9 @@
               <Link to="https://github.com/ethereum/ethereum-org-website/issues/new/choose">
                 <Translation id="listing-policy-raise-issue-link" />
               </Link>
-<<<<<<< HEAD
-            </em>
-          </p>
-          <StyledInfoBanner emoji=":wave:" shouldCenter mt={`2rem`}>
-=======
             </Text>
           </Text>
-          <InfoBanner emoji=":wave:" shouldCenter={true} mt={8}>
->>>>>>> 875e4992
+          <InfoBanner emoji=":wave:" shouldCenter mt={8}>
             <Translation id="page-get-eth-new-to-eth" />{" "}
             <Link to="/eth/">
               <Translation id="page-get-eth-whats-eth-link" />
