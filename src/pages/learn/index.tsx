// Libraries
import React, { ReactNode } from "react"
import {
  Box,
  Center,
  Flex,
  Grid,
  Heading,
  HeadingProps,
  ListItem,
  Text,
  UnorderedList,
  useTheme,
} from "@chakra-ui/react"
import { graphql, PageProps } from "gatsby"
import { GatsbyImage } from "gatsby-plugin-image"
import { useI18next, useTranslation } from "gatsby-plugin-react-i18next"

// Components
import ButtonLink from "../../components/ButtonLink"
import DocLink from "../../components/DocLink"
import FeedbackCard from "../../components/FeedbackCard"
import Link from "../../components/Link"
import OriginalCard, {
  IProps as IOriginalCardProps,
} from "../../components/Card"
import PageHero from "../../components/PageHero"
import PageMetadata from "../../components/PageMetadata"
import StakingHomeTableOfContents from "../../components/Staking/StakingHomeTableOfContents"
import Translation from "../../components/Translation"

// Utils
import { Lang } from "../../utils/languages"
import { isLangRightToLeft } from "../../utils/translations"
import { getImage } from "../../utils/image"

// Types
import type { ChildOnlyProp, Context } from "../../types"

const Card = ({ children, ...props }: IOriginalCardProps) => {
  return (
    <OriginalCard
      justifyContent="space-between"
      sx={{
        h3: {
          mt: 0,
        },
      }}
      {...props}
    >
      {children}
    </OriginalCard>
  )
}

const CardImage = ({ children }: ChildOnlyProp) => {
  return (
    <Center textAlign="center" mb={4}>
      {children}
    </Center>
  )
}

const DocsContainer = ({ children }: ChildOnlyProp) => {
  return (
    <Flex mx={{ base: 0, xl: 36 }} direction="column" gap="0.8rem">
      {children}
    </Flex>
  )
}

const AdditionalReadingHeader = ({ children }: ChildOnlyProp) => {
  return (
    <Heading as="h3" mt={16} fontSize="xl" fontWeight="bold" textAlign="center">
      {children}
    </Heading>
  )
}

const Section = ({ children }: ChildOnlyProp) => {
  return (
    <Box as="section" mt={24} _first={{ mt: 0 }}>
      {children}
    </Box>
  )
}

const CardGrid = ({ children }: ChildOnlyProp) => {
  return (
    <Grid
      templateColumns="repeat(auto-fill, minmax(min(100%, 280px), 1fr))"
      gap={8}
      mt={8}
    >
      {children}
    </Grid>
  )
}

const H2 = ({ children, ...props }: HeadingProps) => {
  return (
    <Heading fontSize={{ base: "2xl", md: "2rem" }} lineHeight={1.4} {...props}>
      {children}
    </Heading>
  )
}

const H3 = ({ children, ...props }: HeadingProps) => {
  return (
    <Heading as="h3" fontSize={{ base: "xl", md: "2xl" }} {...props}>
      {children}
    </Heading>
  )
}

const LearnPage = ({ data }: PageProps<Queries.LearnPageQuery, Context>) => {
  const theme = useTheme()
  const { t } = useTranslation()
  const { language } = useI18next()
  const isRightToLeft = isLangRightToLeft(language as Lang)

  const tocItems = [
    {
      id: "what-is-crypto-ethereum",
      title: t("toc-what-is-crypto-ethereum"),
    },
    {
      id: "how-do-i-use-ethereum",
      title: t("toc-how-do-i-use-ethereum"),
    },
    {
      id: "what-is-ethereum-used-for",
      title: t("toc-what-is-ethereum-used-for"),
    },
    {
      id: "strengthen-the-ethereum-network",
      title: t("toc-strengthen-the-ethereum-network"),
    },
    {
      id: "learn-about-the-ethereum-protocol",
      title: t("toc-learn-about-the-ethereum-protocol"),
    },
    {
      id: "learn-about-the-ethereum-community",
      title: t("toc-learn-about-the-ethereum-community"),
    },
    {
      id: "books-and-podcasts",
      title: t("toc-books-and-podcasts"),
    },
  ]

  const heroContent = {
    title: t("learn-hub"),
    header: t("hero-header"),
    subtitle: t("hero-subtitle"),
    image: getImage(data.heroImage)!,
    alt: "",
    buttons: [
      {
        content: t("hero-button-lets-get-started"),
        toId: tocItems[0].id,
      },
    ],
  }

  return (
<<<<<<< HEAD
    <Container>
      <PageMetadata title={t("learn-hub")} description={t("hero-subtitle")} />
=======
    <Box position="relative" w="full">
      <PageMetadata title={t("hero-title")} description={t("hero-subtitle")} />
>>>>>>> dd3f0aec

      <Box bg="layer2Gradient">
        <Box>
          <Box as={PageHero} pb={8} content={heroContent} isReverse />
        </Box>
      </Box>

      <Flex
        direction={{ base: "column", lg: "row" }}
        justifyContent="space-between"
        w="full"
        mb={16}
        mx="auto"
        pt={{ lg: 16 }}
        dir={isRightToLeft ? "rtl" : "ltr"}
      >
        <Box
          as="aside"
          display={{ base: "none", lg: "flex" }}
          flexDirection="column"
          position="sticky"
          top="6.25rem" // account for navbar
          h="calc(100vh - 80px)"
          flex="0 1 330px"
          mx={8}
        >
          <Heading
            lineHeight={1.4}
            fontSize={{ base: "2.5rem", lg: "5xl" }}
            fontWeight="bold"
            textAlign={{ base: "left", lg: "right" }}
            mt={0}
            display={{ base: "none", lg: "block" }}
          >
            <Translation id="toc-learn-hub" />
          </Heading>
          <StakingHomeTableOfContents items={tocItems} />
        </Box>

        <Box
          as="article"
          flex={`1 1 ${theme.breakpoints.l}`}
          pb={8}
          px={8}
          id="content"
        >
          <Section>
            <H2 mt={{ lg: 0 }} id={tocItems[0].id}>
              {tocItems[0].title}
            </H2>
            <Text>
              <Translation id="what-is-crypto-1" />{" "}
              <Link to="/what-is-ethereum/">
                <Translation id="what-is-crypto-link-1" />
              </Link>
            </Text>
            <Text>
              <Translation id="what-is-crypto-2" />
            </Text>
            <CardGrid>
              <Card
                title={t("what-is-ethereum-card-title")}
                description={t("what-is-ethereum-card-description")}
              >
                <>
                  <CardImage>
                    <GatsbyImage
                      image={getImage(data.whatIsEth)!}
                      alt={t("what-is-ethereum-card-image-alt")}
                    />
                  </CardImage>
                  <ButtonLink to="/what-is-ethereum/">
                    <Translation id="what-is-ethereum-card-title" />
                  </ButtonLink>
                </>
              </Card>
              <Card
                title={t("what-is-eth-card-title")}
                description={t("what-is-eth-description")}
              >
                <>
                  <CardImage>
                    <GatsbyImage image={getImage(data.eth)!} alt="" />
                  </CardImage>
                  <ButtonLink to="/eth/">
                    <Translation id="what-is-eth-card-title" />
                  </ButtonLink>
                </>
              </Card>
              <Card
                title={t("where-can-i-get-eth-card-title")}
                description={t("where-can-i-get-eth-card-description")}
              >
                <>
                  <CardImage>
                    <GatsbyImage image={getImage(data.impact)!} alt="" />
                  </CardImage>
                  <ButtonLink to="/get-eth/">
                    <Translation id="where-can-i-get-eth-card-title" />
                  </ButtonLink>
                </>
              </Card>
            </CardGrid>

            <AdditionalReadingHeader>
              <Translation id="additional-reading-more-on-ethereum-basics" />
            </AdditionalReadingHeader>
            <DocsContainer>
              <DocLink to="/guides/">
                <Translation id="guides-hub" />
              </DocLink>
              <DocLink to="/smart-contracts/">
                <Translation id="additional-reading-what-are-smart-contracts" />
              </DocLink>
              <DocLink to="/developers/docs/intro-to-ethereum/">
                <Translation id="additional-reading-a-developers-intro" />
              </DocLink>
              <DocLink to="/web3/">
                <Translation id="additional-reading-what-is-web3" />
              </DocLink>
              <DocLink
                to="https://www.youtube.com/watch?v=WSN5BaCzsbo"
                isExternal
              >
                <Translation id="additional-reading-decentralize-everything" />
              </DocLink>
            </DocsContainer>
          </Section>

          <Section>
            <H2 id={tocItems[1].id}>{tocItems[1].title}</H2>
            <Text>
              <Translation id="how-do-i-use-ethereum-1" />
            </Text>
            <CardGrid>
              <Card
                title={t("what-is-a-wallet-card-title")}
                description={t("what-is-a-wallet-card-description")}
              >
                <>
                  <CardImage>
                    <GatsbyImage
                      image={getImage(data.wallet)!}
                      alt={t("what-is-a-wallet-card-alt")}
                    />
                  </CardImage>
                  <ButtonLink to="/wallets/">
                    <Translation id="what-is-a-wallet-card-title" />
                  </ButtonLink>
                </>
              </Card>
              <Card
                title={t("find-a-wallet-card-title")}
                description={t("find-a-wallet-card-description")}
              >
                <>
                  <CardImage>
                    <GatsbyImage
                      image={getImage(data.futureTransparent)!}
                      alt=""
                    />
                  </CardImage>
                  <ButtonLink to="/wallets/find-wallet/">
                    <Translation id="find-a-wallet-button" />
                  </ButtonLink>
                </>
              </Card>
              <Card
                title={t("crypto-security-basics-card-title")}
                description={t("crypto-security-basics-card-description")}
              >
                <>
                  <CardImage>
                    <GatsbyImage image={getImage(data.dogeComputer)!} alt="" />
                  </CardImage>
                  <ButtonLink to="/security/">
                    <Translation id="crypto-security-basics-card-button" />
                  </ButtonLink>
                </>
              </Card>
            </CardGrid>

            <Flex
              my={12}
              borderRadius="10px"
              overflow="hidden"
              bg="cardGradient"
              direction={{ base: "column", lg: "row" }}
            >
              <Box p={12}>
                <H3 mt={0}>
                  <Translation id="things-to-consider-banner-title" />
                </H3>
                <UnorderedList mb={0}>
                  <ListItem>
                    <Translation id="things-to-consider-banner-1" />
                  </ListItem>
                  <ListItem>
                    <Translation id="things-to-consider-banner-2" />{" "}
                    <Link to="/layer-2/">
                      <Translation id="things-to-consider-banner-layer-2" />
                    </Link>
                    .
                  </ListItem>
                </UnorderedList>
              </Box>
              <Box alignSelf="end">
                <GatsbyImage image={getImage(data.newRings)!} alt="" />
              </Box>
            </Flex>

            <AdditionalReadingHeader>
              <Translation id="additional-reading-more-on-using-ethereum" />
            </AdditionalReadingHeader>
            <DocsContainer>
              <DocLink to="/guides/how-to-register-an-ethereum-account/">
                <Translation id="additional-reading-how-to-register-an-ethereum-account" />
              </DocLink>
              <DocLink to="/guides/how-to-use-a-wallet/">
                <Translation id="additional-reading-how-to-use-a-wallet" />
              </DocLink>
              <DocLink to="/community/support/">
                <Translation id="additional-reading-support-for-ethereum-and-wallets" />
              </DocLink>
              <DocLink to="/layer-2/">
                <Translation id="additional-reading-layer-2" />
              </DocLink>
            </DocsContainer>
          </Section>

          <Section>
            <H2 id={tocItems[2].id}>{tocItems[2].title}</H2>
            <Text>
              <Translation id="what-is-ethereum-used-for-1" />
            </Text>
            <CardGrid>
              <Card
                title={t("defi-card-title")}
                description={t("defi-card-description")}
              >
                <>
                  <CardImage>
                    <GatsbyImage
                      image={getImage(data.financeTransparent)!}
                      alt=""
                    />
                  </CardImage>
                  <ButtonLink to="/defi/">
                    <Translation id="defi-card-button" />
                  </ButtonLink>
                </>
              </Card>
              <Card
                title={t("stablecoins-card-title")}
                description={t("stablecoins-card-description")}
              >
                <>
                  <CardImage>
                    <GatsbyImage image={getImage(data.stablecoins)!} alt="" />
                  </CardImage>
                  <ButtonLink to="/stablecoins/">
                    <Translation id="stablecoins-card-button" />
                  </ButtonLink>
                </>
              </Card>
              <Card
                title={t("nft-card-title")}
                description={t("nft-card-description")}
              >
                <>
                  <CardImage>
                    <GatsbyImage
                      image={getImage(data.infrastructureTransparent)!}
                      alt=""
                    />
                  </CardImage>
                  <ButtonLink to="/nft/">
                    <Translation id="nft-card-button" />
                  </ButtonLink>
                </>
              </Card>
              <Card
                title={t("dao-card-title")}
                description={t("dao-card-description")}
              >
                <>
                  <CardImage>
                    <GatsbyImage image={getImage(data.dao)!} alt="" />
                  </CardImage>
                  <ButtonLink to="/dao/">
                    <Translation id="dao-card-button" />
                  </ButtonLink>
                </>
              </Card>
              <Card
                title={t("dapp-card-title")}
                description={t("dapp-card-description")}
              >
                <>
                  <CardImage>
                    <GatsbyImage
                      image={getImage(data.developersEthBlocks)!}
                      alt=""
                    />
                  </CardImage>
                  <ButtonLink to="/dapps/">
                    <Translation id="dapp-card-button" />
                  </ButtonLink>
                </>
              </Card>
              <Card
                justifyContent="start"
                bg="cardGradient"
                title={t("emerging-use-cases-title")}
                description={t("emerging-use-cases-description")}
              >
                <UnorderedList
                  flex={1}
                  display="flex"
                  flexDirection="column"
                  justifyContent="center"
                  mb={0}
                >
                  <ListItem>
                    <Link to="/decentralized-identity/">
                      <Translation id="decentralized-identity" />
                    </Link>
                  </ListItem>
                  <ListItem>
                    <Link to="/social-networks/">
                      <Translation id="decentralized-social-networks" />
                    </Link>
                  </ListItem>
                  <ListItem>
                    <Link to="/desci/">
                      <Translation id="decentralized-science" />
                    </Link>
                  </ListItem>
                  <ListItem>
                    <Link to="https://decrypt.co/resources/what-are-play-to-earn-games-how-players-are-making-a-living-with-nfts">
                      <Translation id="play-to-earn" />
                    </Link>
                  </ListItem>
                  <ListItem>
                    <Link to="https://woodstockfund.medium.com/quadratic-funding-better-way-to-fund-public-goods-76f1679b2ba2">
                      <Translation id="fundraising-through-quadratic-funding" />
                    </Link>
                  </ListItem>
                  <ListItem>
                    <Link to="https://hbr.org/2022/01/how-walmart-canada-uses-blockchain-to-solve-supply-chain-challenges">
                      <Translation id="supply-chain-management" />
                    </Link>
                  </ListItem>
                </UnorderedList>
              </Card>
            </CardGrid>

            <AdditionalReadingHeader>
              <Translation id="more-on-ethereum-use-cases" />
            </AdditionalReadingHeader>
            <DocsContainer>
              <DocLink
                to="http://governance40.com/wp-content/uploads/2019/06/Blockchain-in-Developing-Countries.pdf"
                isExternal
              >
                <Translation id="more-on-ethereum-use-cases-link" />
              </DocLink>
            </DocsContainer>
          </Section>

          <Section>
            <H2 id={tocItems[3].id}>{tocItems[3].title}</H2>
            <Text>
              <Translation id="strengthening-the-ethereum-network-description" />
            </Text>
            <CardGrid>
              <Card
                title={t("staking-ethereum-card-title")}
                description={t("staking-ethereum-card-description")}
              >
                <>
                  <CardImage>
                    <GatsbyImage image={getImage(data.rhino)!} alt="" />
                  </CardImage>
                  <ButtonLink to="/staking/">
                    <Translation id="staking-ethereum-card-button" />
                  </ButtonLink>
                </>
              </Card>
              <Card
                title={t("run-a-node-card-title")}
                description={t("run-a-node-card-description")}
              >
                <>
                  <CardImage>
                    <GatsbyImage
                      image={getImage(data.ethereumInside)!}
                      alt=""
                    />
                  </CardImage>
                  <ButtonLink to="/run-a-node/">
                    <Translation id="run-a-node-card-title" />
                  </ButtonLink>
                </>
              </Card>
            </CardGrid>
          </Section>

          <Section>
            <H2 id={tocItems[4].id}>{tocItems[4].title}</H2>
            <Text>
              <Translation id="learn-about-ethereum-protocol-description" />
            </Text>
            <CardGrid>
              <Card
                title={t("energy-consumption-card-title")}
                description={t("energy-consumption-card-description")}
              >
                <>
                  <CardImage>
                    <GatsbyImage image={getImage(data.hackathon)!} alt="" />
                  </CardImage>
                  <ButtonLink to="/energy-consumption/">
                    <Translation id="energy-consumption-card-button" />
                  </ButtonLink>
                </>
              </Card>
              <Card
                title={t("ethereum-upgrades-card-title")}
                description={t("ethereum-upgrades-card-description")}
              >
                <>
                  <CardImage>
                    <GatsbyImage image={getImage(data.merge)!} alt="" />
                  </CardImage>
                  <ButtonLink to="/upgrades/">
                    <Translation id="ethereum-upgrades-card-button" />
                  </ButtonLink>
                </>
              </Card>
              <Card
                title={t("ethereum-whitepaper-card-title")}
                description={t("ethereum-whitepaper-card-description")}
              >
                <>
                  <CardImage>
                    <GatsbyImage
                      image={getImage(data.financeTransparent)!}
                      alt=""
                    />
                  </CardImage>
                  <ButtonLink to="/whitepaper/">
                    <Translation id="ethereum-whitepaper-card-button" />
                  </ButtonLink>
                </>
              </Card>
            </CardGrid>

            <AdditionalReadingHeader>
              <Translation id="more-on-ethereum-protocol-title" />
            </AdditionalReadingHeader>
            <DocsContainer>
              <DocLink to="/developers/">
                <Translation id="more-on-ethereum-protocol-ethereum-for-developers" />
              </DocLink>
              <DocLink to="/eips/">
                <Translation id="more-on-ethereum-protocol-eips" />
              </DocLink>
              <DocLink to="/history/">
                <Translation id="more-on-ethereum-protocol-history" />
              </DocLink>
              <DocLink to="/governance/">
                <Translation id="more-on-ethereum-protocol-governance" />
              </DocLink>
              <DocLink to="/bridges/">
                <Translation id="more-on-ethereum-protocol-bridges" />
              </DocLink>
              <DocLink to="https://weekinethereumnews.com/" isExternal>
                <Translation id="more-on-ethereum-protocol-week-in-ethereum" />
              </DocLink>
            </DocsContainer>
          </Section>

          <Section>
            <H2 id={tocItems[5].id}>{tocItems[5].title}</H2>
            <Text>
              <Translation id="ethereum-community-description" />
            </Text>
            <CardGrid>
              <Card
                title={t("community-hub-card-title")}
                description={t("community-hub-card-description")}
              >
                <>
                  <CardImage>
                    <GatsbyImage
                      image={getImage(data.enterprise)!}
                      alt={t("community-hub-card-alt")}
                    />
                  </CardImage>
                  <ButtonLink to="/community/">
                    <Translation id="community-hub-card-button" />
                  </ButtonLink>
                </>
              </Card>
              <Card
                title={t("get-involved-card-title")}
                description={t("get-involved-card-description")}
              >
                <>
                  <CardImage>
                    <GatsbyImage image={getImage(data.dogeComputer)!} alt="" />
                  </CardImage>
                  <ButtonLink to="/community/get-involved/">
                    <Translation id="get-involved-card-title" />
                  </ButtonLink>
                </>
              </Card>
              <Card
                title={t("online-communities-card-title")}
                description={t("online-communities-card-description")}
              >
                <>
                  <CardImage>
                    <GatsbyImage image={getImage(data.impact)!} alt="" />
                  </CardImage>
                  <ButtonLink to="/community/online/">
                    <Translation id="online-communities-card-button" />
                  </ButtonLink>
                </>
              </Card>
            </CardGrid>
          </Section>

          <Section>
            <H2 id={tocItems[6].id}>{tocItems[6].title}</H2>
            <Box>
              <H3>
                <Translation id="books-about-ethereum" />
              </H3>
              <UnorderedList>
                <ListItem>
                  <Link to="https://www.goodreads.com/book/show/57356067-the-cryptopians">
                    <Translation id="cryptopians-title" />
                  </Link>{" "}
                  <Text as="i">
                    <Translation id="cryptopians-description" />
                  </Text>
                </ListItem>
                <ListItem>
                  <Link to="https://www.goodreads.com/book/show/55360267-out-of-the-ether">
                    <Translation id="out-of-the-ether-title" />
                  </Link>{" "}
                  <Text as="i">
                    <Translation id="out-of-the-ether-description" />
                  </Text>
                </ListItem>
                <ListItem>
                  <Link to="https://www.goodreads.com/en/book/show/50175330-the-infinite-machine">
                    <Translation id="the-infinite-machine-title" />
                  </Link>{" "}
                  <Text as="i">
                    <Translation id="the-infinite-machine-description" />
                  </Text>
                </ListItem>
                <ListItem>
                  <Link to="https://www.goodreads.com/en/book/show/22174460-the-age-of-cryptocurrency">
                    <Translation id="the-age-of-cryptocurrency-title" />
                  </Link>{" "}
                  <Text as="i">
                    <Translation id="the-age-of-cryptocurrency-description" />
                  </Text>
                </ListItem>
                <ListItem>
                  <Link to="https://www.goodreads.com/en/book/show/34964890-the-truth-machine">
                    <Translation id="the-truth-machine-title" />
                  </Link>{" "}
                  <Text as="i">
                    <Translation id="the-truth-machine-description" />
                  </Text>
                </ListItem>
                <ListItem>
                  <Link to="https://www.goodreads.com/book/show/23546676-digital-gold">
                    <Translation id="digital-gold-title" />
                  </Link>{" "}
                  <Text as="i">
                    <Translation id="digital-gold-description" />
                  </Text>
                </ListItem>
                <ListItem>
                  <Link to="https://www.goodreads.com/en/book/show/56274031-kings-of-crypto">
                    <Translation id="kings-of-crypto-title" />
                  </Link>{" "}
                  <Text as="i">
                    <Translation id="kings-of-crypto-description" />
                  </Text>
                </ListItem>
                <ListItem>
                  <Link to="https://github.com/ethereumbook/ethereumbook">
                    <Translation id="mastering-ethereum-title" />
                  </Link>{" "}
                  <Text as="i">
                    <Translation id="mastering-ethereum-description" />{" "}
                  </Text>
                </ListItem>
                <ListItem>
                  <Link to="https://www.goodreads.com/en/book/show/59892281-proof-of-stake">
                    <Translation id="proof-of-stake-title" />
                  </Link>{" "}
                  <Text as="i">
                    <Translation id="proof-of-stake-description" />
                  </Text>
                </ListItem>
              </UnorderedList>
              <H3>
                <Translation id="podcasts-about-ethereum" />
              </H3>
              <UnorderedList>
                <ListItem>
                  <Link to="http://podcast.banklesshq.com/">
                    <Translation id="bankless-title" />
                  </Link>{" "}
                  <Text as="i">
                    <Translation id="bankless-description" />
                  </Text>
                </ListItem>
                <ListItem>
                  <Link to="https://uncommoncore.co/podcast/">
                    <Translation id="uncommon-core-title" />
                  </Link>{" "}
                  <Text as="i">
                    <Translation id="uncommon-core-description" />
                  </Text>
                </ListItem>
                <ListItem>
                  <Link to="https://www.zeroknowledge.fm/">
                    <Translation id="zeroknowledge-title" />
                  </Link>{" "}
                  <Text as="i">
                    <Translation id="zeroknowledge-description" />
                  </Text>
                </ListItem>
                <ListItem>
                  <Link to="https://epicenter.tv/">
                    <Translation id="epicenter-title" />
                  </Link>{" "}
                  <Text as="i">
                    <Translation id="epicenter-description" />
                  </Text>
                </ListItem>
                <ListItem>
                  <Link to="https://unchainedpodcast.com/">
                    <Translation id="unchained-title" />
                  </Link>{" "}
                  <Text as="i">
                    <Translation id="unchained-description" />
                  </Text>
                </ListItem>
                <ListItem>
                  <Link to="https://www.intothebytecode.xyz/">
                    <Translation id="into-the-bytecode-title" />
                  </Link>{" "}
                  <Text as="i">
                    <Translation id="into-the-bytecode-description" />
                  </Text>
                </ListItem>
                <ListItem>
                  <Link to="https://www.youtube.com/@TheDailyGwei/">
                    <Translation id="the-daily-gwei-title" />
                  </Link>{" "}
                  <Text as="i">
                    <Translation id="the-daily-gwei-description" />
                  </Text>
                </ListItem>
              </UnorderedList>
            </Box>
          </Section>

          <FeedbackCard />
        </Box>
      </Flex>
    </Box>
  )
}

export default LearnPage

export const cardImageFragment = graphql`
  fragment CardImageFragment on File {
    childImageSharp {
      gatsbyImageData(
        # width: 200
        height: 200
        layout: FIXED
        placeholder: BLURRED
        quality: 100
      )
    }
  }
`

export const query = graphql`
  query LearnPage($languagesToFetch: [String!]!) {
    locales: allLocale(
      filter: {
        language: { in: $languagesToFetch }
        ns: { in: ["page-learn", "common"] }
      }
    ) {
      edges {
        node {
          ns
          data
          language
        }
      }
    }
    heroImage: file(relativePath: { eq: "eth.png" }) {
      childImageSharp {
        gatsbyImageData(
          width: 500
          layout: CONSTRAINED
          placeholder: BLURRED
          quality: 100
        )
      }
    }
    whatIsEth: file(relativePath: { eq: "what-is-ethereum.png" }) {
      ...CardImageFragment
    }
    impact: file(relativePath: { eq: "impact_transparent.png" }) {
      ...CardImageFragment
    }
    eth: file(relativePath: { eq: "eth.png" }) {
      ...CardImageFragment
    }
    wallet: file(relativePath: { eq: "wallet.png" }) {
      ...CardImageFragment
    }
    futureTransparent: file(relativePath: { eq: "future_transparent.png" }) {
      ...CardImageFragment
    }
    dogeComputer: file(relativePath: { eq: "doge-computer.png" }) {
      ...CardImageFragment
    }
    financeTransparent: file(relativePath: { eq: "finance_transparent.png" }) {
      ...CardImageFragment
    }
    stablecoins: file(relativePath: { eq: "stablecoins/hero.png" }) {
      ...CardImageFragment
    }
    infrastructureTransparent: file(
      relativePath: { eq: "infrastructure_transparent.png" }
    ) {
      ...CardImageFragment
    }
    dao: file(relativePath: { eq: "use-cases/dao-2.png" }) {
      ...CardImageFragment
    }
    developersEthBlocks: file(
      relativePath: { eq: "developers-eth-blocks.png" }
    ) {
      ...CardImageFragment
    }
    rhino: file(relativePath: { eq: "upgrades/upgrade_rhino.png" }) {
      ...CardImageFragment
    }
    ethereumInside: file(
      relativePath: { eq: "run-a-node/ethereum-inside.png" }
    ) {
      ...CardImageFragment
    }
    merge: file(relativePath: { eq: "upgrades/merge.png" }) {
      ...CardImageFragment
    }
    hackathon: file(relativePath: { eq: "hackathon_transparent.png" }) {
      ...CardImageFragment
    }
    enterprise: file(relativePath: { eq: "enterprise-eth.png" }) {
      ...CardImageFragment
    }
    newRings: file(relativePath: { eq: "upgrades/newrings.png" }) {
      childImageSharp {
        gatsbyImageData(
          width: 265
          # height: 200
          layout: FIXED
          placeholder: BLURRED
          quality: 100
        )
      }
    }
  }
`<|MERGE_RESOLUTION|>--- conflicted
+++ resolved
@@ -165,13 +165,8 @@
   }
 
   return (
-<<<<<<< HEAD
-    <Container>
+    <Box position="relative" w="full">
       <PageMetadata title={t("learn-hub")} description={t("hero-subtitle")} />
-=======
-    <Box position="relative" w="full">
-      <PageMetadata title={t("hero-title")} description={t("hero-subtitle")} />
->>>>>>> dd3f0aec
 
       <Box bg="layer2Gradient">
         <Box>
