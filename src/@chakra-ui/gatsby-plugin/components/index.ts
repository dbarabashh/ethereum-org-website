<<<<<<< HEAD
import { Button } from "./Button"
import { Link } from "./Link"
import { Tag } from "./Tag"

export default {
  Button,
  Link,
  Tag,
}
=======
export * from "./Link"
export * from "./Button"
export * from "./Tag"
export * from "./Modal"
>>>>>>> 3cfaf75e
<|MERGE_RESOLUTION|>--- conflicted
+++ resolved
@@ -1,16 +1,11 @@
-<<<<<<< HEAD
 import { Button } from "./Button"
 import { Link } from "./Link"
 import { Tag } from "./Tag"
+import { Modal } from "./Modal"
 
 export default {
   Button,
   Link,
   Tag,
-}
-=======
-export * from "./Link"
-export * from "./Button"
-export * from "./Tag"
-export * from "./Modal"
->>>>>>> 3cfaf75e
+  Modal,
+}