--- conflicted
+++ resolved
@@ -1,19 +1,13 @@
-<<<<<<< HEAD
-export * from "./Link"
-export * from "./Button"
-export * from "./Tag"
-export * from "./Checkbox"
-export * from "./Modal"
-=======
 import { Button } from "./Button"
 import { Link } from "./Link"
 import { Tag } from "./Tag"
 import { Modal } from "./Modal"
+import { Checkbox } from "./Checkbox"
 
 export default {
   Button,
   Link,
   Tag,
   Modal,
-}
->>>>>>> b89c1b80
+  Checkbox,
+}