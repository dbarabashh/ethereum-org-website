<<<<<<< HEAD
import { Alert } from "./Alert"
=======
import { Avatar } from "./Avatar"
>>>>>>> 0f931738
import { Badge } from "./Badge"
import { Button } from "./Button"
import { Link } from "./Link"
import { Tag } from "./Tag"
import { Modal } from "./Modal"
import { Checkbox } from "./Checkbox"
import { Progress } from "./Progress"
import { Tabs } from "./Tabs"
import { Radio } from "./Radio"
import { Select } from "./Select"
import { Switch } from "./Switch"
import { Input } from "./Input"
import {
  accordionDefaultTheme,
  breadcrumbDefaultTheme,
  closeButtonDefaultTheme,
  codeDefaultTheme,
  dividerDefaultTheme,
  drawerDefaultTheme,
  formDefaultTheme,
  formLabelDefaultTheme,
  headingDefaultTheme,
  menuDefaultTheme,
  spinnerDefaultTheme,
  tableDefaultTheme,
} from "./components.utils"

export default {
  Accordion: accordionDefaultTheme,
<<<<<<< HEAD
  Alert,
  Avatar: avatarDefaultTheme,
=======
  Avatar,
>>>>>>> 0f931738
  Badge,
  Breadcrumb: breadcrumbDefaultTheme,
  Button,
  Checkbox,
  CloseButton: closeButtonDefaultTheme,
  Code: codeDefaultTheme,
  Divider: dividerDefaultTheme,
  Drawer: drawerDefaultTheme,
  Form: formDefaultTheme,
  FormLabel: formLabelDefaultTheme,
  Heading: headingDefaultTheme,
  Input,
  Link,
  Menu: menuDefaultTheme,
  Modal,
  Progress,
  Radio,
  Select,
  Spinner: spinnerDefaultTheme,
  Switch,
  Table: tableDefaultTheme,
  Tabs,
  Tag,
}<|MERGE_RESOLUTION|>--- conflicted
+++ resolved
@@ -1,8 +1,5 @@
-<<<<<<< HEAD
 import { Alert } from "./Alert"
-=======
 import { Avatar } from "./Avatar"
->>>>>>> 0f931738
 import { Badge } from "./Badge"
 import { Button } from "./Button"
 import { Link } from "./Link"
@@ -32,12 +29,8 @@
 
 export default {
   Accordion: accordionDefaultTheme,
-<<<<<<< HEAD
   Alert,
-  Avatar: avatarDefaultTheme,
-=======
   Avatar,
->>>>>>> 0f931738
   Badge,
   Breadcrumb: breadcrumbDefaultTheme,
   Button,
