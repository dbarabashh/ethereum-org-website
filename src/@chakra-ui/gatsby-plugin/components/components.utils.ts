--- conflicted
+++ resolved
@@ -69,12 +69,8 @@
 export function defineMergeStyles(
   defaultTheming?: SystemStyleObject | unknown,
   ...styleObjs: SystemStyleObject[] | unknown[]
-<<<<<<< HEAD
-) {
-  return merge(defaultTheming, ...styleObjs) as Record<
-    string,
-    SystemStyleObject
-  >
+): Record<string, SystemStyleObject> {
+  return merge(defaultTheming, ...styleObjs)
 }
 
 export const _notDisabled = "&:not([data-disabled], [disabled])"
@@ -127,8 +123,4 @@
       opacity: 1,
     },
   },
-=======
-): Record<string, SystemStyleObject> {
-  return merge(defaultTheming, ...styleObjs)
->>>>>>> 9637d840
 }