--- conflicted
+++ resolved
@@ -11,7 +11,7 @@
 const ICON_SELECTOR = "& svg"
 
 const getBaseColor = (isSecondary: boolean) =>
-  !isSecondary ? "primary" : "body"
+  !isSecondary ? "primary.base" : "body.base"
 
 const baseStyle = defineStyle((props) => ({
   borderRadius: "base",
@@ -21,7 +21,7 @@
   whiteSpace: "normal",
   _focusVisible: {
     outline: "4px solid",
-    outlineColor: "primaryHover",
+    outlineColor: "primary.hover",
     outlineOffset: -1,
   },
   _disabled: {
@@ -29,7 +29,7 @@
     pointerEvents: "none",
   },
   _hover: {
-    color: "primaryHover",
+    color: "primary.hover",
   },
   p: {
     m: 0,
@@ -39,11 +39,11 @@
 const HOVER_BOX_SHADOW = "buttonHover"
 
 const variantSolid = defineStyle({
-  color: "background",
-  bg: "primary",
+  color: "background.base",
+  bg: "primary.base",
   _hover: {
-    color: "background",
-    bg: "primaryHover",
+    color: "background.base",
+    bg: "primary.hover",
     boxShadow: HOVER_BOX_SHADOW,
   },
   _active: {
@@ -54,7 +54,6 @@
 const variantOutline = defineStyle({
   border: "1px",
   _hover: {
-<<<<<<< HEAD
     boxShadow: HOVER_BOX_SHADOW,
   },
   _active: {
@@ -65,69 +64,14 @@
 const variantGhost = {}
 
 const variantLink = defineStyle({
-  color: "primary",
+  color: "primary.base",
   fontWeight: 700,
   textDecor: "underline",
   py: 0,
   px: 1,
   _active: {
-    color: "primary",
+    color: "primary.base",
   },
-=======
-    color: "primary.base",
-    bg: "background.base",
-    borderColor: "primary.base",
-    _disabled: {
-      ...disabledStylesOutline,
-    },
-  },
-  _active: {
-    color: "primary.base",
-    bg: "primary.light",
-    borderColor: "primary.base",
-  },
-  _focus: {
-    color: "primary.base",
-    borderColor: "background.base",
-    _disabled: {
-      ...disabledStylesOutline,
-    },
-  },
-  _disabled: {
-    ...disabledStylesOutline,
-  },
-})
-
-const variantSolid = defineStyle((props) =>
-  defineMergeStyles(defaultVariants?.solid(props), {
-    color: "buttonColor",
-    bg: "primary.base",
-    border: 0,
-    _hover: {
-      bg: "primary.base",
-      opacity: 0.8,
-      _disabled: {
-        ...disabledStylesSolid,
-      },
-    },
-    _active: {
-      bg: "primary.hover",
-    },
-    _disabled: {
-      ...disabledStylesSolid,
-    },
-  })
-)
-
-const variantOutline = defineStyle((props) =>
-  defineMergeStyles(defaultVariants?.outline(props), commonOutline)
-)
-
-const variantOutlineColor = defineStyle({
-  ...commonOutline,
-  color: "primary.base",
-  borderColor: "primary.base",
->>>>>>> 56011e47
 })
 
 const variantIcon = defineStyle({
