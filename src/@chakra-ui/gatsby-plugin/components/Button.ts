import { defineStyle, defineStyleConfig } from "@chakra-ui/react"

/**
 * This selector over the more specific `& .chakra-button__icon` accounts
 * for icons used both as a singleton (in IconButton) and as aside element
 * with text. The mention classname is not used for the singleton.
 *
 * And because the icons `fontSize` is different than the text, the icon size
 * needs to stay the same when a singleton.
 */
const ICON_SELECTOR = "& svg"

const baseStyle = defineStyle({
  borderRadius: "base",
  border: "1px",
  color: "primary.base",
  lineHeight: "1.6",
  transitionProperty: "common",
  transitionDuration: "normal",
  whiteSpace: "normal",
  p: "unset",
  _focusVisible: {
    outline: "4px solid",
    outlineColor: "primary.hover",
    outlineOffset: -1,
  },
  _disabled: {
    color: "disabled",
    pointerEvents: "none",
  },
  _hover: {
    color: "primary.hover",
  },
  "&[data-secondary='true']": {
    color: "body.base",
  },
  "&.chakra-link": {
    textDecoration: "none",
    _hover: {
      textDecoration: "none",
    },
  },
})

const variantSolid = defineStyle({
  color: "background.base",
  bg: "primary.base",
  borderColor: "transparent",
  _disabled: {
    bg: "disabled",
    color: "background.base",
  },
  _hover: {
    color: "background.base",
    bg: "primary.hover",
    boxShadow: "buttonHover",
  },
  _active: {
    boxShadow: "none",
  },
})

const variantOutline = defineStyle({
  _hover: {
    boxShadow: "buttonHover",
  },
  _active: {
    boxShadow: "none",
  },
})

const variantGhost = {
  borderColor: "transparent",
}

const variantLink = defineStyle({
  borderColor: "transparent",
  fontWeight: 700,
  textDecor: "underline",
  py: 0,
  px: 1,
  _active: {
    color: "primary.base",
  },
})

const sizes = {
<<<<<<< HEAD
  md: {
    py: "2 !important",
    px: "4 !important",
    fontSize: "md",
=======
  md: defineStyle({
    py: "2",
    px: "4",
>>>>>>> 0eabe2f4
    [ICON_SELECTOR]: {
      fontSize: "2xl",
    },
  }),
  sm: defineStyle({
    fontSize: "xs",
    py: "1.5",
    px: "2",
    [ICON_SELECTOR]: {
      fontSize: "md",
    },
  }),
}

const variants = {
  solid: variantSolid,
  outline: variantOutline,
  ghost: variantGhost,
  link: variantLink,
}

export const Button = defineStyleConfig({
  baseStyle,
  sizes,
  variants,
  defaultProps: {
    size: "md",
    variant: "solid",
  },
})<|MERGE_RESOLUTION|>--- conflicted
+++ resolved
@@ -85,16 +85,9 @@
 })
 
 const sizes = {
-<<<<<<< HEAD
-  md: {
-    py: "2 !important",
-    px: "4 !important",
-    fontSize: "md",
-=======
   md: defineStyle({
     py: "2",
     px: "4",
->>>>>>> 0eabe2f4
     [ICON_SELECTOR]: {
       fontSize: "2xl",
     },
