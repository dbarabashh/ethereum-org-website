import {
  lightTheme as oldLightTheme,
  darkTheme as oldDarkTheme,
} from "../../theme"

/** @deprecated */
const oldLightThemeColors = oldLightTheme.colors
const oldDarkThemeColors = oldDarkTheme.colors
/**
 * @deprecated
 *
 * define each of the old colors as a `semanticToken`:
 * `name: { _light: lightColor, _dark: darkColor }`
 */
const oldColors = Object.keys(oldLightThemeColors).reduce((colors, color) => {
  const lightColor = oldLightThemeColors[color]
  const darkColor = oldDarkThemeColors[color]

  if (typeof lightColor !== "string" || typeof darkColor !== "string") {
    return colors
  }

  return {
    ...colors,
    [color]: { _light: lightColor, _dark: darkColor },
  }
}, {})

const semanticTokens = {
  colors: {
    // define old colors from the old theme as semanticTokens to transition
    // from emotion components to chakra
    // TODO: remove these colors as we migrate away from them
    ...oldColors,

    // Design System colors
    primary: { _light: "blue.500", _dark: "orange.500" },
    primaryHighContrast: { _light: "blue.700", _dark: "orange.100" },
    primaryLowContrast: { _light: "blue.100", _dark: "orange.800" },
    primaryLight: { _light: "blue.100", _dark: "orange.100" },
    primaryDark: { _light: "blue.700", _dark: "orange.800" },
    primaryHover: { _light: "blue.300", _dark: "orange.300" },
    primaryVisited: { _light: "blue.600", _dark: "orange.600" },
    // ! Deprecating primaryPressed
    primaryPressed: { _light: "blue.300", _dark: "orange.800" },
    body: { _light: "gray.700", _dark: "gray.100" },
    // ! Deprecating bodyInverted
    bodyInverted: { _light: "gray.100", _dark: "gray.700" },
    bodyLight: { _light: "gray.500", _dark: "gray.300" },
    disabled: { _light: "gray.300", _dark: "gray.500" },
    background: { _light: "white", _dark: "gray.700" },
    backgroundHighlight: { _light: "gray.100", _dark: "gray.900" },
    // ! Deprecating neutral
    neutral: { _light: "white", _dark: "gray.900" },
    success: "green.500",
    successLight: "green.100",
    successOutline: { _light: "success", _dark: "successLight" },
    // ! Deprecating successNeutral
    successNeutral: { _light: "green.100", _dark: "green.900" },
    // ? Keep "error" or rename to "fail" ?
    error: "red.500",
    errorLight: "red.100",
    errorOutline: { _light: "error", _dark: "errorLight" },
    // ! Deprecating errorNeutral
    errorNeutral: { _light: "red.100", _dark: "red.900" },
<<<<<<< HEAD
    attention: "yellow.500",
    attentionLight: "yellow.200",
    attentionOutline: { _light: "attention", _dark: "attentionLight" },
    tooltipShadow: {
      _light: "blackAlpha.400",
      _dark: "whiteAlpha.400",
    },
=======
    attention: "yellow.200",
    switchBackground: { _light: "gray.300", _dark: "whiteAlpha.400" },
>>>>>>> d1aefa2e
  },
}

export default semanticTokens<|MERGE_RESOLUTION|>--- conflicted
+++ resolved
@@ -63,7 +63,6 @@
     errorOutline: { _light: "error", _dark: "errorLight" },
     // ! Deprecating errorNeutral
     errorNeutral: { _light: "red.100", _dark: "red.900" },
-<<<<<<< HEAD
     attention: "yellow.500",
     attentionLight: "yellow.200",
     attentionOutline: { _light: "attention", _dark: "attentionLight" },
@@ -71,10 +70,7 @@
       _light: "blackAlpha.400",
       _dark: "whiteAlpha.400",
     },
-=======
-    attention: "yellow.200",
     switchBackground: { _light: "gray.300", _dark: "whiteAlpha.400" },
->>>>>>> d1aefa2e
   },
 }
 
