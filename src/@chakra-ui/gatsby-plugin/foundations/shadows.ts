const shadows = {
  // using css variables bc shadows do not support color tokens yet
  primary: "4px 4px 0px 0px var(--eth-colors-primaryLight)",
  outline: "0 0 0 4px var(--eth-colors-primaryHover)",
  table:
    "0 14px 66px rgba(0,0,0,.07), 0 10px 17px rgba(0,0,0,.03), 0 4px 7px rgba(0,0,0,.05)",
<<<<<<< HEAD
  tableItemBox: "0px 4px 4px var(--eth-colors-tableItemBoxShadow)",
=======
  drop: "0 4px 17px 0 var(--eth-colors-blackAlpha-200)",
  tableBox: {
    light:
      "0 14px 66px rgba(0,0,0,.07), 0 10px 17px rgba(0,0,0,.03), 0 4px 7px rgba(0,0,0,.05)",
    dark: "0 14px 66px hsla(0,0%,96.1%,.07), 0 10px 17px hsla(0,0%,96.1%,.03), 0 4px 7px hsla(0,0%,96.1%,.05)",
  },
  tableItemBox: {
    light: "0 1px 1px rgba(0, 0, 0, 0.1)",
    dark: "0 1px 1px hsla(0,0%,100%,.1)",
  },
>>>>>>> 8a31c7e0
}

export default shadows<|MERGE_RESOLUTION|>--- conflicted
+++ resolved
@@ -4,9 +4,6 @@
   outline: "0 0 0 4px var(--eth-colors-primaryHover)",
   table:
     "0 14px 66px rgba(0,0,0,.07), 0 10px 17px rgba(0,0,0,.03), 0 4px 7px rgba(0,0,0,.05)",
-<<<<<<< HEAD
-  tableItemBox: "0px 4px 4px var(--eth-colors-tableItemBoxShadow)",
-=======
   drop: "0 4px 17px 0 var(--eth-colors-blackAlpha-200)",
   tableBox: {
     light:
@@ -17,7 +14,6 @@
     light: "0 1px 1px rgba(0, 0, 0, 0.1)",
     dark: "0 1px 1px hsla(0,0%,100%,.1)",
   },
->>>>>>> 8a31c7e0
 }
 
 export default shadows