--- conflicted
+++ resolved
@@ -10,11 +10,7 @@
     dark: "0 14px 66px hsla(0,0%,96.1%,.07), 0 10px 17px hsla(0,0%,96.1%,.03), 0 4px 7px hsla(0,0%,96.1%,.05)",
   },
   tableItemBox: {
-<<<<<<< HEAD
-    light: " 0 1px 1px rgba(0, 0, 0, 0.1)",
-=======
     light: "0 1px 1px rgba(0, 0, 0, 0.1)",
->>>>>>> 3d71a22a
     dark: "0 1px 1px hsla(0,0%,100%,.1)",
   },
 }
