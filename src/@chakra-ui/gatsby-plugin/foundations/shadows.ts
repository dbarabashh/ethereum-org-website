--- conflicted
+++ resolved
@@ -16,16 +16,13 @@
     dark: "0 1px 1px hsla(0,0%,100%,.1)",
   },
   tableItemBoxHover: "0 0 1px var(--eth-colors-primary)",
-<<<<<<< HEAD
   gridYellowBoxShadow: "8px 8px 0px 0px var(--eth-colors-gridYellow)",
   gridBlueBowShadow: "8px 8px 0px 0px var(--eth-colors-gridBlue)",
-=======
 
   // * Part of new DS
   // TODO: From current theme. Rename to 'buttonHover'
   primary: "4px 4px 0px 0px var(--eth-colors-primaryLight)",
   tooltip: "0 0 16px var(--eth-colors-tooltipShadow)",
->>>>>>> d96abc75
 }
 
 export default shadows