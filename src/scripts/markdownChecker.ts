import fs from "fs"
import path from "path"

import matter from "gray-matter"
import minimist from "minimist"

import type { Lang } from "../lib/types"
<<<<<<< HEAD
const argv = minimist(process.argv.slice(2))
=======

type Summary = Record<string, string[]>

const argv = require("minimist")(process.argv.slice(2))
>>>>>>> c3afcfb7

const LANG_ARG: string | null = argv.lang || null
const PATH_TO_INTL_MARKDOWN = "./public/content/translations/"
const PATH_TO_ALL_CONTENT = "./public/content/"
const TUTORIAL_DATE_REGEX = new RegExp("\\d{4}-\\d{2}-\\d{2}")
// Original
const WHITE_SPACE_IN_LINK_TEXT = new RegExp(
  "\\[\\s.+\\]\\( | \\[.+\\s\\]\\(",
  "g"
)
// Modified
// const WHITE_SPACE_IN_LINK_TEXT = new RegExp(
//   "\\[\\s.+?\\]\\(|\\[.+?\\s\\]\\(",
//   "g"
// )
const BROKEN_LINK_REGEX = new RegExp(
  "\\[[^\\]]+\\]\\([^\\)\\s]+\\s[^\\)]+\\)",
  "g"
)
// This RegEx checks for invalid links in markdown content.
// The criteria for invalid links are:
// 1. Exclude images: The link shouldn't be preceded by an exclamation mark
// 2. Exclude internal links: The URL part of the link shouldn't start with a forward slash
// 3. Exclude fragment identifiers: The URL part of the link shouldn't start with a hash
// 4. Exclude typical external links: The URL part of the link shouldn't start with http or https
// 5. Exclude email links: The URL part of the link shouldn't start with mailto:
// 6. Exclude PDF links: The URL part of the link shouldn't end with .pdf
// 7. Exclude links wrapped in angled brackets: The URL part of the link shouldn't start with a <
const INVALID_LINK_REGEX = new RegExp(
  "(?<!\\!)\\[[^\\]]+\\]\\((?!<|/|#|http|mailto:)[^\\)]*(?<!\\.pdf)\\)",
  "g"
)
const INCORRECT_PATH_IN_TRANSLATED_MARKDOWN = new RegExp(
  "image: ../../(assets/|../assets/)",
  "g"
)

const LINK_TEXT_MISSING_REGEX = new RegExp("(?<![\\S])\\[\\]\\(([^)]+)\\)", "g")

// add <emoji
// add /developers/docs/scaling/#layer-2-scaling
// add ../../assets/ethereum-learn.png
// ../../assets/eth-gif-cat.png

const HTML_TAGS: Array<string> = ["</code", "</p>", "</ul>"]
const SPELLING_MISTAKES: Array<string> = [
  "Ethreum",
  "Etherum",
  "Etherium",
  "Etheruem",
  "Etereum",
  "Eterium",
  "Etherem",
  "Etheerum",
  "Ehtereum",
  "Eferum",
]

// ! Current usage of this const is commented out
// eslint-disable-next-line @typescript-eslint/no-unused-vars
const CASE_SENSITIVE_SPELLING_MISTAKES = ["Thereum", "Metamask", "Github"]
// Ideas:
// Regex for explicit lang path (e.g. /en/) && for glossary links (trailing slash breaks links e.g. /glossary/#pos/ doesn't work)
// We should have case sensitive spelling mistakes && check they are not in links.

interface Languages {
  lang?: Array<Lang>
}

const langsArray = fs.readdirSync(PATH_TO_INTL_MARKDOWN) as Array<Lang>
langsArray.push("en")

function getAllMarkdownPaths(
  dirPath: string,
  arrayOfMarkdownPaths: Array<string> = []
): Array<string> {
  const files: Array<string> = fs.readdirSync(dirPath)

  arrayOfMarkdownPaths = arrayOfMarkdownPaths || []

  for (const file of files) {
    if (fs.statSync(dirPath + "/" + file).isDirectory()) {
      arrayOfMarkdownPaths = getAllMarkdownPaths(
        dirPath + "/" + file,
        arrayOfMarkdownPaths
      )
    } else {
      const filePath: string = path.join(dirPath, "/", file)

      if (filePath.includes(".md")) {
        arrayOfMarkdownPaths.push(filePath)
      }
    }
  }

  return arrayOfMarkdownPaths
}

function sortMarkdownPathsIntoLanguages(
  paths: Array<string>,
  excludeDefaultLang: boolean = false
): Languages {
  const languages: Languages = langsArray.reduce((accumulator, value) => {
    return { ...accumulator, [value]: [] }
  }, {})

  for (const path of paths) {
    const translationDir = "/translations/"
    const isTranslation = path.includes(translationDir)
    const langIndex = path.indexOf(translationDir) + translationDir.length

    // RegEx to grab the root of the path (e.g. the lang code for translated files)
    const regex = /^([^/]+)\//
    const match = path.substring(langIndex).match(regex)
    const lang = isTranslation && match && match.length > 1 ? match[1] : "en"

    if (LANG_ARG) {
      if (LANG_ARG === lang && (lang !== "en" || !excludeDefaultLang)) {
        languages[lang].push(path)
      }
    } else {
      if (lang !== "en" || !excludeDefaultLang) {
        languages[lang].push(path)
      }
    }
  }

  return languages
}

export async function getTranslatedMarkdownPaths() {
  const markdownPaths: Array<string> = getAllMarkdownPaths(PATH_TO_ALL_CONTENT)
  const excludeDefaultLang = true
  const languages = sortMarkdownPathsIntoLanguages(
    markdownPaths,
    excludeDefaultLang
  )
  return languages
}

function log(
  message: string,
  level: "warn" | "error" | "log",
  summary: string[]
) {
  summary.push(message)
  console[level](message)
}

function processFrontmatter(
  path: string,
  lang: string,
  summary: string[]
): string[] {
  const file = fs.readFileSync(path, "utf-8")
  const frontmatter = matter(file).data

  if (!frontmatter.title) {
    log(`Missing 'title' frontmatter at: ${path}`, "warn", summary)
  }
  // Description commented out as there are a lot of them missing :-)!
  // if (!frontmatter.description) {
  //   summary.push(`Missing 'description' frontmatter at: ${path}`)
  // }
  if (!frontmatter.lang) {
    log(
      `Missing 'lang' frontmatter at: ${path}, Expected: ${lang}'`,
      "error",
      summary
    )
  } else if (!(frontmatter.lang === lang)) {
    log(
      `Invalid 'lang' frontmatter at ${path}: Expected: ${lang}'. Received: ${frontmatter.lang}.`,
      "error",
      summary
    )
  }

  if (frontmatter.emoji) {
    if (!/^:\S+:$/.test(frontmatter.emoji)) {
      log(`Frontmatter for 'emoji' is invalid at ${path}`, "error", summary)
    }
  }

  if (frontmatter.sidebar) {
    log(`Unexpected 'sidebar' frontmatter at ${path}`, "error", summary)
  }

  if (path.includes("/tutorials/")) {
    if (!frontmatter.published) {
      log(`Missing 'published' frontmatter at ${path}:`, "warn", summary)
    } else {
      try {
        const stringDate = frontmatter.published.toISOString().slice(0, 10)
        const dateIsFormattedCorrectly = TUTORIAL_DATE_REGEX.test(stringDate)

        if (!dateIsFormattedCorrectly) {
          log(
            `Invalid 'published' frontmatter at ${path}: Expected: 'YYYY-MM-DD' Received: ${frontmatter.published}`,
            "warn",
            summary
          )
        }
      } catch (e) {
        log(
          `Invalid 'published' frontmatter at ${path}: Expected: 'YYYY-MM-DD' Received: ${frontmatter.published}`,
          "warn",
          summary
        )
      }
    }

    if (!["beginner", "intermediate", "advanced"].includes(frontmatter.skill)) {
      log(
        `Skill frontmatter '${frontmatter.skill}' must be: beginner, intermediate, or advanced at: ${path}:`,
        "log",
        summary
      )
    }
  }

  return summary
}

function processMarkdown(path: string, summary: string[]) {
  const markdownFile: string = fs.readFileSync(path, "utf-8")
  let brokenLinkMatch: RegExpExecArray | null

  while ((brokenLinkMatch = BROKEN_LINK_REGEX.exec(markdownFile))) {
    const lineNumber = getLineNumber(markdownFile, brokenLinkMatch.index)
    log(`Broken link found: ${path}:${lineNumber}`, "warn", summary)

    // if (!BROKEN_LINK_REGEX.global) break
  }

  let invalidLinkMatch: RegExpExecArray | null

  // Check for invalid links
  while ((invalidLinkMatch = INVALID_LINK_REGEX.exec(markdownFile))) {
    const lineNumber = getLineNumber(markdownFile, invalidLinkMatch.index)
    log(`Invalid link found: ${path}:${lineNumber}`, "warn", summary)
  }

  let linkTextMissingMatch: RegExpExecArray | null

  // Check for links missing text
  while ((linkTextMissingMatch = LINK_TEXT_MISSING_REGEX.exec(markdownFile))) {
    const lineNumber = getLineNumber(markdownFile, linkTextMissingMatch.index)
<<<<<<< HEAD
    console.warn(`Link text missing: ${path}:${lineNumber}`)
=======
    log(`Link text missing: ${path}:${lineNumber}`, "warn", summary)
>>>>>>> c3afcfb7
  }

  let incorrectImagePathMatch: RegExpExecArray | null

  // Todo: refactor to simply check if the image exists relative to the path
  if (path.includes("/translations/")) {
    while (
      (incorrectImagePathMatch =
        INCORRECT_PATH_IN_TRANSLATED_MARKDOWN.exec(markdownFile))
    ) {
      const lineNumber = getLineNumber(
        markdownFile,
        incorrectImagePathMatch.index
      )
      log(`Incorrect image path: ${path}:${lineNumber}`, "warn", summary)
    }
  }

  // TODO: refactor history pages to use a component for network upgrade summaries
  // TODO: create .env commit warning component for tutorials
  // Ignore tutorials with Javascript and ExpandableCards
  if (
    !path.includes("/history/") &&
    !path.includes("/whitepaper/") &&
    !path.includes("/roadmap/") &&
    !path.includes("alchemy") &&
    !path.includes("nft") &&
    !path.includes("hello-world-smart-contract") &&
    !path.includes("opcodes") &&
    !path.includes("translation-program") &&
    !path.includes("/energy-consumption/") &&
    !markdownFile.includes("```javascript") &&
    !markdownFile.includes("ExpandableCard")
  ) {
    for (const tag of HTML_TAGS) {
      const htmlTagRegex = new RegExp(tag, "g")
      let htmlTagMatch: RegExpExecArray | null

      while ((htmlTagMatch = htmlTagRegex.exec(markdownFile))) {
        const lineNumber = getLineNumber(markdownFile, htmlTagMatch.index)
        log(
          `Warning: ${tag} tag in markdown at ${path}:${lineNumber}`,
          "warn",
          summary
        )

        if (!htmlTagRegex.global) break
      }
    }
  }

  // Commented out as 296 instances of whitespace in link texts
  let whiteSpaceInLinkTextMatch: RegExpExecArray | null

  while (
    (whiteSpaceInLinkTextMatch = WHITE_SPACE_IN_LINK_TEXT.exec(markdownFile))
  ) {
    const lineNumber = getLineNumber(
      markdownFile,
      whiteSpaceInLinkTextMatch.index
    )
    log(
      `Warning: White space in link found: ${path}:${lineNumber}`,
      "warn",
      summary
    )
  }

  checkMarkdownSpellingMistakes(path, markdownFile, SPELLING_MISTAKES, summary)
  // Turned this off for testing as there are lots of Github (instead of GitHub) and Metamask (instead of MetaMask).
  // checkMarkdownSpellingMistakes(path, markdownFile, CASE_SENSITIVE_SPELLING_MISTAKES, true)
}

function checkMarkdownSpellingMistakes(
  path: string,
  file: string,
  spellingMistakes: Array<string>,
  summary: string[],
  caseSensitive = false
): void {
  for (const mistake of spellingMistakes) {
    const mistakeRegex = caseSensitive
      ? new RegExp(mistake, "g")
      : new RegExp(mistake, "gi")
    let spellingMistakeMatch: RegExpExecArray | null

    while ((spellingMistakeMatch = mistakeRegex.exec(file))) {
      const lineNumber = getLineNumber(file, spellingMistakeMatch.index)
      log(
        `Spelling mistake "${mistake}" found at ${path}:${lineNumber}`,
        "warn",
        summary
      )
    }

    if (!mistakeRegex.global) break
  }
}

function getLineNumber(file: string, index: number): string {
  const fileSubstring = file.substring(0, index)
  const lines = fileSubstring.split("\n")
  const linePosition = lines.length
  const charPosition = lines[lines.length - 1].length + 1
  const lineNumber = `${linePosition}:${charPosition}`

  return lineNumber
}

const writeSummary = (summary: Summary, summaryWritePath: string) => {
  fs.writeFileSync(summaryWritePath, JSON.stringify(summary, null, 2))
}

export function checkMarkdown(summaryWritePath?: string) {
  const summary = {} as Summary
  const markdownPaths: Array<string> = getAllMarkdownPaths(PATH_TO_ALL_CONTENT)
  const markdownPathsByLang: Languages =
    sortMarkdownPathsIntoLanguages(markdownPaths)

  for (const lang in markdownPathsByLang) {
    summary[lang] = []

    for (const path of markdownPathsByLang[lang]) {
      processFrontmatter(path, lang, summary[lang])
      processMarkdown(path, summary[lang])
    }

    if (!summary[lang].length) delete summary[lang]
  }

  summaryWritePath && writeSummary(summary, summaryWritePath)
}

checkMarkdown()<|MERGE_RESOLUTION|>--- conflicted
+++ resolved
@@ -2,17 +2,12 @@
 import path from "path"
 
 import matter from "gray-matter"
-import minimist from "minimist"
 
 import type { Lang } from "../lib/types"
-<<<<<<< HEAD
-const argv = minimist(process.argv.slice(2))
-=======
 
 type Summary = Record<string, string[]>
 
 const argv = require("minimist")(process.argv.slice(2))
->>>>>>> c3afcfb7
 
 const LANG_ARG: string | null = argv.lang || null
 const PATH_TO_INTL_MARKDOWN = "./public/content/translations/"
@@ -261,11 +256,7 @@
   // Check for links missing text
   while ((linkTextMissingMatch = LINK_TEXT_MISSING_REGEX.exec(markdownFile))) {
     const lineNumber = getLineNumber(markdownFile, linkTextMissingMatch.index)
-<<<<<<< HEAD
-    console.warn(`Link text missing: ${path}:${lineNumber}`)
-=======
     log(`Link text missing: ${path}:${lineNumber}`, "warn", summary)
->>>>>>> c3afcfb7
   }
 
   let incorrectImagePathMatch: RegExpExecArray | null
