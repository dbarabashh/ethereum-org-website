--- conflicted
+++ resolved
@@ -4,11 +4,7 @@
 export const PROGRESS_BAR_GAP = "4px"
 export const PASSING_QUIZ_SCORE = 65
 export const USER_STATS_KEY = "quizzes-stats"
-<<<<<<< HEAD
-export const INITIAL_QUIZ = "what-is-ethereum"
-=======
 export const INITIAL_QUIZ = "what-is-ethereum"
 export const TOTAL_QUIZ_QUESTIONS_ANSWERED = 100000
 export const TOTAL_QUIZ_AVERAGE_SCORE = 67.4
-export const TOTAL_QUIZ_RETRY_RATE = 15.6
->>>>>>> 2e8627cf
+export const TOTAL_QUIZ_RETRY_RATE = 15.6