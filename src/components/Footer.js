import React from "react"
import styled from "styled-components"
import { useIntl } from "gatsby-plugin-intl"
import { StaticQuery, graphql } from "gatsby"

import { getLocaleTimestamp } from "../utils/time"
import Translation from "./Translation"
import Link from "./Link"
import Icon from "./Icon"

const StyledFooter = styled.footer`
  padding-top: 3rem;
  padding-bottom: 4rem;
  padding: 1rem 2rem;
`

const FooterTop = styled.div`
  font-size: ${(props) => props.theme.fontSizes.s};
  display: flex;
  justify-content: space-between;
  align-items: center;
  flex-wrap: wrap;
`

const LastUpdated = styled.div`
  color: ${(props) => props.theme.colors.text200};
`

const LinkGrid = styled.div`
  display: grid;
  grid-template-columns: repeat(6, auto);
  grid-gap: 1rem;
  justify-content: space-between;
  @media (max-width: 1300px) {
    grid-template-columns: repeat(3, auto);
  }
  @media (max-width: ${(props) => props.theme.breakpoints.m}) {
    grid-template-columns: repeat(2, auto);
  }
  @media (max-width: 500px) {
    grid-template-columns: auto;
  }
`

const LinkSection = styled.div``

const SectionHeader = styled.h3`
  font-size: 0.875rem;
  line-height: 1.6;
  margin: 1.14em 0;
  font-weight: bold;
`

const List = styled.ul`
  font-size: 0.875rem;
  line-height: 1.6;
  font-weight: 400;
  margin: 0;
  list-style-type: none;
  list-style-image: none;
`

const ListItem = styled.li`
  margin-bottom: 1rem;
`

const FooterLink = styled(Link)`
  text-decoration: none;
  color: ${(props) => props.theme.colors.text200};
  svg {
    fill: ${(props) => props.theme.colors.text200};
  }
  &:after {
    color: ${(props) => props.theme.colors.text200};
  }
  &:hover {
    color: ${(props) => props.theme.colors.primary};
    &:after {
      color: ${(props) => props.theme.colors.primary};
    }
    svg {
      fill: ${(props) => props.theme.colors.primary};
    }
  }
`

const SocialIcons = styled.div`
  margin: 1rem 0;
`
const SocialIcon = styled(Icon)`
  margin-left: 1rem;
  width: 2rem;

  @media (max-width: ${(props) => props.theme.breakpoints.s}) {
    margin-left: 0;
    margin-right: 0.5rem;
  }
`

const socialLinks = [
  {
    icon: "github",
    to: "https://github.com/ethereum/ethereum-org-website",
  },
  {
    icon: "twitter",
    to: "https://twitter.com/ethdotorg",
  },
  {
    icon: "youtube",
    to: "https://youtube.com/channel/UCNOfzGXD_C9YMYmnefmPH0g",
  },
  {
    icon: "discord",
    to: "https://discord.gg/CetY6Y4",
  },
]

const Footer = () => {
  const intl = useIntl()

  const linkSections = [
    {
      title: "use-ethereum",
      links: [
        {
          to: `/wallets/`,
          text: "ethereum-wallets",
        },
        {
          to: `/get-eth/`,
          text: "get-eth",
        },
        {
          to: `/dapps/`,
          text: "decentralized-applications-dapps",
        },
        {
          to: `/stablecoins/`,
          text: "page-stablecoins-title",
        },
        {
          to: `/eth2/staking/`,
          text: "page-eth2-get-involved-stake-eth",
        },
      ],
    },
    {
      title: "learn",
      links: [
        {
          to: `/what-is-ethereum/`,
          text: "what-is-ethereum",
        },
        {
          to: `/eth/`,
          text: "what-is-ether",
        },
        {
          to: `/learn/`,
          text: "guides-and-resources",
        },
        {
          to: "/history/",
          text: "history-of-ethereum",
        },
        {
          to: "/whitepaper/",
          text: "ethereum-whitepaper",
        },
        {
          text: "ethereum-2-0",
          to: "/eth2/",
        },
        {
          to: `/glossary/`,
          text: "ethereum-glossary",
        },
        {
          to: "/eips/",
          text: "eips",
        },
      ],
    },
    {
      title: "developers",
      links: [
        {
          to: `/developers/`,
          text: "get-started",
          isPartiallyActive: false,
        },
        {
          to: `/developers/docs/`,
          text: "documentation",
        },
        {
          to: `/developers/tutorials/`,
          text: "tutorials",
        },
        {
          to: `/developers/learning-tools/`,
          text: "learn-by-coding",
        },
        {
          to: `/developers/local-environment/`,
          text: "set-up-local-env",
        },
        {
          to: `/developers/`,
          text: "developer-resources",
        },
      ],
    },
    {
      title: "ecosystem",
      links: [
        {
          to: `/community/`,
          text: "ethereum-community",
        },
        {
          to: "/foundation/",
          text: "ethereum-foundation",
        },
        {
          to: "https://blog.ethereum.org/",
          text: "ef-blog",
        },
        {
          to: "https://esp.ethereum.foundation",
          text: "esp",
        },
        {
          to: "/assets/",
          text: "ethereum-brand-assets",
        },
        {
          to: "https://devcon.org/",
          text: "devcon",
        },
      ],
    },
    {
      title: "enterprise",
      links: [
        {
          to: "/enterprise/",
          text: "mainnet-ethereum",
        },
        {
          to: "/enterprise/private-ethereum/",
          text: "private-ethereum",
        },
        {
          to: "/enterprise/",
          text: "enterprise",
        },
      ],
    },
    {
      title: "about-ethereum-org",
      links: [
        {
          to: "/about/",
          text: "about-us",
        },
        {
          to: "/en/contributing/",
          text: "contributing",
        },
        {
          to: "/languages/",
          text: "language-support",
        },
        {
          to: "/en/privacy-policy/",
          text: "privacy-policy",
        },
        {
          to: "/en/terms-of-use/",
          text: "terms-of-use",
        },
        {
          to: "/en/cookie-policy/",
          text: "cookie-policy",
        },
        {
          to: "mailto:press@ethereum.org",
          text: "contact",
        },
      ],
    },
  ]

  return (
    <StaticQuery
      query={graphql`
        query FooterQuery {
          allSiteBuildMetadata {
            edges {
              node {
                buildTime
              }
            }
          }
        }
      `}
      render={(data) => (
        <StyledFooter>
          <FooterTop>
            <LastUpdated>
              <Translation id="website-last-updated" />:{" "}
              {getLocaleTimestamp(
                intl.locale,
                data.allSiteBuildMetadata.edges[0].node.buildTime
              )}
            </LastUpdated>
            <SocialIcons>
              {socialLinks.map((link, idx) => {
                return (
                  <Link to={link.to} hideArrow={true} key={idx}>
                    <SocialIcon name={link.icon} size="36" />
                  </Link>
                )
              })}
            </SocialIcons>
          </FooterTop>
          <LinkGrid>
<<<<<<< HEAD
            {linkSections.map((section, idx) => (
              <LinkSection key={idx}>
                <SectionHeader>
                  <Translation id={section.title} />
                </SectionHeader>
                <List>
                  {section.links.map((link, linkIdx) => (
                    <ListItem key={linkIdx}>
                      <FooterLink
                        to={link.to}
                        isPartiallyActive={link.isPartiallyActive}
                      >
                        <Translation id={link.text} />
                      </FooterLink>
                    </ListItem>
                  ))}
                </List>
              </LinkSection>
            ))}
=======
            {linkSections.map((section, idx) => {
              return (
                <LinkSection key={idx}>
                  <SectionHeader>
                    <Translation id={section.title} />
                  </SectionHeader>
                  <List>
                    {section.links.map((link, linkIdx) => {
                      return (
                        <ListItem key={linkIdx}>
                          <FooterLink to={link.to} isPartiallyActive={false}>
                            <Translation id={link.text} />
                          </FooterLink>
                        </ListItem>
                      )
                    })}
                  </List>
                </LinkSection>
              )
            })}
>>>>>>> bbb17b88
          </LinkGrid>
        </StyledFooter>
      )}
    />
  )
}

export default Footer<|MERGE_RESOLUTION|>--- conflicted
+++ resolved
@@ -327,7 +327,6 @@
             </SocialIcons>
           </FooterTop>
           <LinkGrid>
-<<<<<<< HEAD
             {linkSections.map((section, idx) => (
               <LinkSection key={idx}>
                 <SectionHeader>
@@ -338,7 +337,7 @@
                     <ListItem key={linkIdx}>
                       <FooterLink
                         to={link.to}
-                        isPartiallyActive={link.isPartiallyActive}
+                        isPartiallyActive={false}
                       >
                         <Translation id={link.text} />
                       </FooterLink>
@@ -347,28 +346,6 @@
                 </List>
               </LinkSection>
             ))}
-=======
-            {linkSections.map((section, idx) => {
-              return (
-                <LinkSection key={idx}>
-                  <SectionHeader>
-                    <Translation id={section.title} />
-                  </SectionHeader>
-                  <List>
-                    {section.links.map((link, linkIdx) => {
-                      return (
-                        <ListItem key={linkIdx}>
-                          <FooterLink to={link.to} isPartiallyActive={false}>
-                            <Translation id={link.text} />
-                          </FooterLink>
-                        </ListItem>
-                      )
-                    })}
-                  </List>
-                </LinkSection>
-              )
-            })}
->>>>>>> bbb17b88
           </LinkGrid>
         </StyledFooter>
       )}
