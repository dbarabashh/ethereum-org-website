import { useState } from "react"
import { useRouter } from "next/router"
import {
  Avatar,
  Flex,
  FlexProps,
  ListItem,
<<<<<<< HEAD
  SkeletonText,
=======
  ModalBody,
  ModalHeader,
>>>>>>> 6ffb358b
  UnorderedList,
  VStack,
} from "@chakra-ui/react"

import type { ChildOnlyProp, FileContributor, Lang } from "@/lib/types"

import { Button } from "@/components/Buttons"
import InlineLink from "@/components/Link"
import Modal from "@/components/Modal"
import Text from "@/components/OldText"
import Translation from "@/components/Translation"

import { trackCustomEvent } from "@/lib/utils/matomo"
import { getLocaleTimestamp } from "@/lib/utils/time"

<<<<<<< HEAD
// TODO: skeletons are not part of the DS, so these should be replaced once we
// implement the new designs. Thats the reason we haven't define these styles in
// the theme config file
const skeletonColorProps = {
  startColor: "lightBorder",
  endColor: "searchBackgroundEmpty",
}

const Skeleton = (props) => <SkeletonText {...skeletonColorProps} {...props} />

const ContributorList = ({ children }: { children: React.ReactNode }) => {
  return (
    <UnorderedList m={0} mt={6}>
      {children}
    </UnorderedList>
  )
}

const Contributor = ({ contributor }: { contributor: Author }) => {
  return (
    <ListItem p={2} display="flex" alignItems="center">
      <Avatar
        height="40px"
        width="40px"
        src={contributor.avatarUrl}
        name={contributor.name}
        me={2}
      />
      {contributor.user && (
        <InlineLink href={contributor.user.url}>
          @{contributor.user.login}
        </InlineLink>
      )}
      {!contributor.user && <span>{contributor.name}</span>}
    </ListItem>
  )
}
=======
const ContributorList = ({ children }: Required<ChildOnlyProp>) => (
  <UnorderedList maxH="2xs" m={0} mt={6} overflowY="scroll">
    {children}
  </UnorderedList>
)

type ContributorProps = { contributor: FileContributor }
const Contributor = ({ contributor }: ContributorProps) => (
  <ListItem p={2} display="flex" alignItems="center">
    <Avatar
      height="40px"
      width="40px"
      src={contributor.avatar_url}
      name={contributor.login}
      me={2}
    />
    <InlineLink href={"https://github.com/" + contributor.login}>
      @{contributor.login}
    </InlineLink>
  </ListItem>
)
>>>>>>> 6ffb358b

export type FileContributorsProps = FlexProps & {
  editPath?: string
  contributors: FileContributor[]
  lastEdit: string
}

const FileContributors = ({
  contributors,
  lastEdit,
  ...props
}: FileContributorsProps) => {
  const [isModalOpen, setModalOpen] = useState(false)
  const { locale } = useRouter()

  const lastContributor: FileContributor = contributors.length
    ? contributors[0]
    : ({
        avatar_url: "",
        login: "",
        html_url: "",
        date: Date.now().toString(),
      } as FileContributor)

  return (
    <>
<<<<<<< HEAD
      <Modal
        isOpen={isModalOpen}
        onClose={() => setModalOpen(false)}
        size={{ base: "full", md: "xl" }}
        title={<Translation id="contributors" />}
      >
        <Translation id="contributors-thanks" />
        <Skeleton noOfLines="4" mt="4" isLoaded={!loading}>
          {contributors ? (
            <ContributorList>
              {contributors.map((contributor) => (
                <Contributor
                  contributor={contributor}
                  key={contributor.email}
                />
              ))}
            </ContributorList>
          ) : null}
        </Skeleton>
=======
      <Modal isOpen={isModalOpen} setIsOpen={setModalOpen}>
        <ModalHeader py={0}>
          <Heading m={0}>
            <Translation id="contributors" />
          </Heading>
        </ModalHeader>

        <ModalBody>
          <Translation id="contributors-thanks" />

          <ContributorList>
            {contributors.map((contributor) => (
              <Contributor contributor={contributor} key={contributor.login} />
            ))}
          </ContributorList>
        </ModalBody>
>>>>>>> 6ffb358b
      </Modal>

      <Flex
        direction={{
          base: "column",
          md: "row",
        }}
        p={{ base: 0, md: 2 }}
        {...props}
      >
        <Flex me={4} alignItems="center" flex="1" hideBelow="md">
          <Avatar
            height="40px"
            width="40px"
            src={lastContributor.avatar_url}
            name={lastContributor.login}
            me={2}
          />

          <Text m={0} color="text200">
            <Translation id="last-edit" />:{" "}
            <InlineLink href={"https://github.com/" + lastContributor.login}>
              @{lastContributor.login}
            </InlineLink>
            , {getLocaleTimestamp(locale as Lang, lastEdit)}
          </Text>
        </Flex>

        <VStack align="stretch" justifyContent="space-between" spacing={2}>
          <Button
            variant="outline"
            bg="background.base"
            border={0}
            mb={{ base: 4, md: 0 }}
            onClick={() => {
              setModalOpen(true)
              trackCustomEvent({
                eventCategory: "see contributors",
                eventAction: "click",
                eventName: "click",
              })
            }}
            w={{ base: "full", md: "inherit" }}
          >
            <Translation id="see-contributors" />
          </Button>
        </VStack>
      </Flex>
    </>
  )
}

export default FileContributors<|MERGE_RESOLUTION|>--- conflicted
+++ resolved
@@ -5,12 +5,6 @@
   Flex,
   FlexProps,
   ListItem,
-<<<<<<< HEAD
-  SkeletonText,
-=======
-  ModalBody,
-  ModalHeader,
->>>>>>> 6ffb358b
   UnorderedList,
   VStack,
 } from "@chakra-ui/react"
@@ -26,45 +20,6 @@
 import { trackCustomEvent } from "@/lib/utils/matomo"
 import { getLocaleTimestamp } from "@/lib/utils/time"
 
-<<<<<<< HEAD
-// TODO: skeletons are not part of the DS, so these should be replaced once we
-// implement the new designs. Thats the reason we haven't define these styles in
-// the theme config file
-const skeletonColorProps = {
-  startColor: "lightBorder",
-  endColor: "searchBackgroundEmpty",
-}
-
-const Skeleton = (props) => <SkeletonText {...skeletonColorProps} {...props} />
-
-const ContributorList = ({ children }: { children: React.ReactNode }) => {
-  return (
-    <UnorderedList m={0} mt={6}>
-      {children}
-    </UnorderedList>
-  )
-}
-
-const Contributor = ({ contributor }: { contributor: Author }) => {
-  return (
-    <ListItem p={2} display="flex" alignItems="center">
-      <Avatar
-        height="40px"
-        width="40px"
-        src={contributor.avatarUrl}
-        name={contributor.name}
-        me={2}
-      />
-      {contributor.user && (
-        <InlineLink href={contributor.user.url}>
-          @{contributor.user.login}
-        </InlineLink>
-      )}
-      {!contributor.user && <span>{contributor.name}</span>}
-    </ListItem>
-  )
-}
-=======
 const ContributorList = ({ children }: Required<ChildOnlyProp>) => (
   <UnorderedList maxH="2xs" m={0} mt={6} overflowY="scroll">
     {children}
@@ -86,7 +41,6 @@
     </InlineLink>
   </ListItem>
 )
->>>>>>> 6ffb358b
 
 export type FileContributorsProps = FlexProps & {
   editPath?: string
@@ -113,7 +67,6 @@
 
   return (
     <>
-<<<<<<< HEAD
       <Modal
         isOpen={isModalOpen}
         onClose={() => setModalOpen(false)}
@@ -121,36 +74,11 @@
         title={<Translation id="contributors" />}
       >
         <Translation id="contributors-thanks" />
-        <Skeleton noOfLines="4" mt="4" isLoaded={!loading}>
-          {contributors ? (
-            <ContributorList>
-              {contributors.map((contributor) => (
-                <Contributor
-                  contributor={contributor}
-                  key={contributor.email}
-                />
-              ))}
-            </ContributorList>
-          ) : null}
-        </Skeleton>
-=======
-      <Modal isOpen={isModalOpen} setIsOpen={setModalOpen}>
-        <ModalHeader py={0}>
-          <Heading m={0}>
-            <Translation id="contributors" />
-          </Heading>
-        </ModalHeader>
-
-        <ModalBody>
-          <Translation id="contributors-thanks" />
-
-          <ContributorList>
-            {contributors.map((contributor) => (
-              <Contributor contributor={contributor} key={contributor.login} />
-            ))}
-          </ContributorList>
-        </ModalBody>
->>>>>>> 6ffb358b
+        <ContributorList>
+          {contributors.map((contributor) => (
+            <Contributor contributor={contributor} key={contributor.login} />
+          ))}
+        </ContributorList>
       </Modal>
 
       <Flex
