<<<<<<< HEAD
import React, { useEffect, useState } from "react"
import { shuffle } from "lodash"
=======
>>>>>>> 729426d1
import { Box, Flex, Image, LinkBox, LinkOverlay } from "@chakra-ui/react"
import { useEffect, useState } from "react"
import { shuffle } from "lodash"

import InlineLink from "@/components/Link"
import Text from "@/components/OldText"

// TODO: Re-import once Crowdin scripts are functional and data available
// import data from "../data/contributors.json"

export interface Contributor {
  login: string
  name: string
  avatar_url: string
  profile: string
  contributions: Array<string>
}

const Contributors = () => {
  const [contributorsList, setContributorsList] = useState<Array<Contributor>>(
    []
  )

  // TODO: Re-enable once Crowdin scripts are functional and data available
  // useEffect(() => {
  //   const list = shuffle(data.contributors)
  //   setContributorsList(list)
  // }, [])

  return (
    <>
      <p>
        Thanks to our {contributorsList.length} Ethereum community members who
        have contributed so far!
      </p>

      <Flex flexWrap="wrap">
        {contributorsList.map((contributor) => (
          <LinkBox
            key={contributor.login}
            as="div"
            maxWidth="132px"
            margin="2"
            boxShadow="0px 14px 66px rgba(0, 0, 0, 0.07), 0px 10px 17px rgba(0, 0, 0, 0.03), 0px 4px 7px rgba(0, 0, 0, 0.05)"
            _hover={{
              textDecoration: "none",
              borderRadius: "base",
              boxShadow: "0px 8px 17px rgba(0, 0, 0, 0.15)",
              background: "tableBackgroundHover",
              transition: "transform 0.1s",
              transform: "scale(1.02)",
            }}
            _focus={{
              textDecoration: "none",
              borderRadius: "base",
              boxShadow: "0px 8px 17px rgba(0, 0, 0, 0.15)",
              background: "tableBackgroundHover",
              transition: "transform 0.1s",
              transform: "scale(1.02)",
            }}
          >
            <Image
              width="132px"
              height="132px"
              src={contributor.avatar_url}
              alt={contributor.name}
            />
            <Box padding="1rem">
              <Text as="h3" fontSize="md" marginTop="2" marginBottom="4">
                <LinkOverlay
                  as={InlineLink}
                  href={contributor.profile}
                  hideArrow
                  color="text"
                  textDecoration="none"
                  _hover={{ textDecoration: "none" }}
                  isExternal
                >
                  {contributor.name}
                </LinkOverlay>
              </Text>
            </Box>
          </LinkBox>
        ))}
      </Flex>
    </>
  )
}

export default Contributors<|MERGE_RESOLUTION|>--- conflicted
+++ resolved
@@ -1,8 +1,3 @@
-<<<<<<< HEAD
-import React, { useEffect, useState } from "react"
-import { shuffle } from "lodash"
-=======
->>>>>>> 729426d1
 import { Box, Flex, Image, LinkBox, LinkOverlay } from "@chakra-ui/react"
 import { useEffect, useState } from "react"
 import { shuffle } from "lodash"
