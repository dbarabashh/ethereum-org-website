--- conflicted
+++ resolved
@@ -46,17 +46,10 @@
 const headingPropsForAnchor = (id?: string): HeadingProps =>
   id
     ? ({
-<<<<<<< HEAD
-        scrollMarginTop: "7.5rem",
-        id,
-        "data-group": true,
-        ms: -8,
-=======
         scrollMarginTop: 28,
         id,
         "data-group": true,
         position: "relative",
->>>>>>> 6ee3ca66
       } as HeadingProps)
     : {}
 
@@ -68,38 +61,23 @@
 
 const IdAnchor: React.FC<{ id?: string }> = ({ id }) =>
   id ? (
-<<<<<<< HEAD
-    <Link href={`#${id}`}>
-=======
     <Link href={`#${id}`}
       position="absolute"
       insetInlineEnd="100%"
     >
->>>>>>> 6ee3ca66
       <Icon
         as={CiLink}
         opacity={0}
         _groupHover={{ opacity: 1 }}
         transition="opacity 0.1s ease-in-out"
         fontSize="xl"
-<<<<<<< HEAD
-        w={6}
-        me={2}
-=======
         me={1}
->>>>>>> 6ee3ca66
       />
     </Link>
   ) : null
 
-<<<<<<< HEAD
-export const Heading1 = ({ id, children, ...rest }: HeadingProps) => (
-  <OldHeading as="h1" {...commonHeadingProps(id)} fontSize="2.5rem" {...rest}>
-    <IdAnchor id={id} />
-=======
 export const Heading1 = ({ children, ...rest }: HeadingProps) => (
   <OldHeading as="h1" {...commonHeadingProps()} fontSize="2.5rem" {...rest}>
->>>>>>> 6ee3ca66
     {children}
   </OldHeading>
 )
