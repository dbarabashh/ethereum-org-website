import { ComponentProps } from "react"
import {
  Badge,
  Box,
  calc,
  chakra,
  Divider as ChakraDivider,
  Flex,
  Text,
  type BoxProps,
  type FlexProps,
  type HeadingProps,
  useToken,
  ListItem,
  UnorderedList,
  OrderedList,
  Icon,
} from "@chakra-ui/react"
import { CiLink } from "react-icons/ci"
import ButtonDropdown, {
  type IProps as ButtonDropdownProps,
} from "@/components/ButtonDropdown"
import { ButtonLink } from "@/components/Buttons"
import { mdxTableComponents } from "@/components/Table"
import MarkdownImage from "@/components/MarkdownImage"
import MdLink from "@/components/MdLink"
import OldHeading from "@/components/OldHeading"
import YouTube from "@/components/YouTube"
import type { ChildOnlyProp } from "@/lib/types"
import Emoji from "./Emoji"
import ExpandableCard from "./ExpandableCard"
import GlossaryTooltip from "./Glossary/GlossaryTooltip"
import InfoBanner from "./InfoBanner"
import Card from "./Card"
import QuizWidget from "./Quiz/QuizWidget"
import DocLink from "./DocLink"
import Link from "@/components/Link"
<<<<<<< HEAD
import { motion } from "framer-motion"
=======
>>>>>>> d24eb7a1
// import Contributors from "@/components/Contributors"
// import Logo from "@/components/Logo"
// import MeetupList from "@/components/MeetupList"

/**
 * Base HTML elements
 */
const headingPropsForAnchor = (id?: string): HeadingProps =>
  id
    ? ({
        scrollMarginTop: 28,
        id,
        "data-group": true,
        position: "relative",
      } as HeadingProps)
    : {}

export const commonHeadingProps = (id?: string): HeadingProps => ({
  fontWeight: 700,
  lineHeight: 1.4,
  ...headingPropsForAnchor(id),
})

const IdAnchor: React.FC<{ id?: string }> = ({ id }) =>
  id ? (
    <Link href={`#${id}`}
      position="absolute"
      insetInlineEnd="100%"
<<<<<<< HEAD
=======
      aria-label={id.replaceAll("-", " ") + " permalink"}
>>>>>>> d24eb7a1
    >
      <Icon
        as={CiLink}
        opacity={0}
        _groupHover={{ opacity: 1 }}
        transition="opacity 0.1s ease-in-out"
        fontSize="xl"
        me={1}
      />
    </Link>
  ) : null

export const Heading1 = ({ children, ...rest }: HeadingProps) => (
  <OldHeading as="h1" {...commonHeadingProps()} fontSize="2.5rem" {...rest}>
    {children}
  </OldHeading>
)

export const Heading2 = ({ id, children, ...rest }: HeadingProps) => (
  <OldHeading as="h2" {...commonHeadingProps(id)} fontSize="2rem" mt={16} {...rest}>
    <IdAnchor id={id} />
    {children}
  </OldHeading>
)

export const Heading3 = ({ id, children, ...rest }: HeadingProps) => (
  <OldHeading as="h3" {...commonHeadingProps(id)} fontSize="2xl" {...rest}>
    <IdAnchor id={id} />
    {children}
  </OldHeading>
)

export const Heading4 = ({ id, children, ...rest }: HeadingProps) => (
<<<<<<< HEAD
  <OldHeading as="h4" {...commonHeadingProps} fontSize="xl" fontWeight={600} {...rest}>
=======
  <OldHeading as="h4" {...commonHeadingProps(id)} fontSize="xl" fontWeight={600} {...rest}>
>>>>>>> d24eb7a1
    <IdAnchor id={id} />
    {children}
  </OldHeading>
)

export const Pre = (props: ChildOnlyProp) => (
  <chakra.pre
    bg="preBackground"
    border="1px"
    borderColor="preBorder"
    borderRadius="base"
    maxW="full"
    overflowX="scroll"
    p={4}
    whiteSpace="pre-wrap"
    {...props}
  />
)

export const Paragraph = (props: ChildOnlyProp) => (
  <Text color="text300" mt={8} mb={4} {...props} />
)

export const HR = () => (
  <ChakraDivider
    mt={8}
    mb={4}
    display="inline-block"
    position="inherit"
    bg="border"
  />
)

// All base html element components
export const htmlElements = {
  a: MdLink,
  div: Box,
  h1: Heading1,
  h2: Heading2,
  h3: Heading3,
  h4: Heading4,
  hr: HR,
  img: MarkdownImage,
  ol: OrderedList,
  ul: UnorderedList,
  li: ListItem,
  p: Paragraph,
  pre: Pre,
  ...mdxTableComponents,
}

/**
 * Custom React components
 */
export const Page = (props: FlexProps) => (
  <Flex
    flexDirection={{ base: "column", lg: "row" }}
    justifyContent="space-between"
    mx="auto"
    mb={16}
    pt={{ lg: 16 }}
    width="full"
    sx={{ "h2:first-of-type": { mt: { lg: 0 } } }}
    {...props}
  />
)

export const Title = (props: ChildOnlyProp) => <Heading1 mt={4} {...props} />

export const ContentContainer = (props: Pick<BoxProps, "id" | "children">) => {
  const lgBp = useToken("breakpoints", "lg")

  return (
    <Box
      as="article"
      flex={`1 1 ${lgBp}`}
      position="relative"
      px={8}
      pb={8}
      {...props}
      sx={{
        ".featured": {
          pl: 4,
          ml: -4,
          borderLeft: "1px dotted",
          borderColor: "primary.base",
        },
        ".citation p": {
          color: "text200",
        },
      }}
    />
  )
}

export const InfoColumn = (props: ChildOnlyProp) => (
  <Flex
    as="aside"
    flexDirection="column"
    flex="0 1 400px"
    ml={8}
    mr={16}
    position="sticky"
    top="6.25rem"
    height={calc("100vh").subtract("80px").toString()}
    {...props}
  />
)

export const InfoTitle = (props: ChildOnlyProp) => (
  <Heading2
    fontSize={{ base: "2.5rem", lg: "5xl" }}
    textAlign={{ base: "left", lg: "right" }}
    mt={0}
    {...props}
  />
)

export const MobileButton = (props: ChildOnlyProp) => {
  const borderColor = useToken("colors", "border")
  return (
    <Box
      bg="background.base"
      boxShadow={`0 -1px 0 ${borderColor}`}
      position="sticky"
      bottom={0}
      zIndex={99}
      p={8}
      width="full"
      {...props}
    />
  )
}

export const StyledButtonDropdown = ({
  list,
  ...rest
}: FlexProps & Pick<ButtonDropdownProps, "list">) => (
  <Flex align="flex-end" justify="flex-end" mb={8} {...rest}>
    <ButtonDropdown list={list} w={{ base: "full", lg: "auto" }} minW="240px" />
  </Flex>
)

export const MobileButtonDropdown = (
  props: ComponentProps<typeof StyledButtonDropdown>
) => <StyledButtonDropdown mb={0} {...props} />

export const Divider = () => <Box my={16} w="10%" h={1} bgColor="homeDivider" />

// All custom React components
export const reactComponents = {
  Badge,
  ButtonLink,
  Card,
  ContentContainer,
  DocLink,
  Divider,
  Emoji,
  ExpandableCard,
  GlossaryTooltip,
  InfoBanner,
  InfoColumn,
  InfoTitle,
  MobileButton,
  QuizWidget,
  MobileButtonDropdown,
  Page,
  StyledButtonDropdown,
  Title,
  YouTube,
  // Contributors,
  // Logo,
  // MeetupList,
}

/**
 * All base markdown components as default export
 */
export default {
  ...htmlElements,
  ...reactComponents,
}<|MERGE_RESOLUTION|>--- conflicted
+++ resolved
@@ -35,10 +35,6 @@
 import QuizWidget from "./Quiz/QuizWidget"
 import DocLink from "./DocLink"
 import Link from "@/components/Link"
-<<<<<<< HEAD
-import { motion } from "framer-motion"
-=======
->>>>>>> d24eb7a1
 // import Contributors from "@/components/Contributors"
 // import Logo from "@/components/Logo"
 // import MeetupList from "@/components/MeetupList"
@@ -67,10 +63,7 @@
     <Link href={`#${id}`}
       position="absolute"
       insetInlineEnd="100%"
-<<<<<<< HEAD
-=======
       aria-label={id.replaceAll("-", " ") + " permalink"}
->>>>>>> d24eb7a1
     >
       <Icon
         as={CiLink}
@@ -104,11 +97,7 @@
 )
 
 export const Heading4 = ({ id, children, ...rest }: HeadingProps) => (
-<<<<<<< HEAD
-  <OldHeading as="h4" {...commonHeadingProps} fontSize="xl" fontWeight={600} {...rest}>
-=======
   <OldHeading as="h4" {...commonHeadingProps(id)} fontSize="xl" fontWeight={600} {...rest}>
->>>>>>> d24eb7a1
     <IdAnchor id={id} />
     {children}
   </OldHeading>
