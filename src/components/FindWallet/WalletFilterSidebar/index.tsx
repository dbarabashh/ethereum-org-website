--- conflicted
+++ resolved
@@ -1,12 +1,7 @@
-<<<<<<< HEAD
 import { useTranslation } from "next-i18next"
 
-// Libraries
-=======
-import React from "react"
 import { useTranslation } from "gatsby-plugin-react-i18next"
 import { BsArrowCounterclockwise } from "react-icons/bs"
->>>>>>> abfe6291
 import {
   Box,
   Center,
@@ -19,17 +14,11 @@
   type TabsProps,
   useTheme,
 } from "@chakra-ui/react"
-<<<<<<< HEAD
 import { BsArrowCounterclockwise } from "react-icons/bs"
-
-// Components
-=======
 
 import { FiltersType } from "../../../pages/wallets/find-wallet"
 import { trackCustomEvent } from "../../../utils/matomo"
-import Translation from "../../Translation"
 
->>>>>>> abfe6291
 import WalletFilterProfile from "./WalletFilterFeature"
 import WalletFilterPersonas from "./WalletFilterProfile"
 
