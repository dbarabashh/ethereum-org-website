--- conflicted
+++ resolved
@@ -21,30 +21,36 @@
 // Utils
 import { trackCustomEvent } from "../../../utils/matomo"
 
-<<<<<<< HEAD
 import { FiltersType } from "../../../pages/wallets/find-wallet"
-=======
-const FilterToggle = ({
-  ariaLabel,
-  conditionItem,
+
+const FilterTab = ({
+  eventName,
+  ...rest
 }: {
-  ariaLabel: string
-  conditionItem: boolean
+  children: React.ReactNode
+  eventName: string
 }) => (
-  <Box
-    as="span"
-    aria-label={ariaLabel}
-    role="checkbox"
-    aria-checked={conditionItem ? "true" : "false"}
-  >
-    <Icon
-      as={conditionItem ? BsToggleOn : BsToggleOff}
-      color="primary.base"
-      boxSize="1.875rem"
-    />
-  </Box>
+  <Tab
+    onClick={() => {
+      trackCustomEvent({
+        eventCategory: "WalletFilterSidebar",
+        eventAction: `WalletFilterSidebar tab clicked`,
+        eventName,
+      })
+    }}
+    _hover={{
+      bg: "selectHover",
+    }}
+    sx={{
+      "&[aria-selected=true]": {
+        _hover: {
+          bg: "primary.base",
+        },
+      },
+    }}
+    {...rest}
+  />
 )
->>>>>>> af354c3c
 
 interface WalletFilterSidebarProps {
   showMobileSidebar: boolean
@@ -58,7 +64,6 @@
   updateFilterOptions: (keys: any, value: any) => void
 }
 
-<<<<<<< HEAD
 const WalletFilterSidebar = forwardRef<
   HTMLDivElement,
   WalletFilterSidebarProps
@@ -79,150 +84,6 @@
       updateFilterOption,
       updateFilterOptions,
     } = props
-=======
-const WalletFilterSidebar: React.FC<WalletFilterSidebarProps> = ({
-  updateFilterOption,
-  ...restProps
-}) => {
-  const { filterOptions, setShowOptions } = useWalletFilterSidebar(restProps)
-
-  const filterPanelBg = useColorModeValue("primary100", "black400")
-  return (
-    <Accordion
-      as={VStack}
-      allowMultiple
-      reduceMotion
-      spacing={4}
-      alignItems="normal"
-      p={{ base: 4, sm: 0 }}
-      // Workaround to not having a dedicated prop to all items open by default
-      defaultIndex={Object.keys(filterOptions).map((key) => +key)}
-    >
-      {filterOptions.map((filterOption, idx) => {
-        return (
-          <AccordionItem
-            key={uniqueId("walletFilterSidebarItem")}
-            background={filterPanelBg}
-            borderRadius="base"
-            // Remove border color from global style
-            borderColor="transparent"
-            p={6}
-          >
-            {({ isExpanded }) => (
-              <>
-                <Heading
-                  as="h3"
-                  color="primary.base"
-                  borderBottom={isExpanded ? "1px" : "none"}
-                  borderColor="currentColor"
-                  fontSize="2xl"
-                  fontWeight={600}
-                  lineHeight={1.4}
-                  m={0}
-                  pb={isExpanded ? 3 : 0}
-                  px={4}
-                >
-                  <AccordionButton
-                    color="inherit"
-                    fontWeight="inherit"
-                    fontSize="inherit"
-                    p={0}
-                    textAlign="initial"
-                  >
-                    <Box as="span" flex={1}>
-                      {filterOption.title}
-                    </Box>
-                    <AccordionIcon color="primary.base" boxSize={9} />
-                  </AccordionButton>
-                </Heading>
-                <AccordionPanel as={List} p={0} m={0}>
-                  {filterOption.items.map((item, itemIdx) => {
-                    const LabelIcon = item.icon
-                    return (
-                      <Box
-                        borderBottom="1px"
-                        borderColor="lightBorder"
-                        pt="1.16rem"
-                        px={3}
-                        pb={3}
-                        _last={{ border: "none" }}
-                      >
-                        <SimpleGrid
-                          key={uniqueId("walletFilterSidebarItemPanel")}
-                          templateColumns="28px auto 34px"
-                          alignItems="center"
-                          columnGap={2.5}
-                          cursor="pointer"
-                          onClick={
-                            item.filterKey
-                              ? () => {
-                                  trackCustomEvent({
-                                    eventCategory: "WalletFilterSidebar",
-                                    eventAction: `${filterOption.title}`,
-                                    eventName: `${item.filterKey} ${!restProps
-                                      .filters[item.filterKey!]}`,
-                                  })
-                                  updateFilterOption(item.filterKey)
-                                }
-                              : () => {
-                                  setShowOptions(
-                                    idx,
-                                    itemIdx,
-                                    !item.showOptions
-                                  )
-                                  trackCustomEvent({
-                                    eventCategory: "WalletFilterSidebar",
-                                    eventAction: `${filterOption.title}`,
-                                    eventName: `Toggle ${
-                                      item.title
-                                    } ${!item.showOptions}`,
-                                  })
-                                }
-                          }
-                        >
-                          <GridItem>
-                            <LabelIcon
-                              boxSize={7}
-                              mt={0.5}
-                              color="text"
-                              aria-hidden
-                            />
-                          </GridItem>
-                          <GridItem as="span" lineHeight="1.1rem">
-                            {item.title}
-                          </GridItem>
-                          <GridItem>
-                            {item.filterKey && (
-                              <FilterToggle
-                                ariaLabel={item.title}
-                                conditionItem={
-                                  restProps.filters[item.filterKey]
-                                }
-                              />
-                            )}
-                            {item.showOptions !== undefined && (
-                              <FilterToggle
-                                ariaLabel={item.title}
-                                conditionItem={item.showOptions}
-                              />
-                            )}
-                          </GridItem>
-                          <GridItem
-                            as="span"
-                            color="text200"
-                            fontSize="0.9rem"
-                            lineHeight="1.1rem"
-                            colStart={2}
-                          >
-                            {item.description}
-                          </GridItem>
-                        </SimpleGrid>
-                        {item.options.length > 0 && item.showOptions && (
-                          <HStack mt={3.5} spacing={2}>
-                            {item.options.map((option) => {
-                              const handleClick = () => {
-                                let closeShowOptions = true
->>>>>>> af354c3c
 
     const theme = useTheme()
     const { t } = useTranslation()
@@ -231,7 +92,7 @@
         ref={ref}
         maxW="330px"
         overflowY="scroll"
-        bg="background"
+        bg="background.base"
         transition="0.5s all"
         zIndex={20}
         borderTopRightRadius="lg"
@@ -244,13 +105,13 @@
             width: 2,
           },
           "::-webkit-scrollbar-track": {
-            bg: "background",
+            bg: "background.base",
           },
           "::-webkit-scrollbar-thumb": {
             bgColor: "lightBorder",
             borderRadius: "base",
             border: "2px solid",
-            borderColor: "background",
+            borderColor: "background.base",
           },
         }}
         width={{ base: "90%", sm: "350px", lg: "full" }}
@@ -268,10 +129,10 @@
       >
         <TabList
           borderBottom="1px solid"
-          borderBottomColor="primary"
+          borderBottomColor="primary.base"
           position="sticky"
           top={0}
-          bg="background"
+          bg="background.base"
           sx={{
             ".chakra-tabs__tab": {
               flex: 1,
@@ -287,26 +148,10 @@
             },
           }}
         >
-          <Tab
-            onClick={() => {
-              trackCustomEvent({
-                eventCategory: "WalletFilterSidebar",
-                eventAction: `WalletFilterSidebar tab clicked`,
-                eventName: `show user personas`,
-              })
-            }}
-          >
+          <FilterTab eventName="show user personas">
             <Translation id="page-find-wallet-profile-filters" />
-          </Tab>
-          <Tab
-            onClick={() => {
-              trackCustomEvent({
-                eventCategory: "WalletFilterSidebar",
-                eventAction: `WalletFilterSidebar tab clicked`,
-                eventName: `show feature filters`,
-              })
-            }}
-          >
+          </FilterTab>
+          <FilterTab eventName="show feature filters">
             {t("page-find-wallet-feature-filters")} (
             {Object.values(filters).reduce((acc, filter) => {
               if (filter) {
@@ -315,12 +160,12 @@
               return acc
             }, 0)}
             )
-          </Tab>
+          </FilterTab>
         </TabList>
         <Center
           as="button"
           borderRadius="base"
-          color="primary"
+          color="primary.base"
           fontSize="xs"
           gap={1}
           mx="auto"
