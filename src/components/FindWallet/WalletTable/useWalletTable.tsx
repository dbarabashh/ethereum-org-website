<<<<<<< HEAD
import { useState } from "react"
=======
import { Dispatch, SetStateAction, useState } from "react"
import { Icon } from "@chakra-ui/react"
>>>>>>> bda92620

import { WalletTableProps } from "@/components/FindWallet/WalletTable"

import { trackCustomEvent } from "@/lib/utils/matomo"

export interface DropdownOption {
  label: string
  value: string
  filterKey: string
  category: string
}

export type ColumnClassName = "firstCol" | "secondCol" | "thirdCol"

type UseWalletTableProps = Pick<WalletTableProps, "filters" | "walletData"> & {
  t: (x: string) => string
}

export type SetFeatureSelectState = Dispatch<SetStateAction<DropdownOption>>

export const useWalletTable = ({
  filters,
  t,
  walletData,
}: UseWalletTableProps) => {
  const featureDropdownItems: Array<DropdownOption> = [
    {
      label: t("page-find-wallet-open-source"),
      value: t("page-find-wallet-open-source"),
      filterKey: "open_source",
      category: "security",
    },
    {
      label: t("page-find-wallet-self-custody"),
      value: t("page-find-wallet-self-custody"),
      filterKey: "non_custodial",
      category: "security",
    },
    {
      label: t("page-find-wallet-hardware-wallet-support"),
      value: t("page-find-wallet-hardware-wallet-support"),
      filterKey: "hardware_support",
      category: "feature",
    },
    {
      label: t("page-find-wallet-walletconnect"),
      value: t("page-find-wallet-walletconnect"),
      filterKey: "walletconnect",
      category: "feature",
    },
    {
      label: t("page-find-wallet-rpc-importing"),
      value: t("page-find-wallet-rpc-importing"),
      filterKey: "rpc_importing",
      category: "feature",
    },
    {
      label: t("page-find-wallet-nft-support"),
      value: t("page-find-wallet-nft-support"),
      filterKey: "nft_support",
      category: "feature",
    },
    {
      label: t("page-find-wallet-connect-to-dapps"),
      value: t("page-find-wallet-connect-to-dapps"),
      filterKey: "connect_to_dapps",
      category: "feature",
    },
    {
      label: t("page-find-wallet-staking"),
      value: t("page-find-wallet-staking"),
      filterKey: "staking",
      category: "feature",
    },
    {
      label: t("page-find-wallet-swaps"),
      value: t("page-find-wallet-swaps"),
      filterKey: "swaps",
      category: "feature",
    },
    {
      label: t("page-find-wallet-layer-2"),
      value: t("page-find-wallet-layer-2"),
      filterKey: "layer_2",
      category: "feature",
    },
    {
      label: t("page-find-wallet-gas-fee-customization"),
      value: t("page-find-wallet-gas-fee-customization"),
      filterKey: "gas_fee_customization",
      category: "feature",
    },
    {
      label: t("page-find-wallet-ens-support"),
      value: t("page-find-wallet-ens-support"),
      filterKey: "ens_support",
      category: "feature",
    },
    {
      label: t("page-find-wallet-token-importing"),
      value: t("page-find-wallet-token-importing"),
      filterKey: "erc_20_support",
      category: "feature",
    },
    {
      label: t("page-find-wallet-fee-optimization"),
      value: t("page-find-wallet-fee-optimization"),
      filterKey: "eip_1559_support",
      category: "feature",
    },
    {
      label: t("page-find-wallet-buy-crypto"),
      value: t("page-find-wallet-buy-crypto"),
      filterKey: "buy_crypto",
      category: "trade_and_buy",
    },
    {
      label: t("page-find-wallet-sell-for-fiat"),
      value: t("page-find-wallet-sell-for-fiat"),
      filterKey: "withdraw_crypto",
      category: "trade_and_buy",
    },
    {
      label: t("page-find-wallet-multisig"),
      value: t("page-find-wallet-multisig"),
      filterKey: "multisig",
      category: "smart_contract",
    },
    {
      label: t("page-find-wallet-social-recovery"),
      value: t("page-find-wallet-social-recovery"),
      filterKey: "social_recovery",
      category: "smart_contract",
    },
  ]

  const [walletCardData, setWalletData] = useState(
    walletData.map((wallet) => {
      return { ...wallet, moreInfo: false, key: wallet.name }
    })
  )
  const [firstFeatureSelect, setFirstFeatureSelect] = useState(
    featureDropdownItems[14]
  )
  const [secondFeatureSelect, setSecondFeatureSelect] = useState(
    featureDropdownItems[1]
  )
  const [thirdFeatureSelect, setThirdFeatureSelect] = useState(
    featureDropdownItems[9]
  )

  const updateMoreInfo = (key) => {
    const temp = [...walletCardData]

    temp.forEach((wallet, idx) => {
      if (wallet.key === key) {
        temp[idx].moreInfo = !temp[idx].moreInfo
      }
    })

    setWalletData(temp)
  }

  const filteredWallets = walletCardData.filter((wallet) => {
    let showWallet = true
    let mobileCheck = true
    let desktopCheck = true
    let browserCheck = true
    let hardwareCheck = true

    const featureFilterKeys = featureDropdownItems.map((item) => item.filterKey)

    const deviceFilters = Object.entries(filters).filter(
      (item) => !featureFilterKeys.includes(item[0])
    )
    const mobileFiltersTrue = deviceFilters
      .filter((item) => item[0] === "ios" || item[0] === "android")
      .filter((item) => item[1])
      .map((item) => item[0])
    const desktopFiltersTrue = deviceFilters
      .filter(
        (item) =>
          item[0] === "linux" || item[0] === "windows" || item[0] === "macOS"
      )
      .filter((item) => item[1])
      .map((item) => item[0])
    const browserFiltersTrue = deviceFilters
      .filter((item) => item[0] === "firefox" || item[0] === "chromium")
      .filter((item) => item[1])
      .map((item) => item[0])
    const hardwareFiltersTrue = deviceFilters
      .filter((item) => item[0] === "hardware")
      .filter((item) => item[1])
      .map((item) => item[0])

    for (let item of mobileFiltersTrue) {
      if (wallet[item]) {
        mobileCheck = true
        break
      } else {
        mobileCheck = false
      }
    }

    for (let item of desktopFiltersTrue) {
      if (wallet[item]) {
        desktopCheck = true
        break
      } else {
        desktopCheck = false
      }
    }

    for (let item of browserFiltersTrue) {
      if (wallet[item]) {
        browserCheck = true
        break
      } else {
        browserCheck = false
      }
    }

    for (let item of hardwareFiltersTrue) {
      if (wallet[item]) {
        hardwareCheck = true
        break
      } else {
        hardwareCheck = false
      }
    }

    featureFilterKeys.forEach((filter) => {
      if (filters[filter] && showWallet === true) {
        showWallet = filters[filter] === wallet[filter]
      }
    })

    return (
      mobileCheck && desktopCheck && browserCheck && hardwareCheck && showWallet
    )
  })

  const filteredFeatureDropdownItems = [...featureDropdownItems].filter(
    (item) => {
      return (
        item.label !== firstFeatureSelect.label &&
        item.label !== secondFeatureSelect.label &&
        item.label !== thirdFeatureSelect.label
      )
    }
  )

  /**
   *
   * @param selectedOption selected dropdown option
   * @param stateUpdateMethod method for updating state for dropdown
   * @param className className of column
   *
   * This method gets the elements with the className, adds a fade class to fade icons out, after 0.5s it will then update state for the dropdown with the selectedOption, and then remove the fade class to fade the icons back in. Then it will send a matomo event for updating the dropdown.
   */
  const updateDropdown = (
    selectedOption: DropdownOption,
    stateUpdateMethod: Function,
    className: ColumnClassName
  ) => {
    const domItems: HTMLCollectionOf<Element> =
      document.getElementsByClassName(className)

    Array.from(domItems).forEach((item) => {
      item.classList.add("fade")
    })

    setTimeout(() => {
      stateUpdateMethod(selectedOption)
      Array.from(domItems).forEach((item) => {
        item.classList.remove("fade")
      })
    }, 375)

    trackCustomEvent({
      eventCategory: "WalletFeatureCompare",
      eventAction: `Select WalletFeatureCompare`,
      eventName: `${selectedOption.filterKey} selected`,
    })
  }

  return {
    featureDropdownItems,
    updateMoreInfo,
    filteredWallets,
    filteredFeatureDropdownItems,
    updateDropdown,
    setFirstFeatureSelect,
    setSecondFeatureSelect,
    setThirdFeatureSelect,
    walletCardData,
    firstFeatureSelect,
    secondFeatureSelect,
    thirdFeatureSelect,
  }
}<|MERGE_RESOLUTION|>--- conflicted
+++ resolved
@@ -1,9 +1,4 @@
-<<<<<<< HEAD
-import { useState } from "react"
-=======
 import { Dispatch, SetStateAction, useState } from "react"
-import { Icon } from "@chakra-ui/react"
->>>>>>> bda92620
 
 import { WalletTableProps } from "@/components/FindWallet/WalletTable"
 
