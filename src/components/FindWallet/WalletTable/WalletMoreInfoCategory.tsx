--- conflicted
+++ resolved
@@ -1,13 +1,6 @@
-<<<<<<< HEAD
-import { Box, Flex, Heading, HStack, Icon } from "@chakra-ui/react"
 import { MdInfoOutline } from "react-icons/md"
 import { useTranslation } from "next-i18next"
-=======
-import * as React from "react"
-import { useTranslation } from "gatsby-plugin-react-i18next"
-import { MdInfoOutline } from "react-icons/md"
 import { Box, Flex, Heading, HStack, Icon } from "@chakra-ui/react"
->>>>>>> abfe6291
 
 import walletFilterData from "../../../data/wallets/wallet-filters"
 import Text from "../../OldText"
