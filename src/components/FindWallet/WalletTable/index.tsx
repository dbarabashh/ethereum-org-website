--- conflicted
+++ resolved
@@ -142,94 +142,6 @@
   />
 ))
 
-<<<<<<< HEAD
-=======
-const ChakraSelect = chakra((props: { className?: string }) => (
-  <Select {...props} />
-))
-const StyledSelect = (props) => (
-  <ChakraSelect
-    w="full"
-    sx={{
-      ".react-select": {
-        "&__control": {
-          bg: "searchBackground",
-          border: "1px",
-          borderColor: "text",
-          cursor: "pointer",
-          pe: "0.3rem",
-          transition: "0.5s all",
-
-          ".react-select__value-container": {
-            ".react-select__single-value": {
-              color: "text",
-            },
-          },
-
-          ".react-select__indicators": {
-            ".react-select__indicator-separator": {
-              bg: "none",
-            },
-            ".react-select__indicator": {
-              color: "text",
-              p: 0,
-            },
-          },
-
-          "&:hover, &--is-focused": {
-            bg: "primary.base",
-            borderColor: "primary.base",
-
-            ".react-select__value-container": {
-              ".react-select__single-value": {
-                color: "background.base",
-              },
-            },
-
-            ".react-select__indicators": {
-              ".react-select__indicator": {
-                color: "background.base",
-              },
-            },
-          },
-        },
-
-        "&__placeholder": {
-          color: "text200",
-        },
-
-        "&__single-value, &__menu, &__input": {
-          color: "text",
-        },
-
-        "&__menu": {
-          bg: "searchBackground",
-        },
-
-        "&__option": {
-          "&:hover, &--is-focused": {
-            bg: "selectHover",
-          },
-          _active: {
-            bg: "selectActive",
-            color: "buttonColor !important",
-          },
-
-          "&--is-selected": {
-            bg: "primary.base",
-            color: "buttonColor",
-            _hover: {
-              bg: "primary.base",
-            },
-          },
-        },
-      },
-    }}
-    {...props}
-  />
-)
-
->>>>>>> 56011e47
 const FlexInfo = (props: FlexProps) => (
   <Flex
     alignItems="center"
