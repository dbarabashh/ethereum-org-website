--- conflicted
+++ resolved
@@ -1,4 +1,5 @@
 import { ReactNode } from "react"
+import { useRouter } from "next/router"
 import { useTranslation } from "next-i18next"
 import { MdExpandLess, MdExpandMore } from "react-icons/md"
 import {
@@ -15,29 +16,18 @@
   Table,
   TableProps,
   Td,
+  Text,
   Th,
   Tr,
 } from "@chakra-ui/react"
 
-import { ChildOnlyProp } from "@/lib/types"
+import { ChildOnlyProp, WalletData, WalletFilter } from "@/lib/types"
 
 import { ButtonLink } from "@/components/Buttons"
-import {
-  ColumnClassName,
-  DropdownOption,
-  SetFeatureSelectState,
-  useWalletTable,
-} from "@/components/FindWallet/WalletTable/useWalletTable"
 import { WalletMoreInfo } from "@/components/FindWallet/WalletTable/WalletMoreInfo"
 import { DevicesIcon, LanguagesIcon } from "@/components/icons/wallets"
 import { Image } from "@/components/Image"
-import Text from "@/components/OldText"
-<<<<<<< HEAD
-import ReactSelect, { ReactSelectOnChange } from "@/components/ReactSelect"
 import Tag from "@/components/Tag"
-=======
-import Select, { SelectOnChange } from "@/components/Select"
->>>>>>> 2ce32ca3
 
 import { trackCustomEvent } from "@/lib/utils/matomo"
 import {
@@ -46,13 +36,15 @@
   getWalletPersonas,
 } from "@/lib/utils/wallets"
 
-import { WalletData } from "@/data/wallets/wallet-data"
-
-import { NAV_BAR_PX_HEIGHT } from "@/lib/constants"
-
+import {
+  NAV_BAR_PX_HEIGHT,
+  NUMBER_OF_SUPPORTED_LANGUAGES_SHOWN,
+} from "@/lib/constants"
+
+import { SupportedLanguagesTooltip } from "./SupportedLanguagesTooltip"
 import { WalletEmptyState } from "./WalletEmptyState"
 
-import { useLanguagesList } from "@/hooks/useLanguagesList"
+import { useWalletTable } from "@/hooks/useWalletTable"
 
 const Container = (props: TableProps) => (
   <Table
@@ -73,7 +65,7 @@
   <Container
     borderBottom="1px"
     borderColor="lightBorder"
-    _hover={{ bg: "chakra-subtle-bg", transition: "0.5s all" }}
+    _hover={{ bg: "background.highlight", transition: "0.5s all" }}
     {...props}
   />
 )
@@ -139,7 +131,7 @@
   <Grid
     ref={ref}
     cursor="pointer"
-    py="25px"
+    py={4}
     px={{ base: 4, lg: 1 }}
     sx={{
       p: {
@@ -166,7 +158,7 @@
     sx={{
       p: {
         p: 0,
-        fontSize: "1.2rem",
+        fontSize: "xl",
         fontWeight: "bold",
         "& + p": {
           mt: "0.1rem",
@@ -204,6 +196,7 @@
     cursor="pointer"
     justifyContent="center"
     height="full"
+    mt={{ base: 10, md: 0 }}
     sx={{
       "&.fade": {
         animation: `${fadeOut} 0.375s`,
@@ -213,8 +206,8 @@
   />
 )
 
-export interface WalletTableProps {
-  filters: Record<string, boolean>
+export type WalletTableProps = {
+  filters: WalletFilter
   resetFilters: () => void
   resetWalletFilter: React.MutableRefObject<() => void>
   walletData: WalletData[]
@@ -227,44 +220,25 @@
   walletData,
 }: WalletTableProps) => {
   const { t } = useTranslation("page-wallets-find-wallet")
+  const { locale } = useRouter()
   const {
     featureDropdownItems,
-    filteredFeatureDropdownItems,
     filteredWallets,
-    setFirstFeatureSelect,
-    setSecondFeatureSelect,
-    setThirdFeatureSelect,
-    updateDropdown,
     updateMoreInfo,
-    firstFeatureSelect,
-    secondFeatureSelect,
-    thirdFeatureSelect,
     walletCardData,
   } = useWalletTable({ filters, t, walletData })
-  const languagesList = useLanguagesList()
-
-  const handleFeatureSelectChange =
-    (
-      colName: ColumnClassName,
-      featureDispatch: SetFeatureSelectState
-    ): SelectOnChange<DropdownOption> =>
-    (selectedOption) => {
-      if (!selectedOption) return
-      updateDropdown(selectedOption, featureDispatch, colName)
-      return
-    }
 
   return (
     <Container>
       <WalletContentHeader>
         <Th sx={{ textAlign: "start !important" }}>
           {filteredWallets.length === walletCardData.length ? (
-            <Text as="span">
+            <Text ps={{ base: 2, md: 0 }} as="span">
               {t("page-find-wallet-showing-all-wallets")} (
               <strong>{walletCardData.length}</strong>)
             </Text>
           ) : (
-            <Text as="span">
+            <Text ps={{ base: 2, md: 0 }} as="span">
               {t("page-find-wallet-showing")}{" "}
               <strong>
                 {filteredWallets.length} / {walletCardData.length}
@@ -273,54 +247,6 @@
             </Text>
           )}
         </Th>
-        <Th>
-          <Text as="span" hideFrom="sm" fontSize="md" whiteSpace="nowrap">
-            {t("page-find-wallet-choose-features")}
-          </Text>
-          <Select
-            options={[
-              {
-                label: t("page-find-choose-to-compare"),
-                options: [...filteredFeatureDropdownItems],
-              },
-            ]}
-            onChange={handleFeatureSelectChange(
-              "firstCol",
-              setFirstFeatureSelect
-            )}
-            defaultValue={firstFeatureSelect}
-          />
-        </Th>
-        <Th>
-          <Select
-            options={[
-              {
-                label: t("page-find-choose-to-compare"),
-                options: [...filteredFeatureDropdownItems],
-              },
-            ]}
-            onChange={handleFeatureSelectChange(
-              "secondCol",
-              setSecondFeatureSelect
-            )}
-            defaultValue={secondFeatureSelect}
-          />
-        </Th>
-        <Th>
-          <Select
-            options={[
-              {
-                label: t("page-find-choose-to-compare"),
-                options: [...filteredFeatureDropdownItems],
-              },
-            ]}
-            onChange={handleFeatureSelectChange(
-              "thirdCol",
-              setThirdFeatureSelect
-            )}
-            defaultValue={thirdFeatureSelect}
-          />
-        </Th>
       </WalletContentHeader>
       {filteredWallets.length === 0 && (
         <WalletEmptyState
@@ -343,9 +269,19 @@
           wallet.hardware && deviceLabels.push(t("page-find-wallet-hardware"))
 
           const walletPersonas = getWalletPersonas(wallet)
+          // Supported languages
           const supportedLanguages = getSupportedLanguages(
             wallet.languages_supported,
-            languagesList
+            locale!
+          )
+          const numberOfSupportedLanguages = supportedLanguages.length
+          const sliceSize = NUMBER_OF_SUPPORTED_LANGUAGES_SHOWN
+          const rest = numberOfSupportedLanguages - sliceSize
+          const restText = `${rest > 0 ? "+" : ""} ${rest > 0 ? rest : ""}`
+
+          const formattedSupportedLanguages = formatSupportedLanguages(
+            supportedLanguages,
+            sliceSize
           )
 
           return (
@@ -363,67 +299,95 @@
                 }}
               >
                 <Td lineHeight="revert">
-                  <Flex justifyContent="space-between" alignItems="center">
-                    <FlexInfo w={{ base: "100%", md: "auto" }}>
+                  <Flex
+                    justifyContent="space-between"
+                    alignItems="center"
+                    w="100%"
+                  >
+                    <FlexInfo
+                      w={{ base: "100%", md: "auto" }}
+                      ps={{ base: 0, md: 1.5 }}
+                    >
                       {/* Wallet image */}
-                      <Box w="56px">
+                      <Box
+                        w={{ base: "24px", md: "56px" }}
+                        //
+                      >
                         <Image
                           src={wallet.image}
                           alt=""
                           objectFit="contain"
-                          boxSize="56px"
+                          boxSize="auto"
                         />
                       </Box>
 
                       <Box w={{ base: "100%", md: "auto" }}>
-                        <Stack gap={5}>
-                          <Text>{wallet.name}</Text>
+                        <Stack>
+                          <Text lineHeight={1.2} fontSize="xl !important">
+                            {wallet.name}
+                          </Text>
 
                           {/* Wallet Personas supported */}
-                          <Flex gap={1.5}>
-                            {walletPersonas.map((persona) => (
-                              <Tag
-                                key={persona}
-                                label={t(persona).toUpperCase()}
-                              />
-                            ))}
-                          </Flex>
-
-                          {/* Device labels */}
-                          <Flex
-                            alignItems="center"
-                            gap={3}
-                            display={deviceLabels.length > 0 ? "flex" : "none"}
-                          >
-                            <Icon as={DevicesIcon} fontSize="2xl" />
-
-                            <Text
-                              fontSize="1rem !important"
-                              fontWeight="normal !important"
-                            >
-                              {deviceLabels.join(" · ")}
-                            </Text>
-                          </Flex>
-
-                          {/* Supported languages */}
-                          <Flex alignItems="center" gap={3}>
-                            <Icon as={LanguagesIcon} fontSize="2xl" />
-
-                            <Text
-                              fontSize="1rem !important"
-                              fontWeight="normal !important"
-                            >
-                              {formatSupportedLanguages(supportedLanguages)}
-                            </Text>
-                          </Flex>
-
-                          {/* Wallet Website (desktop) */}
-                          <Box display={{ base: "none", md: "block" }} w="auto">
+                          {walletPersonas.length > 0 && (
+                            <Flex gap={1.5} wrap="wrap">
+                              {walletPersonas.map((persona) => (
+                                <Tag
+                                  key={persona}
+                                  label={t(persona).toUpperCase()}
+                                />
+                              ))}
+                            </Flex>
+                          )}
+
+                          <Stack gap={2} mb={{ base: 0, md: 3 }}>
+                            {/* Device labels */}
+                            {deviceLabels.length > 0 && (
+                              <Flex
+                                alignItems="center"
+                                gap={3}
+                                display={
+                                  deviceLabels.length > 0 ? "flex" : "none"
+                                }
+                              >
+                                <Icon as={DevicesIcon} fontSize="2xl" />
+
+                                <Text
+                                  fontSize="md !important"
+                                  fontWeight="normal !important"
+                                >
+                                  {deviceLabels.join(" · ")}
+                                </Text>
+                              </Flex>
+                            )}
+
+                            {/* Supported languages */}
+                            <Flex alignItems="center" gap={3}>
+                              <Icon as={LanguagesIcon} fontSize="2xl" />
+
+                              <Text
+                                fontSize="md !important"
+                                fontWeight="normal !important"
+                              >
+                                {/* Show up to 5 supported languages and use a tooltip for the rest */}
+                                {`${formattedSupportedLanguages}`}{" "}
+                                {rest > 0 && (
+                                  <SupportedLanguagesTooltip
+                                    supportedLanguages={supportedLanguages}
+                                    restText={restText}
+                                  />
+                                )}
+                              </Text>
+                            </Flex>
+                          </Stack>
+
+                          {/* Wallet Website Button (desktop) */}
+                          <Box display={{ base: "none", md: "block" }}>
                             <ButtonLink
                               to={wallet.url}
                               variant="outline"
                               w="auto"
                               isExternal
+                              size="sm"
                             >
                               {t("page-find-wallet-visit-website")}
                             </ButtonLink>
@@ -442,19 +406,14 @@
                       </Box>
                     </FlexInfoCenter>
                   </Flex>
-                  {/* Wallet Website (mobile) */}
-                  <Box
-                    display={{ base: "block", md: "none" }}
-                    mt={6}
-                    w="100%"
-                    ps={1}
-                    pe={3}
-                  >
+                  {/* Wallet Website Button (mobile) */}
+                  <Box display={{ base: "block", md: "none" }} mt={6} w="100%">
                     <ButtonLink
                       to={wallet.url}
                       variant="outline"
                       w="100%"
                       isExternal
+                      size="sm"
                     >
                       {t("page-find-wallet-visit-website")}
                     </ButtonLink>
