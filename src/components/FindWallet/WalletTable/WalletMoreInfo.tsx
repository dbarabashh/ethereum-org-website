import { useRouter } from "next/router"
import { useTranslation } from "next-i18next"
import { Box, Flex, SimpleGrid } from "@chakra-ui/react"

import { DropdownOption, WalletFilter } from "@/lib/types"

<<<<<<< HEAD
import { DropdownOption, WalletMoreInfoData } from "./useWalletTable"
=======
>>>>>>> c9577e6d
import { WalletMoreInfoCategory } from "./WalletMoreInfoCategory"
import { WalletSocialLinks } from "./WalletSocialLinks"

<<<<<<< HEAD
interface WalletMoreInfoProps {
  wallet: WalletMoreInfoData
  filters: Record<string, boolean>
=======
type WalletMoreInfoProps = {
  wallet: Record<string, any>
  filters: WalletFilter
>>>>>>> c9577e6d
  idx: number
  featureDropdownItems: DropdownOption[]
  hasAllLabels: boolean
}

export const WalletMoreInfo = ({
  wallet,
  filters,
  idx,
  featureDropdownItems,
  hasAllLabels,
}: WalletMoreInfoProps) => {
  const { t } = useTranslation("page-wallets-find-wallet")
  const { locale } = useRouter()
  const walletHasFilter = (filterKey) => {
    return wallet[filterKey] === true
  }
  // Cast as Number because TypeScript warned about sorting implicitly by true/false
  const orderedFeatureDropdownItems = featureDropdownItems.sort(
    (a, b) =>
      Number(walletHasFilter(b.filterKey)) -
      Number(walletHasFilter(a.filterKey))
  )

  const walletInfoSections = [
    { headingLabel: t("page-find-wallet-features"), sectionName: "feature" },
    { headingLabel: t("page-find-wallet-security"), sectionName: "security" },
    {
      headingLabel:
        t("page-find-wallet-buy-crypto") +
        " / " +
        t("page-find-wallet-sell-for-fiat"),
      sectionName: "trade_and_buy",
    },
    {
      headingLabel: t("page-find-wallet-smart-contract"),
      sectionName: "smart_contract",
    },
    {
      headingLabel: t("page-find-wallet-advanced"),
      sectionName: "advanced",
    },
  ]

  return (
    <Box mt={4} w="full">
      <SimpleGrid
        autoColumns={{ base: "200px", lg: "minmax(0, 1fr)" }}
        templateColumns={{
          base: "38px auto",
          md: "98px auto",
          lg: "74px auto",
        }}
      >
        {/* Border gradient */}
        <Box
          bgGradient={`linear(to-b, ${wallet.brand_color} 0%, rgba(217, 217, 217, 0) 97.4%)`}
          mx="auto"
          mt={hasAllLabels ? { md: -36 } : { md: -28 }}
          width={1}
          height="full"
        />

        {/* Category sections */}
        <Box>
          <Flex
            direction={{ base: "column", xl: "row" }}
            gap={{ base: 4, xl: 0 }}
            ms={-1}
          >
            {walletInfoSections.map((section, idx) => (
              <WalletMoreInfoCategory
                key={idx}
                wallet={wallet}
                orderedFeatureDropdownItems={orderedFeatureDropdownItems}
                {...section}
              />
            ))}
          </Flex>

          {/* Links section */}
          <WalletSocialLinks wallet={wallet} idx={idx} filters={filters} />
        </Box>
      </SimpleGrid>
    </Box>
  )
}<|MERGE_RESOLUTION|>--- conflicted
+++ resolved
@@ -4,22 +4,12 @@
 
 import { DropdownOption, WalletFilter } from "@/lib/types"
 
-<<<<<<< HEAD
-import { DropdownOption, WalletMoreInfoData } from "./useWalletTable"
-=======
->>>>>>> c9577e6d
 import { WalletMoreInfoCategory } from "./WalletMoreInfoCategory"
 import { WalletSocialLinks } from "./WalletSocialLinks"
 
-<<<<<<< HEAD
-interface WalletMoreInfoProps {
-  wallet: WalletMoreInfoData
-  filters: Record<string, boolean>
-=======
 type WalletMoreInfoProps = {
   wallet: Record<string, any>
   filters: WalletFilter
->>>>>>> c9577e6d
   idx: number
   featureDropdownItems: DropdownOption[]
   hasAllLabels: boolean
