--- conflicted
+++ resolved
@@ -2,6 +2,7 @@
 import { GatsbyImage, IGatsbyImageData } from "gatsby-plugin-image"
 import { useQuery, gql } from "@apollo/client"
 import {
+  Badge,
   Box,
   Center,
   Flex,
@@ -14,84 +15,7 @@
 
 import GitStars from "./GitStars"
 import ButtonLink from "./ButtonLink"
-import { Badge } from "@chakra-ui/react"
-
-<<<<<<< HEAD
-const ImageWrapper = styled.div<{
-  background: string
-}>`
-  display: flex;
-  flex-direction: row;
-  justify-content: center;
-  align-items: center;
-  background: ${(props) => props.background};
-  box-shadow: inset 0px -1px 0px rgba(0, 0, 0, 0.1);
-  min-height: 200px;
-`
-
-const Image = styled(GatsbyImage)`
-  width: 100%;
-  align-self: center;
-  max-width: 372px;
-  max-height: 257px;
-  @media (max-width: ${(props) => props.theme.breakpoints.s}) {
-    max-width: 311px;
-  }
-`
-
-const Card = styled.div`
-  color: ${(props) => props.theme.colors.text};
-  box-shadow: 0px 14px 66px rgba(0, 0, 0, 0.07);
-  display: flex;
-  flex-direction: column;
-  justify-content: space-between;
-  background: ${(props) => props.theme.colors.searchBackground};
-  border-radius: 4px;
-  border: 1px solid ${(props) => props.theme.colors.lightBorder};
-  text-decoration: none;
-  &:hover {
-    transition: transform 0.1s;
-    transform: scale(1.02);
-  }
-`
-
-const Content = styled.div`
-  padding: 1.5rem;
-  text-align: left;
-  height: 100%;
-  display: flex;
-  flex-direction: column;
-`
-
-const Title = styled.h3<{
-  gitHidden: boolean
-}>`
-  margin-top: ${(props) => (props.gitHidden ? "2rem" : "3rem")};
-  margin-bottom: 0.75rem;
-`
-
-const Description = styled.p`
-  opacity: 0.8;
-  font-size: ${(props) => props.theme.fontSizes.s};
-  margin-bottom: 0.5rem;
-  line-height: 140%;
-`
-
-const SubjectContainer = styled.div`
-  margin-top: 1.25rem;
-  padding: 0 1.5rem;
-`
-
-const StyledButtonLink = styled(ButtonLink)`
-  margin: 1rem;
-`
-
-const Children = styled.div`
-  margin-top: 1rem;
-`
-
-=======
->>>>>>> 8677d856
+
 const REPO_DATA = gql`
   query RepoData(
     $repoOwner: String!
@@ -113,19 +37,11 @@
   }
 `
 
-<<<<<<< HEAD
 const Subjectbadge: React.FC<{
   subject: string
   children: React.ReactNode
 }> = ({ subject, children }) => {
   const backgroundProp = () => {
-=======
-const SubjectPill: React.FC<{ subject: string; children: ReactNode }> = ({
-  subject,
-  children,
-}) => {
-  const bgColor = () => {
->>>>>>> 8677d856
     switch (subject) {
       case "Solidity":
         return "tagYellow"
@@ -152,9 +68,10 @@
     }
   }
   return (
-<<<<<<< HEAD
     <Badge
+    variant="secondary"
       background={backgroundProp()}
+      borderColor="lightBorder"
       py={0}
       me={3}
       mb={2}
@@ -162,20 +79,6 @@
     >
       {children}
     </Badge>
-=======
-    <Box
-      background={bgColor()}
-      border="1px"
-      borderColor="lightBorder"
-      borderRadius="base"
-      color="black300"
-      fontSize="xs"
-      textAlign="center"
-      px={2}
-    >
-      {children}
-    </Box>
->>>>>>> 8677d856
   )
 }
 
@@ -289,16 +192,16 @@
       <HStack mt={5} mb={2} px={6} spacing={3}>
         {subjects &&
           subjects.map((subject, idx) => (
-            <Subjectbadge key={idx} subject={subject}>
+            <SubjectPill key={idx} subject={subject}>
               {subject}
-            </Subjectbadge>
+            </SubjectPill>
           ))}
         {hasRepoData &&
           data.repository.languages.nodes.map(
             ({ name }: { name: string }, idx: number) => (
-              <Subjectbadge key={idx} subject={name}>
+              <SubjectPill key={idx} subject={name}>
                 {name.toUpperCase()}
-              </Subjectbadge>
+              </SubjectPill>
             )
           )}
       </HStack>
