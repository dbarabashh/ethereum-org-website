import React, { ReactNode } from "react"
import { FaGithub } from "react-icons/fa"
import { Flex, FlexProps, Icon, useToken } from "@chakra-ui/react"

import { ButtonLink } from "./Buttons"
import InlineLink from "./Link"
import OldHeading from "./OldHeading"
import Text from "./OldText"
import Translation from "./Translation"

export interface IProps {
  editPath: string
}

export type ChildOnlyType = {
  children: ReactNode
}

const ContentColumn = (props: {
  children: ReactNode
  hideBelow?: FlexProps["hideBelow"]
}) => (
  <Flex
    direction="column"
    flexGrow={1}
    flexShrink={1}
    flexBasis="50%"
    p={4}
    color="text"
    textAlign={{ base: "center", lg: "start" }}
    {...props}
  />
)

const DescriptionParagraph = ({ children }: ChildOnlyType) => (
  <Text lineHeight="140%" color="text" fontFamily="monospace">
    {children}
  </Text>
)

const CallToContribute: React.FC<IProps> = ({ editPath }) => {
  /**
   * TODO: After completion of the UI migration,
   * Remove this and pass the token value directly
   * into the `hideBelow` prop
   */
  const largeBp = useToken("breakpoints", "lg")

  return (
    <Flex
      as="aside"
      bg="ednBackground"
      align="center"
      mt={8}
      border="1px"
      borderColor="primary.base"
      borderRadius="base"
      boxShadow="inset 0 -2px 0 0 var(--eth-colors-primary400)"
    >
      <ContentColumn hideBelow={largeBp}>
        ░░░░░░░░░▄░░░░░░░░░░░░░░▄░░░░ ░░░░░░░░▌▒█░░░░░░░░░░░▄▀▒▌░░░
        ░░░░░░░░▌▒▒█░░░░░░░░▄▀▒▒▒▐░░░ ░░░░░░░▐▄▀▒▒▀▀▀▀▄▄▄▀▒▒▒▒▒▐░░░
        ░░░░░▄▄▀▒░▒▒▒▒▒▒▒▒▒█▒▒▄█▒▐░░░ ░░░▄▀▒▒▒░░░▒▒▒░░░▒▒▒▀██▀▒▌░░░
        ░░▐▒▒▒▄▄▒▒▒▒░░░▒▒▒▒▒▒▒▀▄▒▒▌░░ ░░▌░░▌█▀▒▒▒▒▒▄▀█▄▒▒▒▒▒▒▒█▒▐░░
        ░▐░░░▒▒▒▒▒▒▒▒▌██▀▒▒░░░▒▒▒▀▄▌░ ░▌░▒▄██▄▒▒▒▒▒▒▒▒▒░░░░░░▒▒▒▒▌░
        ▀▒▀▐▄█▄█▌▄░▀▒▒░░░░░░░░░░▒▒▒▐░ ▐▒▒▐▀▐▀▒░▄▄▒▄▒▒▒▒▒▒░▒░▒░▒▒▒▒▌
        ▐▒▒▒▀▀▄▄▒▒▒▄▒▒▒▒▒▒▒▒░▒░▒░▒▒▐░ ░▌▒▒▒▒▒▒▀▀▀▒▒▒▒▒▒░▒░▒░▒░▒▒▒▌░
        ░▐▒▒▒▒▒▒▒▒▒▒▒▒▒▒░▒░▒░▒▒▄▒▒▐░░ ░░▀▄▒▒▒▒▒▒▒▒▒▒▒░▒░▒░▒▄▒▒▒▒▌░░
        ░░░░▀▄▒▒▒▒▒▒▒▒▒▒▄▄▄▀▒▒▒▒▄▀░░░ ░░░░░░▀▄▄▄▄▄▄▀▀▀▒▒▒▒▒▄▄▀░░░░░
        ░░░░░░░░░▒▒▒▒▒▒▒▒▒▒▀▀░░░░░░░░
      </ContentColumn>
      <ContentColumn>
        <OldHeading
          as="h2"
          fontFamily="monospace"
          textTransform="uppercase"
          bg="border"
          p={1}
          fontSize="2rem"
          lineHeight={1.4}
        >
          <Translation id="page-developers-docs:page-calltocontribute-title" />
        </OldHeading>
        <DescriptionParagraph>
          <Translation id="page-developers-docs:page-calltocontribute-desc-1" />
        </DescriptionParagraph>
        <DescriptionParagraph>
          <Translation id="page-developers-docs:page-calltocontribute-desc-2" />
        </DescriptionParagraph>
        <DescriptionParagraph>
          <Translation id="page-developers-docs:page-calltocontribute-desc-3" />{" "}
          <InlineLink to="https://www.notion.so/efdn/Writer-template-4b40d196cde7422ca6a2091de33550bd">
            <Translation id="page-developers-docs:page-calltocontribute-link" />
          </InlineLink>
        </DescriptionParagraph>
        <DescriptionParagraph>
<<<<<<< HEAD
          <Translation id="page-developers-docs:page-calltocontribute-desc-4" />{" "}
          <InlineLink to="https://discord.gg/CetY6Y4">
            <Translation id="page-developers-docs:page-calltocontribute-link-2" />
=======
          <Translation id="page-calltocontribute-desc-4" />{" "}
          <InlineLink to="https://discord.gg/ethereum-org">
            <Translation id="page-calltocontribute-link-2" />
>>>>>>> 13e908cb
          </InlineLink>{" "}
        </DescriptionParagraph>
        <ButtonLink
          to={editPath}
          leftIcon={
            <Icon
              fill="background.base"
              w={6}
              h={6}
              as={FaGithub}
              name="github"
            />
          }
        >
          <Translation id="page-developers-docs:page-calltocontribute-span" />
        </ButtonLink>
      </ContentColumn>
    </Flex>
  )
}

export default CallToContribute<|MERGE_RESOLUTION|>--- conflicted
+++ resolved
@@ -94,15 +94,9 @@
           </InlineLink>
         </DescriptionParagraph>
         <DescriptionParagraph>
-<<<<<<< HEAD
           <Translation id="page-developers-docs:page-calltocontribute-desc-4" />{" "}
-          <InlineLink to="https://discord.gg/CetY6Y4">
+          <InlineLink to="https://discord.gg/ethereum-org">
             <Translation id="page-developers-docs:page-calltocontribute-link-2" />
-=======
-          <Translation id="page-calltocontribute-desc-4" />{" "}
-          <InlineLink to="https://discord.gg/ethereum-org">
-            <Translation id="page-calltocontribute-link-2" />
->>>>>>> 13e908cb
           </InlineLink>{" "}
         </DescriptionParagraph>
         <ButtonLink
