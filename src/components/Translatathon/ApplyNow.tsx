import Callout from "@/components/Callout"

import { ButtonLink } from "../ui/buttons/Button"
import { Flex } from "../ui/flex"

import { APPLICATION_END_DATE, APPLICATION_URL } from "./constants"

import DolphinImage from "@/public/images/translatathon/translatathon_dolphin.png"

// TODO: Confirm deadline for applying

export const ApplyNow = () => {
  const dateToday = new Date()
  const deadline = new Date(APPLICATION_END_DATE)

  if (dateToday < deadline) {
    return (
      <div className="pt-12">
        <Callout
<<<<<<< HEAD
=======
          className="flex-1 flex-shrink basis-[416px]"
>>>>>>> c45166d6
          image={DolphinImage}
          titleKey="page-translatathon:translatathon-apply-now"
          descriptionKey="page-translatathon:translatathon-apply-now-desc"
          className="flex-1 basis-[416px] items-center text-center"
        >
          <Flex className="m-auto">
            <ButtonLink href={APPLICATION_URL}>Apply now</ButtonLink>
          </Flex>
        </Callout>
      </div>
    )
  } else {
    return <></>
  }
}<|MERGE_RESOLUTION|>--- conflicted
+++ resolved
@@ -17,10 +17,6 @@
     return (
       <div className="pt-12">
         <Callout
-<<<<<<< HEAD
-=======
-          className="flex-1 flex-shrink basis-[416px]"
->>>>>>> c45166d6
           image={DolphinImage}
           titleKey="page-translatathon:translatathon-apply-now"
           descriptionKey="page-translatathon:translatathon-apply-now-desc"
