--- conflicted
+++ resolved
@@ -128,11 +128,7 @@
               me={4}
               flexWrap="wrap"
             >
-<<<<<<< HEAD
               <Emoji text={meetup.emoji} boxSize={4} mr={2} isFlag />
-=======
-              <Emoji text={meetup.emoji} boxSize={4} me={2} />
->>>>>>> 3aa8849e
               <Text mb={0} opacity={"0.6"}>
                 {meetup.location}
               </Text>
