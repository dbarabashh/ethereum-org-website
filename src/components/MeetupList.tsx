// Libraries
import React, { useState } from "react"
import { sortBy } from "lodash"
import {
  Box,
  Flex,
  Input,
  LinkBox,
  LinkOverlay,
  List,
  ListItem,
  Text,
  useColorModeValue,
  VisuallyHidden,
} from "@chakra-ui/react"

// Components
import Emoji from "./Emoji"
import InfoBanner from "./InfoBanner"
import Link from "./Link"
import Translation from "./Translation"

// Data
import meetups from "../data/community-meetups.json"

// Utils
import { trackCustomEvent } from "../utils/matomo"

export interface Meetup {
  title: string
  emoji: string
  location: string
  link: string
}

const filterMeetups = (query: string): Array<Meetup> => {
  if (!query) return sortedMeetups

  const lowercaseQuery = query.toLowerCase()

  return sortedMeetups.filter((meetup) => {
    return (
      meetup.title.toLowerCase().includes(lowercaseQuery) ||
      meetup.location.toLowerCase().includes(lowercaseQuery)
    )
  })
}

// sort meetups by country and then by city
const sortedMeetups: Array<Meetup> = sortBy(meetups, ["emoji", "location"])

export interface IProps {}

// TODO create generalized CardList / TableCard
// TODO prop if ordered list or unordered
const MeetupList: React.FC<IProps> = () => {
  const [searchField, setSearchField] = useState<string>("")
  const filteredMeetups = filterMeetups(searchField)
  const listBoxShadow = useColorModeValue("tableBox.light", "tableBox.dark")
  const listItemBoxShadow = useColorModeValue(
    "tableItemBox.light",
    "tableItemBox.dark"
  )

  const handleSearch = (event: React.ChangeEvent<HTMLInputElement>): void => {
    setSearchField(event.target.value)
    trackCustomEvent({
      eventCategory: "events search",
      eventAction: "click",
      eventName: event.target.value,
    })
  }

  return (
    <Box>
      <Input
        onChange={handleSearch}
        placeholder={"Search by meetup title or location"}
        display="block"
        mr="auto"
        ml="auto"
        mb={6}
        border="1px solid"
        borderColor="searchBorder"
        color="text"
        bg="searchBackground"
        p={2}
        borderRadius="base"
        w="100%"
        _focus={{ outline: "auto 1px" }}
        _placeholder={{ color: "text200" }}
        aria-describedby="input-instruction"
      />
<<<<<<< HEAD
      <Box
        boxShadow={colorMode === "dark" ? "tableBox.dark" : "tableBox.light"}
      >
        {filteredMeetups.length ? (
          filteredMeetups.map((meetup, idx) => (
            <LinkBox
              key={idx}
              display="flex"
              justifyContent="space-between"
              boxShadow={
                colorMode === "dark"
                  ? "tableItemBox.dark"
                  : "tableItemBox.light"
              }
              mb={0.25}
              p={4}
              w="100%"
              _hover={{
                textDecoration: "none",
                borderRadius: "base",
                boxShadow: "0 0 1px var(--eth-colors-primary-base)",
                bg: "tableBackgroundHover",
              }}
=======
      {/* hidden for attachment to input only */}
      <VisuallyHidden hidden id="input-instruction">
        results update as you type
      </VisuallyHidden>

      <List m={0} boxShadow={listBoxShadow} aria-label="Event meetup results">
        {filteredMeetups.map((meetup, idx) => (
          <LinkBox
            as={ListItem}
            key={idx}
            display="flex"
            justifyContent="space-between"
            boxShadow={listItemBoxShadow}
            mb={0.25}
            p={4}
            w="100%"
            _hover={{
              textDecoration: "none",
              borderRadius: "base",
              boxShadow: "0 0 1px primary",
              bg: "tableBackgroundHover",
            }}
          >
            <Flex flex="1 1 75%" mr={4}>
              <Box mr={4} opacity="0.4">
                {idx + 1}
              </Box>
              <Box>
                <LinkOverlay
                  as={Link}
                  href={meetup.link}
                  textDecor="none"
                  color="text"
                  hideArrow
                >
                  {meetup.title}
                </LinkOverlay>
              </Box>
            </Flex>
            <Flex
              textAlign="right"
              alignContent="flex-start"
              flex="1 1 25%"
              mr={4}
              flexWrap="wrap"
>>>>>>> b09bf846
            >
              <Emoji text={meetup.emoji} boxSize={4} mr={2} />
              <Text mb={0} opacity={"0.6"}>
                {meetup.location}
              </Text>
            </Flex>
            <Box
              as="span"
              _after={{
                content: '"↗"',
                ml: 0.5,
                mr: 1.5,
              }}
            ></Box>
          </LinkBox>
        ))}
      </List>
      <Box aria-live="assertive" aria-atomic>
        {!filteredMeetups.length && (
          <InfoBanner emoji=":information_source:">
            <Translation id="page-community-meetuplist-no-meetups" />{" "}
            <Link to="https://github.com/ethereum/ethereum-org-website/blob/dev/src/data/community-meetups.json">
              <Translation id="page-community-please-add-to-page" />
            </Link>
          </InfoBanner>
        )}
      </Box>
    </Box>
  )
}

export default MeetupList<|MERGE_RESOLUTION|>--- conflicted
+++ resolved
@@ -11,6 +11,7 @@
   ListItem,
   Text,
   useColorModeValue,
+  useToken,
   VisuallyHidden,
 } from "@chakra-ui/react"
 
@@ -71,6 +72,8 @@
     })
   }
 
+  const primaryBaseColor = useToken("colors", "primary.base")
+
   return (
     <Box>
       <Input
@@ -91,31 +94,6 @@
         _placeholder={{ color: "text200" }}
         aria-describedby="input-instruction"
       />
-<<<<<<< HEAD
-      <Box
-        boxShadow={colorMode === "dark" ? "tableBox.dark" : "tableBox.light"}
-      >
-        {filteredMeetups.length ? (
-          filteredMeetups.map((meetup, idx) => (
-            <LinkBox
-              key={idx}
-              display="flex"
-              justifyContent="space-between"
-              boxShadow={
-                colorMode === "dark"
-                  ? "tableItemBox.dark"
-                  : "tableItemBox.light"
-              }
-              mb={0.25}
-              p={4}
-              w="100%"
-              _hover={{
-                textDecoration: "none",
-                borderRadius: "base",
-                boxShadow: "0 0 1px var(--eth-colors-primary-base)",
-                bg: "tableBackgroundHover",
-              }}
-=======
       {/* hidden for attachment to input only */}
       <VisuallyHidden hidden id="input-instruction">
         results update as you type
@@ -135,7 +113,7 @@
             _hover={{
               textDecoration: "none",
               borderRadius: "base",
-              boxShadow: "0 0 1px primary",
+              boxShadow: `0 0 1px ${primaryBaseColor}`,
               bg: "tableBackgroundHover",
             }}
           >
@@ -161,7 +139,6 @@
               flex="1 1 25%"
               mr={4}
               flexWrap="wrap"
->>>>>>> b09bf846
             >
               <Emoji text={meetup.emoji} boxSize={4} mr={2} />
               <Text mb={0} opacity={"0.6"}>
