import { Box, Heading, HStack, SimpleGrid, Stack, Text } from "@chakra-ui/react"

import type { CommonHeroProps } from "@/lib/types"

import Breadcrumbs from "@/components/Breadcrumbs"
import { Image } from "@/components/Image"

import { CallToAction } from "../CallToAction"

export type ContentHeroProps = Omit<CommonHeroProps<string>, "header">

const ContentHero = (props: ContentHeroProps) => {
  const { breadcrumbs, heroImg, buttons, title, description, blurDataURL } =
    props
  return (
    <Box bgImg="bgMainGradient">
      <SimpleGrid columns={{ base: 1, lg: 2 }} maxW="1536px" mx="auto">
        <Box
          order={{ lg: 1 }}
          height={{ base: "300px", md: "400px", lg: "full" }}
        >
          <Image
            src={heroImg}
            alt=""
            priority
            blurDataURL={blurDataURL}
            width={760}
            height={451}
            sizes="100vw"
            boxSize="full"
            style={{ objectFit: "contain" }}
            flex={{ base: "1 1 100%", md: "none" }}
          />
        </Box>
        <Stack p={{ base: "8", lg: "16" }} spacing="9" justify="center">
          <Breadcrumbs {...breadcrumbs} />
          <Stack spacing="6">
            <Heading as="h1" size="2xl">
              {title}
            </Heading>
<<<<<<< HEAD
            {typeof description === "string" ? (
              <Text fontSize="lg">{description}</Text>
            ) : (
              description
            )}
            {buttons && (
              <HStack spacing="4">
                {buttons.map((button, idx) => {
                  if (!button) return
                  return <CallToAction key={idx} {...button} />
                })}
              </HStack>
            )}
=======
            <Text fontSize="lg">{description}</Text>
            <HStack spacing="4">
              {buttons!.map((button, idx) => {
                if (!button) return
                return <CallToAction key={idx} index={idx} {...button} />
              })}
            </HStack>
>>>>>>> 2b45b3f8
          </Stack>
          {/* TODO:
           * Add conditional Big Stat box here
           */}
        </Stack>
      </SimpleGrid>
    </Box>
  )
}

export default ContentHero<|MERGE_RESOLUTION|>--- conflicted
+++ resolved
@@ -38,7 +38,6 @@
             <Heading as="h1" size="2xl">
               {title}
             </Heading>
-<<<<<<< HEAD
             {typeof description === "string" ? (
               <Text fontSize="lg">{description}</Text>
             ) : (
@@ -48,19 +47,10 @@
               <HStack spacing="4">
                 {buttons.map((button, idx) => {
                   if (!button) return
-                  return <CallToAction key={idx} {...button} />
+                  return <CallToAction key={idx} index={idx} {...button} />
                 })}
               </HStack>
             )}
-=======
-            <Text fontSize="lg">{description}</Text>
-            <HStack spacing="4">
-              {buttons!.map((button, idx) => {
-                if (!button) return
-                return <CallToAction key={idx} index={idx} {...button} />
-              })}
-            </HStack>
->>>>>>> 2b45b3f8
           </Stack>
           {/* TODO:
            * Add conditional Big Stat box here
