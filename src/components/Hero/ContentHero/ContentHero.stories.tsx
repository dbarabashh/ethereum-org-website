--- conflicted
+++ resolved
@@ -63,19 +63,12 @@
     ]
     return (
       <ContentHeroComponent
-<<<<<<< HEAD
         breadcrumbs={{ slug: "/run-a-node/" }}
-        heroImg={contentHeroImg}
         title={t("hero-header", { ns: "page-learn" })}
         description={t("hero-subtitle", { ns: "page-learn" })}
-=======
-        breadcrumbs={{ slug: "/en/run-a-node/" }}
         heroImg="/upgrades/merge.png"
         // Can not properly hardcode this URL. So it's left blank
         blurDataURL=""
-        title={t("hero-header")}
-        description={t("hero-subtitle")}
->>>>>>> bae037f6
         buttons={buttons}
       />
     )
