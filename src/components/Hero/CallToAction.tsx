--- conflicted
+++ resolved
@@ -1,12 +1,6 @@
-<<<<<<< HEAD
-import type { Key, ReactNode } from "react"
+import type { ReactNode } from "react"
 
 import { Button, type ButtonProps } from "@/components/Buttons"
-=======
-import type { ReactNode } from "react"
-
-import { Button, type IButtonProps as ButtonProps } from "@/components/Buttons"
->>>>>>> 4aa8752e
 
 import { type MatomoEventOptions, trackCustomEvent } from "@/lib/utils/matomo"
 
@@ -18,15 +12,9 @@
 export function CallToAction({
   content,
   matomo,
-<<<<<<< HEAD
-  index,
-  ...props
-}: CallToActionProps & { index: Key }) {
-=======
   key: index,
   ...props
 }: CallToActionProps) {
->>>>>>> 4aa8752e
   const handleClick = () => trackCustomEvent(matomo)
 
   const buttonProps: ButtonProps = {
