--- conflicted
+++ resolved
@@ -1,20 +1,8 @@
 import * as React from "react"
-<<<<<<< HEAD
-import {
-  Box,
-  Heading,
-  HStack,
-  Stack,
-  Text,
-  useColorModeValue,
-} from "@chakra-ui/react"
+import { Box, Heading, HStack, Stack, Text } from "@chakra-ui/react"
 
 import { Image } from "@/components/Image"
 
-=======
-import { Box, Heading, HStack, Stack, Text } from "@chakra-ui/react"
-import GatsbyImage from "../../GatsbyImage"
->>>>>>> e52dfdf3
 import { CallToAction } from "../CallToAction"
 import { CommonHeroProps } from "../utils"
 
