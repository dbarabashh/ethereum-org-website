--- conflicted
+++ resolved
@@ -7,6 +7,8 @@
   Text,
   useColorModeValue,
 } from "@chakra-ui/react"
+
+import { Image } from "@/components/Image"
 
 import { Image } from "@/components/Image"
 
@@ -31,9 +33,6 @@
 
   return (
     <Box position="relative">
-<<<<<<< HEAD
-      <Image src={heroImgSrc} alt="" w="full" height={672} loading="eager" />
-=======
       <Image
         src={heroImgSrc}
         alt=""
@@ -46,7 +45,6 @@
           "2xl": "672px",
         }}
       />
->>>>>>> eb6b7a9f
       <Stack
         spacing={{ base: "3", md: "4" }}
         p={{ base: "4", lg: "8" }}
