import * as React from "react"
import { Box } from "@chakra-ui/react"
import { Meta, StoryObj } from "@storybook/react"

<<<<<<< HEAD
import HubHeroComponent from "./"
=======
import { langViewportModes } from "../../../../.storybook/modes"

import HubHeroComponent, { type HubHeroProps } from "./"
>>>>>>> bae037f6

import learnHubHeroImg from "@/public/heroes/learn-hub-hero.png"
import { getTranslation } from "@/storybook-utils"

const meta = {
  title: "Organisms / Layouts / Hero",
  component: HubHeroComponent,
  parameters: {
    layout: "none",
    chromatic: {
      modes: {
        ...langViewportModes,
      },
    },
  },
  decorators: [
    (Story) => (
      <Box maxW="container.2xl" mx="auto">
        <Story />
      </Box>
    ),
  ],
} satisfies Meta<typeof HubHeroComponent>

export default meta

<<<<<<< HEAD
export const HubHero: StoryObj = {
  render: () => (
    <HubHeroComponent
      title={getTranslation("learn-hub", "common")}
      header={getTranslation("hero-header", "page-learn")}
      description={getTranslation("hero-subtitle", "page-learn")}
      heroImg={learnHubHeroImg}
      buttons={[
        {
          content: getTranslation("hero-button-lets-get-started", "page-learn"),
          toId: "what-is-crypto-ethereum",
          matomo: {
            eventCategory: "learn hub hero buttons",
            eventAction: "click",
            eventName: "lets get started",
          },
=======
export const HubHero: StoryObj<typeof meta> = {
  args: {
    title: "common:learn-hub",
    header: "page-learn:hero-header",
    description: "page-learn:hero-subtitle",
    heroImg: learnHubHeroImg,
  },

  render: ({ title, header, description, ...props }) => {
    // eslint-disable-next-line react-hooks/rules-of-hooks
    const { t } = useTranslation()

    const buttons: HubHeroProps["buttons"] = [
      {
        content: t("page-learn:hero-button-lets-get-started"),
        toId: "what-is-crypto-ethereum",
        matomo: {
          eventCategory: "learn hub hero buttons",
          eventAction: "click",
          eventName: "lets get started",
>>>>>>> bae037f6
        },
        {
          content: "Button",
          matomo: {
            eventCategory: "learn hub hero buttons",
            eventAction: "click",
            eventName: "lets get started",
          },
        },
<<<<<<< HEAD
      ]}
    />
  ),
=======
      },
    ]

    return (
      <HubHeroComponent
        title={t(title)}
        header={t(header)}
        description={t(description as string)}
        buttons={buttons}
        {...props}
      />
    )
  },
>>>>>>> bae037f6
}<|MERGE_RESOLUTION|>--- conflicted
+++ resolved
@@ -2,13 +2,9 @@
 import { Box } from "@chakra-ui/react"
 import { Meta, StoryObj } from "@storybook/react"
 
-<<<<<<< HEAD
-import HubHeroComponent from "./"
-=======
 import { langViewportModes } from "../../../../.storybook/modes"
 
 import HubHeroComponent, { type HubHeroProps } from "./"
->>>>>>> bae037f6
 
 import learnHubHeroImg from "@/public/heroes/learn-hub-hero.png"
 import { getTranslation } from "@/storybook-utils"
@@ -35,71 +31,36 @@
 
 export default meta
 
-<<<<<<< HEAD
 export const HubHero: StoryObj = {
-  render: () => (
-    <HubHeroComponent
-      title={getTranslation("learn-hub", "common")}
-      header={getTranslation("hero-header", "page-learn")}
-      description={getTranslation("hero-subtitle", "page-learn")}
-      heroImg={learnHubHeroImg}
-      buttons={[
-        {
-          content: getTranslation("hero-button-lets-get-started", "page-learn"),
-          toId: "what-is-crypto-ethereum",
-          matomo: {
-            eventCategory: "learn hub hero buttons",
-            eventAction: "click",
-            eventName: "lets get started",
-          },
-=======
-export const HubHero: StoryObj<typeof meta> = {
-  args: {
-    title: "common:learn-hub",
-    header: "page-learn:hero-header",
-    description: "page-learn:hero-subtitle",
-    heroImg: learnHubHeroImg,
-  },
-
-  render: ({ title, header, description, ...props }) => {
-    // eslint-disable-next-line react-hooks/rules-of-hooks
-    const { t } = useTranslation()
-
+  render: () => {
     const buttons: HubHeroProps["buttons"] = [
       {
-        content: t("page-learn:hero-button-lets-get-started"),
+        content: getTranslation("hero-button-lets-get-started", "page-learn"),
         toId: "what-is-crypto-ethereum",
         matomo: {
           eventCategory: "learn hub hero buttons",
           eventAction: "click",
           eventName: "lets get started",
->>>>>>> bae037f6
         },
-        {
-          content: "Button",
-          matomo: {
-            eventCategory: "learn hub hero buttons",
-            eventAction: "click",
-            eventName: "lets get started",
-          },
+      },
+      {
+        content: "Button",
+        matomo: {
+          eventCategory: "learn hub hero buttons",
+          eventAction: "click",
+          eventName: "lets get started",
         },
-<<<<<<< HEAD
-      ]}
-    />
-  ),
-=======
       },
     ]
 
     return (
       <HubHeroComponent
-        title={t(title)}
-        header={t(header)}
-        description={t(description as string)}
+        title={getTranslation("learn-hub", "common")}
+        header={getTranslation("hero-header", "page-learn")}
+        description={getTranslation("hero-subtitle", "page-learn")}
+        heroImg={learnHubHeroImg}
         buttons={buttons}
-        {...props}
       />
     )
   },
->>>>>>> bae037f6
 }