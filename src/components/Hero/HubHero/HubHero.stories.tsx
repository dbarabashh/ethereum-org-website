import * as React from "react"
import { useTranslation } from "next-i18next"
import { Box } from "@chakra-ui/react"
import { Meta, StoryObj } from "@storybook/react"

<<<<<<< HEAD
import { langViewportModes } from "../../../../.storybook/modes"
=======
import { CommonHeroProps } from "@/lib/types"
>>>>>>> ef191f36

import HubHeroComponent from "./"

import learnHubHeroImg from "@/public/heroes/learn-hub-hero.png"

type HubHeroType = typeof HubHeroComponent

const meta = {
  title: "Organisms / Layouts / Hero",
  component: HubHeroComponent,
  parameters: {
    layout: "none",
    chromatic: {
      modes: {
        ...langViewportModes,
      },
    },
  },
  decorators: [
    (Story) => (
      <Box maxW="container.2xl" mx="auto">
        <Story />
      </Box>
    ),
  ],
} satisfies Meta<HubHeroType>

export default meta

export const HubHero: StoryObj<typeof meta> = {
  args: {
    title: "common:learn-hub",
    header: "page-learn:hero-header",
    description: "page-learn:hero-subtitle",
    heroImg: learnHubHeroImg,
  },

  render: ({ title, header, description, ...props }) => {
    // eslint-disable-next-line react-hooks/rules-of-hooks
    const { t } = useTranslation()

    const buttons: CommonHeroProps["buttons"] = [
      {
        content: t("page-learn:hero-button-lets-get-started"),
        toId: "what-is-crypto-ethereum",
        matomo: {
          eventCategory: "learn hub hero buttons",
          eventAction: "click",
          eventName: "lets get started",
        },
      },
      {
        content: "Button",
        matomo: {
          eventCategory: "learn hub hero buttons",
          eventAction: "click",
          eventName: "lets get started",
        },
      },
    ]

    return (
      <HubHeroComponent
        title={t(title)}
        header={t(header)}
        description={t(description)}
        buttons={buttons}
        {...props}
      />
    )
  },
}<|MERGE_RESOLUTION|>--- conflicted
+++ resolved
@@ -3,11 +3,9 @@
 import { Box } from "@chakra-ui/react"
 import { Meta, StoryObj } from "@storybook/react"
 
-<<<<<<< HEAD
+import { CommonHeroProps } from "@/lib/types"
+
 import { langViewportModes } from "../../../../.storybook/modes"
-=======
-import { CommonHeroProps } from "@/lib/types"
->>>>>>> ef191f36
 
 import HubHeroComponent from "./"
 
