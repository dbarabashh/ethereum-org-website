--- conflicted
+++ resolved
@@ -1,8 +1,4 @@
-<<<<<<< HEAD
 import * as React from "react"
-import { IGatsbyImageData } from "gatsby-plugin-image"
-=======
->>>>>>> 4aa8752e
 import { useTranslation } from "next-i18next"
 import { Box } from "@chakra-ui/react"
 import { Meta, StoryObj } from "@storybook/react"
