--- conflicted
+++ resolved
@@ -1,18 +1,9 @@
-<<<<<<< HEAD
 import * as React from "react"
-=======
->>>>>>> ad98559b
 import { useTranslation } from "next-i18next"
 import { Box } from "@chakra-ui/react"
 import { Meta, StoryObj } from "@storybook/react"
 
-<<<<<<< HEAD
-import HubHeroComponent, { CommonHeroProps } from "./"
-=======
-import type { CommonHeroProps as HubHeroProps } from "@/lib/types"
-
 import HubHeroComponent from "./"
->>>>>>> ad98559b
 
 type HubHeroType = typeof HubHeroComponent
 
@@ -33,23 +24,16 @@
 
 export default meta
 
-<<<<<<< HEAD
+import { CommonHeroProps } from "@/lib/types"
+
 import learnHubHeroImg from "../../../../public/heroes/learn-hub-hero.png"
-=======
-// TODO: Double-check correct way to mock Next.js image data
-const mockImgData = "/heroes/learn-hub-hero.png"
->>>>>>> ad98559b
 
 export const HubHero: StoryObj<typeof meta> = {
   args: {
     title: "learn-hub",
     header: "hero-header",
     description: "hero-subtitle",
-<<<<<<< HEAD
     heroImg: learnHubHeroImg,
-=======
-    heroImgSrc: mockImgData,
->>>>>>> ad98559b
   },
 
   render: ({ title, header, description, ...props }) => {
