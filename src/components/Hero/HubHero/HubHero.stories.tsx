--- conflicted
+++ resolved
@@ -3,15 +3,9 @@
 import { Box } from "@chakra-ui/react"
 import { Meta, StoryObj } from "@storybook/react"
 
-<<<<<<< HEAD
-import { CommonHeroProps } from "@/lib/types"
-
 import { langViewportModes } from "../../../../.storybook/modes"
 
-import HubHeroComponent from "./"
-=======
 import HubHeroComponent, { type HubHeroProps } from "./"
->>>>>>> 4c5efcf2
 
 import learnHubHeroImg from "@/public/heroes/learn-hub-hero.png"
 
