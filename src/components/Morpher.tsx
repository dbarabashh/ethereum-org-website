import { useEffect, useState } from "react"
<<<<<<< HEAD
=======
import { useMediaQuery } from "usehooks-ts"
>>>>>>> 065a0558

import { Button } from "@/components/ui/buttons/Button"

import {
  DESKTOP_LANGUAGE_BUTTON_NAME,
  HAMBURGER_BUTTON_ID,
  MOBILE_LANGUAGE_BUTTON_NAME,
} from "@/lib/constants"

import { useBreakpointValue } from "@/hooks/useBreakpointValue"

const Morpher = () => {
  const [state, setState] = useState({
    text: "Ethereum",
    words: [
      "以太坊",
      "イーサリアム",
      "Etérium",
      "이더리움",
      "اتریوم",
      "Αιθέριο",
      "Eterijum",
      "إثيريوم",
      "อีเธอเรียม",
      "Эфириум",
      "इथीरियम",
      "ಇಥೀರಿಯಮ್",
      "אתריום",
      "Ξ",
      "ইথেরিয়াম",
      "எதீரியம்",
      "ఇథిరియూమ్",
    ],
  })

  // loops over chars to morph a text to another
  const morpher = (start: string, end: string): void => {
    // array of chars to randomly morph the text between start and end
    const chars = "abcdxyz01234567{}%$?!".split("")
    // duration of the global morph
    const duration = 3
    // speed of the morph for each letter
    const frameRate = 30

    // text variables
    const textString = start.split("")
    const result = end.split("")
    const slen = textString.length
    const rlen = result.length

    // time variables
    let present = new Date()
    let past = present.getTime()
    let count = 0
    let spentTime = 0
    // splitTime  = milliseconds / letters
    const splitTime = (duration * 70) / Math.max(slen, rlen)

    function update() {
      // Update present date and spent time
      present = new Date()
      spentTime += present.getTime() - past

      // Random letters
      for (let i = count; i < Math.max(slen, rlen); i++) {
        const random = Math.floor(Math.random() * (chars.length - 1))
        // Change letter
        textString[i] = chars[random]
      }

      // Morph letters from start to end
      if (spentTime >= splitTime) {
        // Update count of letters to morph
        count += Math.floor(spentTime / splitTime)
        // Morphing
        for (let j = 0; j < count; j++) {
          textString[j] = result[j] || ""
        }
        // Reset spent time
        spentTime = 0
      }

      // Update DOM
      setState({ ...state, text: textString.join("") })

      // Save present date
      past = present.getTime()

      // Loop
      if (count < Math.max(slen, rlen)) {
        // Only use a setTimeout if the frameRate is lower than 60FPS
        // Remove the setTimeout if the frameRate is equal to 60FPS
        morphTimeout = setTimeout(() => {
          window.requestAnimationFrame(update)
        }, 1000 / frameRate)
      }
    }

    // Start loop
    update()
  }

  let morphTimeout: NodeJS.Timeout

  useEffect(() => {
    let counter = 0

    const morphInterval = setInterval(() => {
      const start = state.text
      const end = state.words[counter]

      morpher(start, end)

      if (counter < state.words.length - 1) {
        counter++
      } else {
        counter = 0
      }
    }, 3000)

    return () => {
      clearInterval(morphInterval)
      clearTimeout(morphTimeout)
    }
    // eslint-disable-next-line react-hooks/exhaustive-deps
  }, [])

  const isLarge = useMediaQuery("(min-width: 48rem)") // TW md breakpoint, 768px

  const handleMobileClick = () => {
    if (!document) return
    ;(document.getElementById(HAMBURGER_BUTTON_ID) as HTMLButtonElement).click()
    setTimeout(
      () =>
        (
          document.querySelector(
            `button[name="${MOBILE_LANGUAGE_BUTTON_NAME}"`
          ) as HTMLButtonElement
        ).click(),
      1
    )
  }
  const handleDesktopClick = () => {
    if (!document) return
    ;(
      document.querySelector(
        `button[name="${DESKTOP_LANGUAGE_BUTTON_NAME}"`
      ) as HTMLButtonElement
    ).click()
  }

  return (
    <>
      <Button
        className="mx-auto w-fit text-md text-primary no-underline"
        onClick={isLarge ? handleDesktopClick : handleMobileClick}
        variant="ghost"
      >
        {state.text}
      </Button>
    </>
  )
}

export default Morpher<|MERGE_RESOLUTION|>--- conflicted
+++ resolved
@@ -1,8 +1,5 @@
 import { useEffect, useState } from "react"
-<<<<<<< HEAD
-=======
 import { useMediaQuery } from "usehooks-ts"
->>>>>>> 065a0558
 
 import { Button } from "@/components/ui/buttons/Button"
 
@@ -11,8 +8,6 @@
   HAMBURGER_BUTTON_ID,
   MOBILE_LANGUAGE_BUTTON_NAME,
 } from "@/lib/constants"
-
-import { useBreakpointValue } from "@/hooks/useBreakpointValue"
 
 const Morpher = () => {
   const [state, setState] = useState({
