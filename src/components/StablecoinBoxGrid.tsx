import React, { useState } from "react"
<<<<<<< HEAD
import styled from "@emotion/styled"
import { useI18next } from "gatsby-plugin-react-i18next"
=======
import { Box, Flex, Heading } from "@chakra-ui/react"
import { useIntl } from "react-intl"
>>>>>>> 896675b8
import Link, { navigate } from "./Link"
import Emoji from "./Emoji"
import Translation from "./Translation"
import { isMobile } from "../utils/isMobile"
import { Lang } from "../utils/languages"

// Represent string as 32-bit integer
const hashCode = (string: string): number => {
  let hash = 0
  for (const char of string) {
    const code = char.charCodeAt(0)
    hash = (hash << 5) - hash + code
    hash |= 0
  }
  return Math.abs(hash)
}

// Theme variables from Theme.js
const colors = [
  "gridYellow",
  "gridBlue",
  "gridGreen",
  "gridOrange",
  "gridPink",
  "gridPurple",
]

interface ILink {
  url: string
  text: string
}

interface IPropsGridItem {
  description: string
  columnNumber: number
  rowNumber: number
  emoji: string
  index: number
  title: string
  isOpen: boolean
  callback: (index: number) => void
  color: string
  pros?: Array<string>
  cons?: Array<string>
  links: Array<ILink>
}

const OpenTitle: React.FC<{ title: string }> = ({ title }) => {
  return (
    <Heading
      as="h3"
      fontSize={{ base: "2rem", sm: "2.5rem" }}
      fontWeight={700}
      marginTop={0}
    >
      {title}
    </Heading>
  )
}

const Title: React.FC<{ title: string }> = ({ title }) => {
  return (
    <Heading
      as="h3"
      fontSize={{ base: "2rem", sm: "2.5rem" }}
      fontWeight={400}
      marginTop={0}
    >
      {title}
    </Heading>
  )
}

const Subtitle: React.FC<{ children: any }> = ({ children }) => {
  return (
    <Heading
      as="h4"
      fontSize={{ base: "2xl", sm: "2rem" }}
      fontWeight={600}
      marginTop={0}
      padding={2}
      paddingBottom={4}
      borderBottom="1px solid"
      borderColor="black300"
    >
      {children}
    </Heading>
  )
}

const Body: React.FC<{ children: any }> = ({ children }) => {
  return (
    <Box fontSize="xl" lineHeight="140%" color="black300">
      {children}
    </Box>
  )
}

const StyledEmoji: React.FC<{ emoji: string }> = ({ emoji }) => {
  return (
    <Emoji
      fontSize="8xl"
      text={emoji}
      margin={2}
      alignSelf="center"
      order="2"
      _hover={{
        transition: "transform 50s",
        transform: "rotate(10turn)",
      }}
    />
  )
}

const Row: React.FC<{ children: any }> = ({ children }) => {
  return (
    <Flex
      justify="space-between"
      marginTop={8}
      direction={{ base: "column", md: "row" }}
    >
      {children}
    </Flex>
  )
}

const Column: React.FC<{ children: any }> = ({ children }) => {
  return <Box width="100%">{children}</Box>
}

const GridItem: React.FC<IPropsGridItem> = ({
  description,
  columnNumber,
  rowNumber,
  emoji,
  index,
  title,
  isOpen,
  callback,
  color,
  pros,
  cons,
  links,
}) => {
  const handleClick = (): void => {
    callback(index)
  }
  return (
    <Flex
      id={`type-${index}`}
      onClick={() => handleClick()}
      gridRowStart={isOpen ? rowNumber : `auto`}
      gridRowEnd={isOpen ? `span 3` : `auto`}
      gridColumnStart={isOpen ? columnNumber : `auto`}
      color={isOpen ? "black300" : "text"}
      cursor={isOpen ? `auto` : `pointer`}
      background={isOpen ? color : "background"}
      direction={{
        base: "column",
        sm: `${isOpen ? "column" : "row"}`,
        lg: "column",
      }}
      justify={{
        base: `${isOpen ? "flex-start" : "space-between"}`,
        lg: "flex-start",
      }}
      align={{ base: "center", lg: "flex-start" }}
      border="1px solid"
      borderColor="text"
      padding={6}
      _hover={{
        background: isOpen ? color : "ednBackground",
        transition: isOpen ? "auto" : "transform 0.5s",
        transform: isOpen ? "auto" : "skewX(-5deg)",
        boxShadow: "tableBoxShadow",
      }}
    >
      {isOpen ? (
        <Emoji mb={8} text={emoji} fontSize="8xl" />
      ) : (
        <>
          <StyledEmoji emoji={emoji} />
          <Title title={title} />
        </>
      )}
      <div>
        {isOpen && (
          <div>
            <OpenTitle title={title} />
            <Body>{description}</Body>
            <Row>
              {pros && (
                <Column>
                  <Subtitle>
                    <Translation id="pros" />
                  </Subtitle>

                  <Body>
                    <ul>
                      {pros.map((pro, idx) => (
                        <li key={idx}>{pro}</li>
                      ))}
                    </ul>
                  </Body>
                </Column>
              )}
              {cons && (
                <Column>
                  <Subtitle>
                    <Translation id="cons" />
                  </Subtitle>
                  <Body>
                    <ul>
                      {cons.map((con, idx) => (
                        <li key={idx}>{con}</li>
                      ))}
                    </ul>
                  </Body>
                </Column>
              )}
            </Row>
            <div>
              <Subtitle>
                <Translation id="example-projects" />
              </Subtitle>
              <Body>
                <ul>
                  {links.map((link, idx) => (
                    <li key={idx}>
                      <Link
                        key={idx}
                        to={link.url}
                        color="black300"
                        _hover={{
                          color: "black",
                        }}
                      >
                        {link.text}
                      </Link>
                    </li>
                  ))}
                </ul>
              </Body>
            </div>
          </div>
        )}
      </div>
    </Flex>
  )
}

export interface IPropsBoxItem {
  description: string
  emoji: string
  title: string
  pros?: Array<string>
  cons?: Array<string>
  links: Array<ILink>
}

export interface IProps {
  items: Array<IPropsBoxItem>
}

const StablecoinBoxGrid: React.FC<IProps> = ({ items }) => {
  const { language } = useI18next()
  const [indexOpen, setOpenIndex] = useState<number>(0)

  // TODO generalize
  const handleSelect = (idx: number): void => {
    setOpenIndex(idx)
    if (isMobile()) {
      navigate(`/stablecoins/#type-${idx}`, language as Lang)
    }
  }

  return (
    <Box
      gridTemplateColumns="3fr 1fr"
      gridTemplateRows="3fr 3fr"
      borderRadius="sm"
      my={16}
      display={{ base: "flex", lg: "grid" }}
      flexDirection="column"
      maxW="100%"
    >
      {items.map((item, idx) => {
        let columnNumber = 1
        let rowNumber = 1
        const colorIdx = hashCode(item.emoji) % colors.length
        const color = colors[colorIdx]
        return (
          <GridItem
            key={idx}
            title={item.title}
            emoji={item.emoji}
            description={item.description}
            pros={item.pros}
            cons={item.cons}
            links={item.links}
            index={idx}
            columnNumber={columnNumber}
            rowNumber={rowNumber}
            isOpen={idx === indexOpen}
            callback={handleSelect}
            color={color}
          />
        )
      })}
    </Box>
  )
}

export default StablecoinBoxGrid<|MERGE_RESOLUTION|>--- conflicted
+++ resolved
@@ -1,11 +1,6 @@
 import React, { useState } from "react"
-<<<<<<< HEAD
-import styled from "@emotion/styled"
+import { Box, Flex, Heading } from "@chakra-ui/react"
 import { useI18next } from "gatsby-plugin-react-i18next"
-=======
-import { Box, Flex, Heading } from "@chakra-ui/react"
-import { useIntl } from "react-intl"
->>>>>>> 896675b8
 import Link, { navigate } from "./Link"
 import Emoji from "./Emoji"
 import Translation from "./Translation"
