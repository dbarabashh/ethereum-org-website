import React, { useState } from "react"
<<<<<<< HEAD
import { Box, Flex, Heading, useColorModeValue } from "@chakra-ui/react"
import { useRouter } from "next/router"
import InlineLink from "./Link"
import Emoji from "./Emoji"
import Translation from "./Translation"
import { isMobile } from "../utils/isMobile"
=======
import { Box, Flex, useColorModeValue } from "@chakra-ui/react"
import { useI18next } from "gatsby-plugin-react-i18next"
import InlineLink, { navigate } from "./Link"
import Emoji from "./Emoji"
import Translation from "./Translation"
import { isMobile } from "../utils/isMobile"
import { Lang } from "../utils/languages"
import OldHeading from "./OldHeading"
>>>>>>> cd72341b

// Represent string as 32-bit integer
const hashCode = (string: string): number => {
  let hash = 0
  for (const char of string) {
    const code = char.charCodeAt(0)
    hash = (hash << 5) - hash + code
    hash |= 0
  }
  return Math.abs(hash)
}

// Theme variables from Theme.js
const colors = [
  "gridYellow",
  "gridBlue",
  "gridGreen",
  "gridOrange",
  "gridPink",
  "gridPurple",
]

interface ILink {
  url: string
  text: string
}

interface IPropsGridItem {
  description: string
  columnNumber: number
  rowNumber: number
  emoji: string
  index: number
  title: string
  isOpen: boolean
  callback: (index: number) => void
  color: string
  pros?: Array<string>
  cons?: Array<string>
  links: Array<ILink>
}

const OpenTitle: React.FC<{ title: string }> = ({ title }) => {
  return (
    <OldHeading
      as="h3"
      fontSize={{ base: "2rem", sm: "2.5rem" }}
      fontWeight={700}
      marginTop={0}
    >
      {title}
    </OldHeading>
  )
}

const Title: React.FC<{ title: string }> = ({ title }) => {
  return (
    <OldHeading
      as="h3"
      fontSize={{ base: "2rem", sm: "2.5rem" }}
      fontWeight={400}
      marginTop={0}
    >
      {title}
    </OldHeading>
  )
}

const Subtitle: React.FC<{ children: any }> = ({ children }) => {
  return (
    <OldHeading
      as="h4"
      fontSize={{ base: "2xl", sm: "2rem" }}
      fontWeight={600}
      marginTop={0}
      padding={2}
      paddingBottom={4}
      borderBottom="1px solid"
      borderColor="black300"
    >
      {children}
    </OldHeading>
  )
}

const Body: React.FC<{ children: any }> = ({ children }) => {
  return (
    <Box fontSize="xl" lineHeight="140%" color="black300">
      {children}
    </Box>
  )
}

const StyledEmoji: React.FC<{ emoji: string }> = ({ emoji }) => {
  return (
    <Emoji
      fontSize="8xl"
      text={emoji}
      margin={2}
      alignSelf="center"
      order="2"
      _hover={{
        transition: "transform 50s",
        transform: "rotate(10turn)",
      }}
    />
  )
}

const Row: React.FC<{ children: any }> = ({ children }) => {
  return (
    <Flex
      justify="space-between"
      marginTop={8}
      direction={{ base: "column", md: "row" }}
    >
      {children}
    </Flex>
  )
}

const Column: React.FC<{ children: any }> = ({ children }) => {
  return <Box width="100%">{children}</Box>
}

const GridItem: React.FC<IPropsGridItem> = ({
  description,
  columnNumber,
  rowNumber,
  emoji,
  index,
  title,
  isOpen,
  callback,
  color,
  pros,
  cons,
  links,
}) => {
  const handleClick = (): void => {
    callback(index)
  }
  const shadow = useColorModeValue("tableBox.light", "tableBox.dark")

  return (
    <Flex
      id={`type-${index}`}
      onClick={() => handleClick()}
      gridRowStart={isOpen ? rowNumber : `auto`}
      gridRowEnd={isOpen ? `span 3` : `auto`}
      gridColumnStart={isOpen ? columnNumber : `auto`}
      color={isOpen ? "black300" : "text"}
      cursor={isOpen ? `auto` : `pointer`}
      background={isOpen ? color : "background.base"}
      direction={{
        base: "column",
        sm: `${isOpen ? "column" : "row"}`,
        lg: "column",
      }}
      justify={{
        base: `${isOpen ? "flex-start" : "space-between"}`,
        lg: "flex-start",
      }}
      align={{ base: "center", lg: "flex-start" }}
      border="1px solid"
      borderColor="text"
      padding={6}
      _hover={{
        background: isOpen ? color : "ednBackground",
        transition: isOpen ? "auto" : "transform 0.5s",
        transform: isOpen ? "auto" : "skewX(-5deg)",
        boxShadow: shadow,
      }}
    >
      {isOpen ? (
        <Emoji mb={8} text={emoji} fontSize="8xl" />
      ) : (
        <>
          <StyledEmoji emoji={emoji} />
          <Title title={title} />
        </>
      )}
      <div>
        {isOpen && (
          <div>
            <OpenTitle title={title} />
            <Body>{description}</Body>
            <Row>
              {pros && (
                <Column>
                  <Subtitle>
                    <Translation id="pros" />
                  </Subtitle>

                  <Body>
                    <ul>
                      {pros.map((pro, idx) => (
                        <li key={idx}>{pro}</li>
                      ))}
                    </ul>
                  </Body>
                </Column>
              )}
              {cons && (
                <Column>
                  <Subtitle>
                    <Translation id="cons" />
                  </Subtitle>
                  <Body>
                    <ul>
                      {cons.map((con, idx) => (
                        <li key={idx}>{con}</li>
                      ))}
                    </ul>
                  </Body>
                </Column>
              )}
            </Row>
            <div>
              <Subtitle>
                <Translation id="example-projects" />
              </Subtitle>
              <Body>
                <ul>
                  {links.map((link, idx) => (
                    <li key={idx}>
                      <InlineLink
                        key={idx}
                        to={link.url}
                        color="black300"
                        _hover={{
                          color: "black",
                        }}
                      >
                        {link.text}
                      </InlineLink>
                    </li>
                  ))}
                </ul>
              </Body>
            </div>
          </div>
        )}
      </div>
    </Flex>
  )
}

export interface IPropsBoxItem {
  description: string
  emoji: string
  title: string
  pros?: Array<string>
  cons?: Array<string>
  links: Array<ILink>
}

export interface IProps {
  items: Array<IPropsBoxItem>
}

const StablecoinBoxGrid: React.FC<IProps> = ({ items }) => {
  const [indexOpen, setOpenIndex] = useState<number>(0)
  const router = useRouter()

  // TODO generalize
  const handleSelect = (idx: number): void => {
    setOpenIndex(idx)
    if (isMobile()) {
      router.push(`/stablecoins/#type-${idx}`)
    }
  }

  return (
    <Box
      gridTemplateColumns="3fr 1fr"
      gridTemplateRows="3fr 3fr"
      borderRadius="sm"
      my={16}
      display={{ base: "flex", lg: "grid" }}
      flexDirection="column"
      maxW="100%"
    >
      {items.map((item, idx) => {
        let columnNumber = 1
        let rowNumber = 1
        const colorIdx = hashCode(item.emoji) % colors.length
        const color = colors[colorIdx]
        return (
          <GridItem
            key={idx}
            title={item.title}
            emoji={item.emoji}
            description={item.description}
            pros={item.pros}
            cons={item.cons}
            links={item.links}
            index={idx}
            columnNumber={columnNumber}
            rowNumber={rowNumber}
            isOpen={idx === indexOpen}
            callback={handleSelect}
            color={color}
          />
        )
      })}
    </Box>
  )
}

export default StablecoinBoxGrid<|MERGE_RESOLUTION|>--- conflicted
+++ resolved
@@ -1,21 +1,11 @@
 import React, { useState } from "react"
-<<<<<<< HEAD
-import { Box, Flex, Heading, useColorModeValue } from "@chakra-ui/react"
+import { Box, Flex, useColorModeValue } from "@chakra-ui/react"
 import { useRouter } from "next/router"
 import InlineLink from "./Link"
 import Emoji from "./Emoji"
 import Translation from "./Translation"
 import { isMobile } from "../utils/isMobile"
-=======
-import { Box, Flex, useColorModeValue } from "@chakra-ui/react"
-import { useI18next } from "gatsby-plugin-react-i18next"
-import InlineLink, { navigate } from "./Link"
-import Emoji from "./Emoji"
-import Translation from "./Translation"
-import { isMobile } from "../utils/isMobile"
-import { Lang } from "../utils/languages"
 import OldHeading from "./OldHeading"
->>>>>>> cd72341b
 
 // Represent string as 32-bit integer
 const hashCode = (string: string): number => {
