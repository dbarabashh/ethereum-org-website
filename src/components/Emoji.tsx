--- conflicted
+++ resolved
@@ -3,35 +3,6 @@
 
 import { IS_DEV } from "@/lib/utils/env"
 
-<<<<<<< HEAD
-export interface IProps extends Omit<BoxProps, "children">, BaseProps {
-  isFlag?: boolean;
-}
-
-const Emoji = ({ isFlag, ...props }: IProps) => {
-  return (
-    <Box
-      as={Twemoji}
-      // The emoji lib is switching the protocol based on the existence of the
-      // `location` object. That condition in DEV causes hydration mismatches.
-      // https://github.com/tommoor/react-emoji-render/blob/master/src/index.js#L8
-      // Hence, here we are defining how we want it to handle the protocol to
-      // avoid differences in SSR
-      options={{ protocol: IS_DEV ? "http" : "https" }}
-      svg
-      display="inline-block"
-      lineHeight={isFlag ? "" : "none"}
-      sx={{
-        "& > img": {
-          margin: "0 !important",
-          display: "initial",
-        },
-      }}
-      {...props}
-    />
-  )
-}
-=======
 export type EmojiProps = Omit<BoxProps, "children"> & BaseProps
 
 const Emoji = (props: EmojiProps) => (
@@ -45,7 +16,7 @@
     options={{ protocol: IS_DEV ? "http" : "https" }}
     svg
     display="inline-block"
-    lineHeight="none"
+    lineHeight={isFlag ? "" : "none"}
     sx={{
       "& > img": {
         margin: "0 !important",
@@ -55,6 +26,5 @@
     {...props}
   />
 )
->>>>>>> 3aa8849e
 
 export default Emoji