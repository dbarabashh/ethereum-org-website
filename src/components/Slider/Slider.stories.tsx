--- conflicted
+++ resolved
@@ -6,16 +6,9 @@
   StackProps,
   Text,
 } from "@chakra-ui/react"
-<<<<<<< HEAD
 import { Meta, StoryObj } from "@storybook/react"
+
 import SliderComponent, { EmblaSlide } from "."
-=======
-import { Meta, StoryFn } from "@storybook/react"
-
-import Slider, { EmblaSlide } from "."
-
-const Component = Slider
->>>>>>> fec8acdf
 
 const meta = {
   title: "Slider",
