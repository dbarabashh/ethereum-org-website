--- conflicted
+++ resolved
@@ -97,11 +97,7 @@
 
   const isExternal = to.includes("http") || to.includes("mailto:")
   const isHash = isHashLink(to)
-<<<<<<< HEAD
-  const isGlossary = to.includes("glossary#")
-=======
   const isGlossary = to.includes("glossary") && to.includes("#")
->>>>>>> da4c657b
   const isStatic = to.includes("static")
   const isPdf = to.includes(".pdf")
 
