import React, { Fragment, ReactNode, RefObject } from "react"
import { motion } from "framer-motion"
import { useTranslation } from "next-i18next"
import { IconType } from "react-icons"
import { BsTranslate } from "react-icons/bs"
import { MdBrightness2, MdSearch, MdWbSunny } from "react-icons/md"
import {
  Box,
  ButtonProps,
  Drawer,
  DrawerBody,
  DrawerCloseButton,
  DrawerContent,
  DrawerFooter,
  DrawerOverlay,
  Flex,
  forwardRef,
  Grid,
  Icon,
  IconButton,
  List,
  ListItem,
  MenuButton,
  Text,
  useColorModeValue,
} from "@chakra-ui/react"

import LanguagePicker from "@/components/LanguagePicker"

import type { ChildOnlyProp } from "../../lib/types"
import { Button } from "../Buttons"
import { BaseLink } from "../Link"

import { ISections } from "./types"

const NavListItem = forwardRef<{ "aria-label"?: string }, typeof List>(
  (props, ref) => <ListItem ref={ref} mb={12} {...props} />
)

const SectionItem = forwardRef<ChildOnlyProp, typeof ListItem>((props, ref) => (
  <ListItem ref={ref} mb={4} opacity={0.7} _hover={{ opacity: 1 }} {...props} />
))

const StyledNavLink = (props: {
  to: string
  isPartiallyActive: boolean
  children: ReactNode
}) => (
  <BaseLink
    color="currentColor"
    textDecor="none"
    _hover={{
      color: "primary.base",
    }}
    {...props}
  />
)

const FooterItem = forwardRef<ChildOnlyProp, "div">((props, ref) => (
  <Flex
    ref={ref}
    flex="1 1 120px"
    alignItems="center"
    color="text"
    cursor="pointer"
    flexDir="column"
    _hover={{
      color: "primary.base",
      "& svg": {
        fill: "currentColor",
      },
    }}
    sx={{
      "& svg": {
        fill: "currentColor",
        fontSize: "2xl",
      },
    }}
    {...props}
  />
))

type FooterButtonProps = ButtonProps & {
  icon: IconType
}

const FooterButton = ({ icon, ...props }: FooterButtonProps) => (
  <Button
    leftIcon={<Icon as={icon} />}
    sx={{ span: { m: 0 } }}
    variant="ghost"
    flexDir="column"
    alignItems="center"
    color="body.base"
    px="1"
    {...props}
  />
)

const FooterItemText = (props: ChildOnlyProp) => (
  <Text
    fontSize="sm"
    lineHeight={1.6}
    fontWeight={400}
    letterSpacing="0.04em"
    mt={2}
    textTransform="uppercase"
    textAlign="center"
    opacity={0.7}
    _hover={{ opacity: 1 }}
    {...props}
  />
)

const hamburgerSvg =
  "M 2 13 l 10 0 l 0 0 l 10 0 M 4 19 l 8 0 M 12 19 l 8 0 M 2 25 l 10 0 l 0 0 l 10 0"
const glyphSvg =
  "M 2 19 l 10 -14 l 0 0 l 10 14 M 2 19 l 10 7 M 12 26 l 10 -7 M 2 22 l 10 15 l 0 0 l 10 -15"

const hamburgerVariants = {
  closed: { d: hamburgerSvg, transition: { duration: 0.25 } },
  open: { d: glyphSvg, transition: { duration: 0.25 } },
}

<<<<<<< HEAD
export type MobileNavMenuProps = ButtonProps & {
=======
type HamburgerProps = ButtonProps & {
>>>>>>> 4172a134
  isMenuOpen: boolean
  onToggle: () => void
}

<<<<<<< HEAD
const MobileNavMenu = ({
=======
const HamburgerButton = ({
>>>>>>> 4172a134
  isMenuOpen,
  onToggle,
  ...props
<<<<<<< HEAD
}: MobileNavMenuProps) => {
=======
}: HamburgerProps) => {
>>>>>>> 4172a134
  const { t } = useTranslation("common")
  return (
    <IconButton
      onClick={onToggle}
      aria-label={t("aria-toggle-search-button")}
      variant="ghost"
      isSecondary
      px={0}
      color="body.base"
      icon={
        <Icon
          viewBox="0 0 24 40"
          pointerEvents={isMenuOpen ? "none" : "auto"}
          mx={0.5}
          width={6}
          height={10}
          position="relative"
          strokeWidth="2px"
          _hover={{
            color: "primary.base",
            "& > path": {
              stroke: "primary.base",
            },
          }}
          sx={{
            "& > path": {
              stroke: "text",
              fill: "none",
            },
          }}
        >
          <motion.path
            variants={hamburgerVariants}
            initial={false}
            animate={isMenuOpen ? "open" : "closed"}
          />
        </Icon>
      }
      {...props}
    />
  )
}

type CloseButtonProps = ButtonProps & {
  onToggle: () => void
}

const CloseButton = ({ onToggle, ...props }: CloseButtonProps) => {
  const { t } = useTranslation("common")
  return (
    <IconButton
      onClick={onToggle}
      aria-label={t("aria-toggle-search-button")}
      variant="ghost"
      isSecondary
      px={0}
      color="menu.lvl1.main"
      icon={
        <Icon
          viewBox="0 0 24 24"
          width={6}
          height={6}
          position="relative"
          strokeWidth="2px"
          display="inline-block"
          stroke="currentColor"
        >
          <path d="M 2 4 l 0 -3 l 20 0 l 0 3" />
          <path d="M 7 15 l 10 -10 " />
          <path d="M 7 5 l 10 10" />
          <path d="M 2 16 l 0 3 l 20 0 l 0 -3" />
        </Icon>
      }
      {...props}
    />
  )
}

export interface IProps extends ButtonProps {
  isMenuOpen: boolean
  isDarkTheme: boolean
  toggleMenu: () => void
  toggleTheme: () => void
  toggleSearch: () => void
  linkSections: ISections
  fromPageParameter: string
  drawerContainerRef: RefObject<HTMLElement | null>
}

const MobileNavMenu: React.FC<IProps> = ({
  isMenuOpen,
  isDarkTheme,
  toggleMenu: onToggle,
  toggleTheme,
  toggleSearch,
  linkSections,
  fromPageParameter,
  drawerContainerRef,
  ...props
}) => {
  const { t } = useTranslation("common")

  const ThemeIcon = useColorModeValue(MdBrightness2, MdWbSunny)
  const themeLabelKey = useColorModeValue("dark-mode", "light-mode")

  return (
    <>
      <HamburgerButton isMenuOpen={isMenuOpen} onToggle={onToggle} {...props} />
      <Drawer
        portalProps={{ containerRef: drawerContainerRef }}
        isOpen={isMenuOpen}
        onClose={onToggle}
        placement="start"
        size="sm"
      >
        <DrawerOverlay bg="modalBackground" />
        <DrawerContent bg="background.base">
          <DrawerCloseButton fontSize="md" w="fit-content" px="2" m="2">
            {t("close")}
          </DrawerCloseButton>
          <DrawerBody pt={12} pb={24} px={4}>
            <List m={0}>
              {Object.keys(linkSections).map((sectionKey, idx) => {
                const section = linkSections[sectionKey]

                return section.items ? (
                  <NavListItem key={idx} aria-label={`Select ${section.text}`}>
                    <Box color="text" my={4} fontSize="1.3rem">
                      {section.text}
                    </Box>
                    <List m={0}>
                      {section.items.map((item, idx) =>
                        item.items ? (
                          <Fragment key={idx}>
                            <Box
                              mt={8}
                              mb={4}
                              fontSize="0.9rem"
                              lineHeight={1}
                              color="currentColor"
                            >
                              {item.text}
                            </Box>
                            {item.items.map((item, idx) => (
                              <SectionItem key={idx} onClick={onToggle}>
                                <StyledNavLink
                                  to={item.to}
                                  isPartiallyActive={item.isPartiallyActive}
                                >
                                  {item.text}
                                </StyledNavLink>
                              </SectionItem>
                            ))}
                          </Fragment>
                        ) : (
                          <SectionItem key={idx} onClick={onToggle}>
                            <StyledNavLink
                              to={item.to}
                              isPartiallyActive={item.isPartiallyActive}
                            >
                              {item.text}
                            </StyledNavLink>
                          </SectionItem>
                        )
                      )}
                    </List>
                  </NavListItem>
                ) : (
                  <NavListItem key={idx} onClick={onToggle}>
                    <StyledNavLink
                      to={section.to}
                      isPartiallyActive={section.isPartiallyActive}
                    >
                      {section.text}
                    </StyledNavLink>
                  </NavListItem>
                )
              })}
            </List>
          </DrawerBody>
          <DrawerFooter
            bg="background.base"
            borderTop="1px"
            borderColor="lightBorder"
            justifyContent="space-between"
            height="108px"
            px={4}
            py={0}
            mt="auto"
          >
            <Grid templateColumns="repeat(3, 1fr)" w="full">
              <FooterButton
                icon={MdSearch}
                onClick={() => {
                  // Workaround to ensure the input for the search modal can have focus
                  onToggle()
                  toggleSearch()
                }}
              >
                <FooterItemText>{t("search")}</FooterItemText>
              </FooterButton>
              <FooterButton icon={ThemeIcon} onClick={toggleTheme}>
                <FooterItemText>{t(themeLabelKey)}</FooterItemText>
              </FooterButton>
              <LanguagePicker
                hideFrom="lg" // TODO: Confirm breakpoint after nav-menu PR merged
                position="fixed"
                w="calc(100vw - var(--eth-sizes-8))"
                inset="4"
                handleClose={onToggle}
                _before={{
                  content: '""',
                  position: "fixed",
                  inset: 0,
                  bg: "black",
                  opacity: 0.4,
                }} // TODO: Replace with overlay component
              >
                <MenuButton as={FooterButton} icon={BsTranslate}>
                  <FooterItemText>{t("languages")}</FooterItemText>
                </MenuButton>
              </LanguagePicker>
            </Grid>
          </DrawerFooter>
        </DrawerContent>
      </Drawer>
    </>
  )
}

export default MobileNavMenu<|MERGE_RESOLUTION|>--- conflicted
+++ resolved
@@ -122,28 +122,16 @@
   open: { d: glyphSvg, transition: { duration: 0.25 } },
 }
 
-<<<<<<< HEAD
-export type MobileNavMenuProps = ButtonProps & {
-=======
 type HamburgerProps = ButtonProps & {
->>>>>>> 4172a134
   isMenuOpen: boolean
   onToggle: () => void
 }
 
-<<<<<<< HEAD
-const MobileNavMenu = ({
-=======
 const HamburgerButton = ({
->>>>>>> 4172a134
   isMenuOpen,
   onToggle,
   ...props
-<<<<<<< HEAD
-}: MobileNavMenuProps) => {
-=======
 }: HamburgerProps) => {
->>>>>>> 4172a134
   const { t } = useTranslation("common")
   return (
     <IconButton
@@ -222,7 +210,7 @@
   )
 }
 
-export interface IProps extends ButtonProps {
+export type MobileNavMenuProps = ButtonProps & {
   isMenuOpen: boolean
   isDarkTheme: boolean
   toggleMenu: () => void
@@ -233,7 +221,7 @@
   drawerContainerRef: RefObject<HTMLElement | null>
 }
 
-const MobileNavMenu: React.FC<IProps> = ({
+const MobileNavMenu = ({
   isMenuOpen,
   isDarkTheme,
   toggleMenu: onToggle,
@@ -243,7 +231,7 @@
   fromPageParameter,
   drawerContainerRef,
   ...props
-}) => {
+}: MobileNavMenuProps) => {
   const { t } = useTranslation("common")
 
   const ThemeIcon = useColorModeValue(MdBrightness2, MdWbSunny)
