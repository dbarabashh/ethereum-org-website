import { RefObject } from "react"
import { motion } from "framer-motion"
import { useTranslation } from "next-i18next"
import { IconType } from "react-icons"
import { BsTranslate } from "react-icons/bs"
import { MdBrightness2, MdSearch, MdWbSunny } from "react-icons/md"
import {
  Accordion,
  AccordionButton,
  AccordionItem,
  AccordionPanel,
  Box,
  ButtonProps,
  chakra,
  Drawer,
  DrawerBody,
  DrawerCloseButton,
  DrawerContent,
  DrawerFooter,
  DrawerHeader,
  DrawerOverlay,
  Flex,
  forwardRef,
<<<<<<< HEAD
  Heading,
  Icon,
  IconButton,
  Text,
  useBreakpointValue,
  useColorModeValue,
} from "@chakra-ui/react"

import type { ChildOnlyProp } from "@/lib/types"
=======
  Grid,
  Icon,
  IconButton,
  List,
  ListItem,
  MenuButton,
  Text,
  useColorModeValue,
} from "@chakra-ui/react"

import LanguagePicker from "@/components/LanguagePicker"

import type { ChildOnlyProp } from "../../lib/types"
import { Button } from "../Buttons"
import { BaseLink } from "../Link"
>>>>>>> d3af5acd

import { Button } from "@/components/Buttons"
import { BaseLink } from "@/components/Link"

import { SECTION_LABELS } from "@/lib/constants"

import type { Level, NavItem, NavSections } from "./types"

const FooterItem = forwardRef<ChildOnlyProp, "div">((props, ref) => (
  <Flex
    ref={ref}
    flex="1 1 120px"
    alignItems="center"
    color="text"
    cursor="pointer"
    flexDir="column"
    _hover={{
      color: "primary.base",
      "& svg": {
        fill: "currentColor",
      },
    }}
    sx={{
      "& svg": {
        fill: "currentColor",
        fontSize: "2xl",
      },
    }}
    {...props}
  />
))

type FooterButtonProps = ButtonProps & {
  icon: IconType
}

const FooterButton = ({ icon, ...props }: FooterButtonProps) => (
  <Button
    leftIcon={<Icon as={icon} />}
    sx={{ span: { m: 0 } }}
    variant="ghost"
    flexDir="column"
    alignItems="center"
    color="body.base"
    px="1"
    {...props}
  />
)

const FooterItemText = (props: ChildOnlyProp) => (
  <Text
    fontSize="sm"
    lineHeight={1.6}
    fontWeight={400}
    letterSpacing="0.04em"
    mt={2}
    textTransform="uppercase"
    textAlign="center"
    opacity={0.7}
    _hover={{ opacity: 1 }}
    {...props}
  />
)

const hamburgerSvg =
  "M 2 13 l 10 0 l 0 0 l 10 0 M 4 19 l 8 0 M 12 19 l 8 0 M 2 25 l 10 0 l 0 0 l 10 0"
const glyphSvg =
  "M 2 19 l 10 -14 l 0 0 l 10 14 M 2 19 l 10 7 M 12 26 l 10 -7 M 2 22 l 10 15 l 0 0 l 10 -15"

const hamburgerVariants = {
  closed: { d: hamburgerSvg, transition: { duration: 0.25 } },
  open: { d: glyphSvg, transition: { duration: 0.25 } },
}

type HamburgerProps = ButtonProps & {
  isMenuOpen: boolean
  onToggle: () => void
}

const HamburgerButton = ({
  isMenuOpen,
  onToggle,
  ...props
}: HamburgerProps) => {
  const { t } = useTranslation("common")
  return (
    <IconButton
      onClick={onToggle}
      aria-label={t("aria-toggle-search-button")}
      variant="ghost"
      isSecondary
      px={0}
      color="body.base"
      icon={
        <Icon
          viewBox="0 0 24 40"
          pointerEvents={isMenuOpen ? "none" : "auto"}
          mx={0.5}
          width={6}
          height={10}
          position="relative"
          strokeWidth="2px"
          _hover={{
            color: "primary.base",
            "& > path": {
              stroke: "primary.base",
            },
          }}
          sx={{
            "& > path": {
              stroke: "text",
              fill: "none",
            },
          }}
        >
          <motion.path
            variants={hamburgerVariants}
            initial={false}
            animate={isMenuOpen ? "open" : "closed"}
          />
        </Icon>
      }
      {...props}
    />
  )
}

type CloseButtonProps = ButtonProps & {
  onToggle: () => void
}

const CloseButton = ({ onToggle, ...props }: CloseButtonProps) => {
  const { t } = useTranslation("common")
  return (
    <IconButton
      onClick={onToggle}
      aria-label={t("aria-toggle-search-button")}
      variant="ghost"
      isSecondary
      px={0}
      color="menu.lvl1.main"
      icon={
        <Icon
          viewBox="0 0 24 24"
          width={6}
          height={6}
          position="relative"
          strokeWidth="2px"
          display="inline-block"
          stroke="currentColor"
        >
          <path d="M 2 4 l 0 -3 l 20 0 l 0 3" />
          <path d="M 7 15 l 10 -10 " />
          <path d="M 7 5 l 10 10" />
          <path d="M 2 16 l 0 3 l 20 0 l 0 -3" />
        </Icon>
      }
      {...props}
    />
  )
}

<<<<<<< HEAD
const expandedPathVariants = {
  closed: {
    d: "M12 7.875V17.125",
    transition: { duration: 0.1 },
  },
  open: {
    d: "M12 12V12",
    transition: { duration: 0.1 },
  },
}

const OpenCloseIcon = ({ isOpen }: { isOpen: boolean }) => (
  <Icon
    viewBox="0 0 24 25"
    width={6}
    height={6}
    position="relative"
    strokeWidth="2px"
    display="inline-block"
    stroke="currentColor"
  >
    <motion.path
      variants={expandedPathVariants}
      initial={false}
      animate={isOpen ? "open" : "closed"}
      d="M12 7.875V17.125"
      stroke-width="2"
    />
    <path d="M7.375 12.5L16.625 12.5" stroke-width="2" />
  </Icon>
)

type LvlAccordionProps = {
  lvl: Level
  items: NavItem[]
  onToggle: () => void
}

const LvlAccordion = ({ lvl, items, onToggle }: LvlAccordionProps) => (
  <Accordion allowToggle boxShadow="menu.accordion">
    {items.map(({ label, description, ...actions }) => {
      if ("href" in actions)
        return (
          <AccordionItem key={label}>
            <Button
              as={BaseLink}
              w="full"
              href={actions.href}
              onClick={onToggle}
              variant="ghost"
              borderRadius="none"
              borderColor="menu.stroke"
              justifyContent="start"
              gap="2"
              ps={(lvl + 2) * 4}
              py="4"
              _hover={{
                color: "menu.highlight",
              }}
            >
              <Box flex="1" textAlign="start">
                <Text
                  fontWeight="bold"
                  fontSize="md"
                  color={`menu.lvl${lvl}.main`}
                >
                  {label}
                </Text>
                <Text
                  fontWeight="regular"
                  fontSize="sm"
                  color={`menu.lvl${lvl}.subtext`}
                >
                  {description}
                </Text>
              </Box>
            </Button>
          </AccordionItem>
        )
      return (
        <AccordionItem key={label}>
          {({ isExpanded }) => (
            <>
              <Heading
                as={chakra[`h${lvl + 1}`]}
                color={`menu.lvl${lvl}.main`}
                py="0"
                borderColor="menu.stroke"
              >
                <AccordionButton
                  justifyContent="start"
                  gap="2"
                  ps={lvl * 4}
                  pe="4"
                  py="4"
                >
                  <OpenCloseIcon isOpen={isExpanded} />
                  <Box flex="1" textAlign="start">
                    <Text
                      fontWeight="bold"
                      fontSize="md"
                      color={`menu.lvl${lvl}.main`}
                    >
                      {label}
                    </Text>
                    <Text
                      fontWeight="regular"
                      fontSize="sm"
                      color={`menu.lvl${lvl}.subtext`}
                    >
                      {description}
                    </Text>
                  </Box>
                </AccordionButton>
              </Heading>

              <AccordionPanel p="0" bg={`menu.lvl${lvl + 1}.background`}>
                <LvlAccordion
                  lvl={(lvl + 1) as Level}
                  items={actions.items}
                  onToggle={onToggle}
                />
              </AccordionPanel>
            </>
          )}
        </AccordionItem>
      )
    })}
  </Accordion>
)

export type MobileNavMenuProps = ButtonProps & {
  isOpen: boolean
  onToggle: () => void
  toggleColorMode: () => void
  toggleSearch: () => void
  linkSections: NavSections
=======
export type MobileNavMenuProps = ButtonProps & {
  isMenuOpen: boolean
  isDarkTheme: boolean
  toggleMenu: () => void
  toggleTheme: () => void
  toggleSearch: () => void
  linkSections: ISections
>>>>>>> d3af5acd
  fromPageParameter: string
  drawerContainerRef: RefObject<HTMLElement | null>
}

const MobileNavMenu = ({
<<<<<<< HEAD
  isOpen,
  onToggle,
  toggleColorMode: toggleTheme,
=======
  isMenuOpen,
  isDarkTheme,
  toggleMenu: onToggle,
  toggleTheme,
>>>>>>> d3af5acd
  toggleSearch,
  linkSections,
  fromPageParameter,
  drawerContainerRef,
  ...props
}: MobileNavMenuProps) => {
  const { t } = useTranslation("common")
<<<<<<< HEAD
  const themeIcon = useColorModeValue(MdBrightness2, MdWbSunny)
  const themeLabelKey = useColorModeValue("dark-mode", "light-mode")
  const isMenuOpen = !!useBreakpointValue({ base: isOpen, md: false })
=======

  const ThemeIcon = useColorModeValue(MdBrightness2, MdWbSunny)
  const themeLabelKey = useColorModeValue("dark-mode", "light-mode")
>>>>>>> d3af5acd

  return (
    <>
      <HamburgerButton isMenuOpen={isMenuOpen} onToggle={onToggle} {...props} />
<<<<<<< HEAD

      {/* DRAWER MENU */}
=======
>>>>>>> d3af5acd
      <Drawer
        portalProps={{ containerRef: drawerContainerRef }}
        isOpen={isMenuOpen}
        onClose={onToggle}
        placement="start"
        size="md"
      >
        <DrawerOverlay onClick={onToggle} bg="modalBackground" />

        <DrawerContent bg="background.base">
<<<<<<< HEAD
          <Flex p="6" alignItems="center" justify="space-between">
            <DrawerHeader
              fontWeight="regular"
              fontSize="md"
              color="body.medium"
              textTransform="uppercase"
              p="0"
            >
              {t("site-title")}
            </DrawerHeader>
            <DrawerCloseButton
              fontSize="md"
              w="fit-content"
              p="2"
              mt="3"
              me="2"
            >
              {t("close")}
            </DrawerCloseButton>
          </Flex>
=======
          <DrawerCloseButton fontSize="md" w="fit-content" px="2" m="2">
            {t("close")}
          </DrawerCloseButton>
          <DrawerBody pt={12} pb={24} px={4}>
            <List m={0}>
              {Object.keys(linkSections).map((sectionKey, idx) => {
                const section = linkSections[sectionKey]
>>>>>>> d3af5acd

          {/* MAIN NAV CONTENTS OF MOBILE MENU */}
          <DrawerBody as="nav" p="0">
            <Accordion allowToggle>
              {SECTION_LABELS.map((key) => linkSections[key]).map(
                ({ label, items }) => (
                  <AccordionItem key={label}>
                    {({ isExpanded }) => (
                      <>
                        <Heading
                          as="h2"
                          color="menu.lvl1.main"
                          py="0"
                          bg={
                            isExpanded
                              ? "menu.lvl1.background"
                              : "background.base"
                          }
                          borderBottom={isExpanded ? "1px" : "none"}
                          borderColor="disabled"
                        >
                          <AccordionButton
                            justifyContent="start"
                            gap="2"
                            _hover={{ bg: "none" }}
                            py="4"
                          >
                            <OpenCloseIcon isOpen={isExpanded} />
                            <Box
                              as="span"
                              flex="1"
                              textAlign="start"
                              fontWeight="bold"
                              fontSize="lg"
                            >
                              {label}
                            </Box>
<<<<<<< HEAD
                          </AccordionButton>
                        </Heading>

                        <AccordionPanel p="0" bg="menu.lvl2.background">
                          <LvlAccordion
                            lvl={2 as Level}
                            items={items}
                            onToggle={onToggle}
                          />
                        </AccordionPanel>
                      </>
                    )}
                  </AccordionItem>
=======
                            {item.items.map((item, idx) => (
                              <SectionItem key={idx} onClick={onToggle}>
                                <StyledNavLink
                                  to={item.to}
                                  isPartiallyActive={item.isPartiallyActive}
                                >
                                  {item.text}
                                </StyledNavLink>
                              </SectionItem>
                            ))}
                          </Fragment>
                        ) : (
                          <SectionItem key={idx} onClick={onToggle}>
                            <StyledNavLink
                              to={item.to}
                              isPartiallyActive={item.isPartiallyActive}
                            >
                              {item.text}
                            </StyledNavLink>
                          </SectionItem>
                        )
                      )}
                    </List>
                  </NavListItem>
                ) : (
                  <NavListItem key={idx} onClick={onToggle}>
                    <StyledNavLink
                      to={section.to}
                      isPartiallyActive={section.isPartiallyActive}
                    >
                      {section.text}
                    </StyledNavLink>
                  </NavListItem>
>>>>>>> d3af5acd
                )
              )}
            </Accordion>
          </DrawerBody>

          {/* FOOTER ELEMENTS: SEARCH, LIGHT/DARK, LANGUAGES */}
          <DrawerFooter
            bg="background.base"
            borderTop="1px"
            borderColor="primary.lowContrast"
            justifyContent="space-between"
            height="108px"
            px={4}
            py={0}
            mt="auto"
          >
<<<<<<< HEAD
            <FooterItem
              onClick={() => {
                // Workaround to ensure the input for the search modal can have focus
                onToggle()
                toggleSearch()
              }}
            >
              <Icon as={MdSearch} />
              <FooterItemText>{t("search")}</FooterItemText>
            </FooterItem>
            <FooterItem onClick={toggleTheme}>
              <Icon as={themeIcon} />
              <FooterItemText>{t(themeLabelKey)}</FooterItemText>
            </FooterItem>
            <FooterItem onClick={onToggle}>
              <Flex
                as={BaseLink}
                to={`/languages/${fromPageParameter}`}
                alignItems="center"
                color="text"
                flexDir="column"
                textDecor="none"
                _hover={{
                  color: "primary.base",
                  textDecor: "none",
=======
            <Grid templateColumns="repeat(3, 1fr)" w="full">
              <FooterButton
                icon={MdSearch}
                onClick={() => {
                  // Workaround to ensure the input for the search modal can have focus
                  onToggle()
                  toggleSearch()
>>>>>>> d3af5acd
                }}
              >
                <FooterItemText>{t("search")}</FooterItemText>
              </FooterButton>
              <FooterButton icon={ThemeIcon} onClick={toggleTheme}>
                <FooterItemText>{t(themeLabelKey)}</FooterItemText>
              </FooterButton>
              <LanguagePicker
                hideFrom="lg" // TODO: Confirm breakpoint after nav-menu PR merged
                position="fixed"
                w="calc(100vw - var(--eth-sizes-8))"
                inset="4"
                handleClose={onToggle}
                _before={{
                  content: '""',
                  position: "fixed",
                  inset: 0,
                  bg: "black",
                  opacity: 0.4,
                }} // TODO: Replace with overlay component
              >
                <MenuButton as={FooterButton} icon={BsTranslate}>
                  <FooterItemText>{t("languages")}</FooterItemText>
                </MenuButton>
              </LanguagePicker>
            </Grid>
          </DrawerFooter>
        </DrawerContent>
      </Drawer>
    </>
  )
}

export default MobileNavMenu<|MERGE_RESOLUTION|>--- conflicted
+++ resolved
@@ -21,38 +21,24 @@
   DrawerOverlay,
   Flex,
   forwardRef,
-<<<<<<< HEAD
+  Grid,
   Heading,
   Icon,
   IconButton,
+  MenuButton,
   Text,
   useBreakpointValue,
   useColorModeValue,
 } from "@chakra-ui/react"
 
 import type { ChildOnlyProp } from "@/lib/types"
-=======
-  Grid,
-  Icon,
-  IconButton,
-  List,
-  ListItem,
-  MenuButton,
-  Text,
-  useColorModeValue,
-} from "@chakra-ui/react"
-
-import LanguagePicker from "@/components/LanguagePicker"
-
-import type { ChildOnlyProp } from "../../lib/types"
-import { Button } from "../Buttons"
-import { BaseLink } from "../Link"
->>>>>>> d3af5acd
 
 import { Button } from "@/components/Buttons"
 import { BaseLink } from "@/components/Link"
 
 import { SECTION_LABELS } from "@/lib/constants"
+
+import LanguagePicker from "../LanguagePicker"
 
 import type { Level, NavItem, NavSections } from "./types"
 
@@ -210,7 +196,6 @@
   )
 }
 
-<<<<<<< HEAD
 const expandedPathVariants = {
   closed: {
     d: "M12 7.875V17.125",
@@ -348,30 +333,14 @@
   toggleColorMode: () => void
   toggleSearch: () => void
   linkSections: NavSections
-=======
-export type MobileNavMenuProps = ButtonProps & {
-  isMenuOpen: boolean
-  isDarkTheme: boolean
-  toggleMenu: () => void
-  toggleTheme: () => void
-  toggleSearch: () => void
-  linkSections: ISections
->>>>>>> d3af5acd
   fromPageParameter: string
   drawerContainerRef: RefObject<HTMLElement | null>
 }
 
 const MobileNavMenu = ({
-<<<<<<< HEAD
   isOpen,
   onToggle,
   toggleColorMode: toggleTheme,
-=======
-  isMenuOpen,
-  isDarkTheme,
-  toggleMenu: onToggle,
-  toggleTheme,
->>>>>>> d3af5acd
   toggleSearch,
   linkSections,
   fromPageParameter,
@@ -379,24 +348,15 @@
   ...props
 }: MobileNavMenuProps) => {
   const { t } = useTranslation("common")
-<<<<<<< HEAD
-  const themeIcon = useColorModeValue(MdBrightness2, MdWbSunny)
+  const ThemeIcon = useColorModeValue(MdBrightness2, MdWbSunny)
   const themeLabelKey = useColorModeValue("dark-mode", "light-mode")
   const isMenuOpen = !!useBreakpointValue({ base: isOpen, md: false })
-=======
-
-  const ThemeIcon = useColorModeValue(MdBrightness2, MdWbSunny)
-  const themeLabelKey = useColorModeValue("dark-mode", "light-mode")
->>>>>>> d3af5acd
 
   return (
     <>
       <HamburgerButton isMenuOpen={isMenuOpen} onToggle={onToggle} {...props} />
-<<<<<<< HEAD
 
       {/* DRAWER MENU */}
-=======
->>>>>>> d3af5acd
       <Drawer
         portalProps={{ containerRef: drawerContainerRef }}
         isOpen={isMenuOpen}
@@ -407,7 +367,6 @@
         <DrawerOverlay onClick={onToggle} bg="modalBackground" />
 
         <DrawerContent bg="background.base">
-<<<<<<< HEAD
           <Flex p="6" alignItems="center" justify="space-between">
             <DrawerHeader
               fontWeight="regular"
@@ -428,15 +387,6 @@
               {t("close")}
             </DrawerCloseButton>
           </Flex>
-=======
-          <DrawerCloseButton fontSize="md" w="fit-content" px="2" m="2">
-            {t("close")}
-          </DrawerCloseButton>
-          <DrawerBody pt={12} pb={24} px={4}>
-            <List m={0}>
-              {Object.keys(linkSections).map((sectionKey, idx) => {
-                const section = linkSections[sectionKey]
->>>>>>> d3af5acd
 
           {/* MAIN NAV CONTENTS OF MOBILE MENU */}
           <DrawerBody as="nav" p="0">
@@ -474,7 +424,6 @@
                             >
                               {label}
                             </Box>
-<<<<<<< HEAD
                           </AccordionButton>
                         </Heading>
 
@@ -488,41 +437,6 @@
                       </>
                     )}
                   </AccordionItem>
-=======
-                            {item.items.map((item, idx) => (
-                              <SectionItem key={idx} onClick={onToggle}>
-                                <StyledNavLink
-                                  to={item.to}
-                                  isPartiallyActive={item.isPartiallyActive}
-                                >
-                                  {item.text}
-                                </StyledNavLink>
-                              </SectionItem>
-                            ))}
-                          </Fragment>
-                        ) : (
-                          <SectionItem key={idx} onClick={onToggle}>
-                            <StyledNavLink
-                              to={item.to}
-                              isPartiallyActive={item.isPartiallyActive}
-                            >
-                              {item.text}
-                            </StyledNavLink>
-                          </SectionItem>
-                        )
-                      )}
-                    </List>
-                  </NavListItem>
-                ) : (
-                  <NavListItem key={idx} onClick={onToggle}>
-                    <StyledNavLink
-                      to={section.to}
-                      isPartiallyActive={section.isPartiallyActive}
-                    >
-                      {section.text}
-                    </StyledNavLink>
-                  </NavListItem>
->>>>>>> d3af5acd
                 )
               )}
             </Accordion>
@@ -539,33 +453,6 @@
             py={0}
             mt="auto"
           >
-<<<<<<< HEAD
-            <FooterItem
-              onClick={() => {
-                // Workaround to ensure the input for the search modal can have focus
-                onToggle()
-                toggleSearch()
-              }}
-            >
-              <Icon as={MdSearch} />
-              <FooterItemText>{t("search")}</FooterItemText>
-            </FooterItem>
-            <FooterItem onClick={toggleTheme}>
-              <Icon as={themeIcon} />
-              <FooterItemText>{t(themeLabelKey)}</FooterItemText>
-            </FooterItem>
-            <FooterItem onClick={onToggle}>
-              <Flex
-                as={BaseLink}
-                to={`/languages/${fromPageParameter}`}
-                alignItems="center"
-                color="text"
-                flexDir="column"
-                textDecor="none"
-                _hover={{
-                  color: "primary.base",
-                  textDecor: "none",
-=======
             <Grid templateColumns="repeat(3, 1fr)" w="full">
               <FooterButton
                 icon={MdSearch}
@@ -573,7 +460,6 @@
                   // Workaround to ensure the input for the search modal can have focus
                   onToggle()
                   toggleSearch()
->>>>>>> d3af5acd
                 }}
               >
                 <FooterItemText>{t("search")}</FooterItemText>
@@ -582,7 +468,7 @@
                 <FooterItemText>{t(themeLabelKey)}</FooterItemText>
               </FooterButton>
               <LanguagePicker
-                hideFrom="lg" // TODO: Confirm breakpoint after nav-menu PR merged
+                hideFrom="md"
                 position="fixed"
                 w="calc(100vw - var(--eth-sizes-8))"
                 inset="4"
