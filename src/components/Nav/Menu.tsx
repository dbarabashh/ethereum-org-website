--- conflicted
+++ resolved
@@ -5,20 +5,12 @@
 // import { Lang } from "../../utils/languages"
 import { ISections } from "./types"
 
-<<<<<<< HEAD
-export interface IProps extends FlexProps {
-  sections: ISections
-}
-
-const Menu: React.FC<IProps> = ({ sections, ...props }) => {
-=======
 export type MenuProps = FlexProps & {
   path: string
   sections: ISections
 }
 
-const Menu = ({ path, sections, ...props }: MenuProps) => {
->>>>>>> fec8acdf
+const Menu = ({ sections, ...props }: MenuProps) => {
   // const { locale } = useRouter()
   const direction = "ltr"
   // const direction = getDirection(language as Lang)
