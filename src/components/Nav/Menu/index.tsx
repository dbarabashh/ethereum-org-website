import { motion } from "framer-motion"
import dynamic from "next/dynamic"
import { Box, type BoxProps, Text, UnorderedList } from "@chakra-ui/react"
import * as NavigationMenu from "@radix-ui/react-navigation-menu"

import { Button } from "@/components/Buttons"

import { MAIN_NAV_ID, NAV_PY, SECTION_LABELS } from "@/lib/constants"

import type { NavSections } from "../types"

import { useNavMenu } from "./useNavMenu"

type NavMenuProps = BoxProps & {
  sections: NavSections
}

const Menu = ({ sections, ...props }: NavMenuProps) => {
  const { activeSection, direction, handleSectionChange, isOpen } =
    useNavMenu(sections)

  const MenuContent = dynamic(() => import("./MenuContent"))

  return (
    <Box {...props}>
      <NavigationMenu.Root
        dir={direction}
        orientation="horizontal"
        onValueChange={handleSectionChange}
        delayDuration={0}
      >
        <NavigationMenu.List asChild>
          <UnorderedList
            id={MAIN_NAV_ID}
            display="flex"
            listStyleType="none"
            m="0"
          >
            {SECTION_LABELS.map((sectionKey) => {
              const { label, items } = sections[sectionKey]
              const isActive = activeSection === sectionKey

              return (
                <NavigationMenu.Item key={sectionKey} value={label}>
                  <NavigationMenu.Trigger asChild>
                    <Button
                      py="2"
                      px={{ base: "3", lg: "4" }}
                      variant="ghost"
                      whiteSpace="nowrap"
                      color={isActive ? "primary.base" : "body.base"}
                      _after={{
                        content: '""',
                        position: "absolute",
                        insetInline: 0,
                        top: "100%",
                        height: NAV_PY,
                      }}
                    >
                      {/* Animated highlight for active section */}
                      {isActive && (
                        <Box
                          as={motion.div}
                          layoutId="active-section-highlight"
                          position="absolute"
                          inset="0"
                          bg="primary.lowContrast"
                          rounded="base"
                          zIndex={0}
                        />
                      )}
                      <Text as="span" position="relative" zIndex={1}>
                        {label}
                      </Text>
                    </Button>
                  </NavigationMenu.Trigger>
<<<<<<< HEAD
                  {/* avoid rendering desktop menu on mobile */}
                  {/* Desktop Menu content */}
                  <MenuContent
                    items={items}
                    isOpen={isOpen}
                    sections={sections}
                  />
=======
                  <NavigationMenu.Content asChild>
                    {/**
                     * This is the CONTAINER for all three menu levels
                     * This renders inside the NavigationMenu.Viewport component
                     */}
                    <Box
                      as={motion.div}
                      variants={containerVariants}
                      initial={false}
                      animate={isOpen ? "open" : "closed"}
                      position="absolute"
                      top="19"
                      insetInline="0"
                      shadow="md"
                      border="1px"
                      borderColor={menuColors.stroke}
                      bg={menuColors.lvl[1].background}
                    >
                      <SubMenu
                        lvl={1}
                        items={items}
                        activeSection={activeSection}
                        onClose={onClose}
                      />
                    </Box>
                  </NavigationMenu.Content>
>>>>>>> bd0b88d0
                </NavigationMenu.Item>
              )
            })}
          </UnorderedList>
        </NavigationMenu.List>

        <NavigationMenu.Viewport />
      </NavigationMenu.Root>
    </Box>
  )
}

export default Menu<|MERGE_RESOLUTION|>--- conflicted
+++ resolved
@@ -1,7 +1,13 @@
 import { motion } from "framer-motion"
 import dynamic from "next/dynamic"
 import { Box, type BoxProps, Text, UnorderedList } from "@chakra-ui/react"
-import * as NavigationMenu from "@radix-ui/react-navigation-menu"
+import {
+  Item,
+  List,
+  Root,
+  Trigger,
+  Viewport,
+} from "@radix-ui/react-navigation-menu"
 
 import { Button } from "@/components/Buttons"
 
@@ -23,13 +29,13 @@
 
   return (
     <Box {...props}>
-      <NavigationMenu.Root
+      <Root
         dir={direction}
         orientation="horizontal"
         onValueChange={handleSectionChange}
         delayDuration={0}
       >
-        <NavigationMenu.List asChild>
+        <List asChild>
           <UnorderedList
             id={MAIN_NAV_ID}
             display="flex"
@@ -41,8 +47,8 @@
               const isActive = activeSection === sectionKey
 
               return (
-                <NavigationMenu.Item key={sectionKey} value={label}>
-                  <NavigationMenu.Trigger asChild>
+                <Item key={sectionKey} value={label}>
+                  <Trigger asChild>
                     <Button
                       py="2"
                       px={{ base: "3", lg: "4" }}
@@ -73,51 +79,21 @@
                         {label}
                       </Text>
                     </Button>
-                  </NavigationMenu.Trigger>
-<<<<<<< HEAD
-                  {/* avoid rendering desktop menu on mobile */}
+                  </Trigger>
                   {/* Desktop Menu content */}
                   <MenuContent
                     items={items}
                     isOpen={isOpen}
                     sections={sections}
                   />
-=======
-                  <NavigationMenu.Content asChild>
-                    {/**
-                     * This is the CONTAINER for all three menu levels
-                     * This renders inside the NavigationMenu.Viewport component
-                     */}
-                    <Box
-                      as={motion.div}
-                      variants={containerVariants}
-                      initial={false}
-                      animate={isOpen ? "open" : "closed"}
-                      position="absolute"
-                      top="19"
-                      insetInline="0"
-                      shadow="md"
-                      border="1px"
-                      borderColor={menuColors.stroke}
-                      bg={menuColors.lvl[1].background}
-                    >
-                      <SubMenu
-                        lvl={1}
-                        items={items}
-                        activeSection={activeSection}
-                        onClose={onClose}
-                      />
-                    </Box>
-                  </NavigationMenu.Content>
->>>>>>> bd0b88d0
-                </NavigationMenu.Item>
+                </Item>
               )
             })}
           </UnorderedList>
-        </NavigationMenu.List>
+        </List>
 
-        <NavigationMenu.Viewport />
-      </NavigationMenu.Root>
+        <Viewport />
+      </Root>
     </Box>
   )
 }
