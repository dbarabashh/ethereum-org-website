--- conflicted
+++ resolved
@@ -1,18 +1,13 @@
-<<<<<<< HEAD
-import { useRef, useState } from "react"
-import { Box, type BoxProps, Flex, Grid } from "@chakra-ui/react"
-=======
+import { useState } from "react"
 import { Box, type BoxProps, Flex } from "@chakra-ui/react"
->>>>>>> 9a845cdc
 import * as NavigationMenu from "@radix-ui/react-navigation-menu"
 
 import { Button } from "@/components/Buttons"
 
-import { trackCustomEvent } from "@/lib/utils/matomo"
-
+// import { trackCustomEvent } from "@/lib/utils/matomo"
 import { SECTION_LABELS } from "@/lib/constants"
 
-import type { Level, LvlRefs, NavSectionKey, NavSections } from "../types"
+import type { NavSectionKey, NavSections } from "../types"
 
 import LvlContent from "./LvlContent"
 
@@ -80,14 +75,6 @@
                       {label}
                     </Button>
                   </NavigationMenu.Trigger>
-<<<<<<< HEAD
-                  <LvlContent
-                    lvl={1}
-                    items={items}
-                    refs={refs}
-                    activeSection={activeSection}
-                  />
-=======
                   <NavigationMenu.Content asChild>
                     <Box
                       position="absolute"
@@ -104,10 +91,13 @@
                         },
                       }}
                     >
-                      <LvlContent lvl={1} items={items} />
+                      <LvlContent
+                        lvl={1}
+                        items={items}
+                        activeSection={activeSection}
+                      />
                     </Box>
                   </NavigationMenu.Content>
->>>>>>> 9a845cdc
                 </NavigationMenu.Item>
               )
             })}
