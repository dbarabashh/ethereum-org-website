--- conflicted
+++ resolved
@@ -4,11 +4,7 @@
 
 import { Button } from "@/components/Buttons"
 
-<<<<<<< HEAD
-import { MAIN_NAV_ID, SECTION_LABELS } from "@/lib/constants"
-=======
-import { NAV_PY, SECTION_LABELS } from "@/lib/constants"
->>>>>>> 299715d2
+import { MAIN_NAV_ID, NAV_PY, SECTION_LABELS } from "@/lib/constants"
 
 import type { NavSections } from "../types"
 
