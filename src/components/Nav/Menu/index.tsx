--- conflicted
+++ resolved
@@ -1,9 +1,5 @@
 import { motion } from "framer-motion"
-<<<<<<< HEAD
-import { Box, type BoxProps, Flex, Text } from "@chakra-ui/react"
-=======
 import { Box, type BoxProps, Text, UnorderedList } from "@chakra-ui/react"
->>>>>>> f9ee3b71
 import * as NavigationMenu from "@radix-ui/react-navigation-menu"
 
 import { Button } from "@/components/Buttons"
@@ -38,11 +34,12 @@
         onValueChange={handleSectionChange}
       >
         <NavigationMenu.List asChild>
-<<<<<<< HEAD
-          <Flex id={MAIN_NAV_ID} as="ul" listStyleType="none">
-=======
-          <UnorderedList display="flex" listStyleType="none" m="0">
->>>>>>> f9ee3b71
+          <UnorderedList
+            id={MAIN_NAV_ID}
+            display="flex"
+            listStyleType="none"
+            m="0"
+          >
             {SECTION_LABELS.map((sectionKey) => {
               const { label, items } = sections[sectionKey]
               const isActive = activeSection === sectionKey
