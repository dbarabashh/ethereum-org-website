--- conflicted
+++ resolved
@@ -10,15 +10,10 @@
   Viewport,
 } from "@radix-ui/react-navigation-menu"
 
-<<<<<<< HEAD
+import { ChevronNext } from "@/components/Chevron"
 import { Button } from "@/components/ui/buttons/Button"
 import { BaseLink } from "@/components/ui/Link"
 import { ListItem, UnorderedList } from "@/components/ui/list"
-=======
-import { ButtonProps } from "@/components/Buttons"
-import { ChevronNext } from "@/components/Chevron"
-import Link from "@/components/Link"
->>>>>>> b68b738c
 
 import { cn } from "@/lib/utils/cn"
 import { trackCustomEvent } from "@/lib/utils/matomo"
@@ -27,11 +22,7 @@
 import type { Level, NavItem, NavSectionKey } from "../types"
 
 import ItemContent from "./ItemContent"
-<<<<<<< HEAD
 import { navMenuVariants } from "./MenuContent"
-import NextChevron from "./NextChevron"
-=======
->>>>>>> b68b738c
 import { useSubMenu } from "./useSubMenu"
 
 type LvlContentProps = {
@@ -73,37 +64,9 @@
                 const subItems = action.items || []
                 const isLink = "href" in action
                 const isActivePage = isLink && cleanPath(asPath) === action.href
-<<<<<<< HEAD
 
                 const buttonClasses = cn("no-underline text-body", link())
 
-=======
-                const activeStyles = {
-                  outline: "none",
-                  rounded: "md",
-                  "p, svg": { color: menuColors.highlight },
-                  bg: menuColors.lvl[lvl].activeBackground,
-                  boxShadow: "none",
-                }
-                const buttonProps: ButtonProps = {
-                  color: menuColors.body,
-                  leftIcon: lvl === 1 && icon ? <Icon as={icon} /> : undefined,
-                  rightIcon: isLink ? undefined : <ChevronNext />,
-                  position: "relative",
-                  w: "full",
-                  me: -PADDING,
-                  sx: {
-                    "span:first-of-type": { m: 0, me: 4 }, // Spacing for icon
-                  },
-                  py: PADDING,
-                  bg: isActivePage
-                    ? menuColors.lvl[lvl].activeBackground
-                    : "none",
-                  _hover: activeStyles,
-                  _focus: activeStyles,
-                  variant: "ghost",
-                }
->>>>>>> b68b738c
                 return (
                   <Item key={label} asChild>
                     <ListItem className={cn("mb-2 last:mb-0", itemClasses())}>
@@ -143,7 +106,7 @@
                               ) : null}
 
                               <ItemContent item={item} lvl={lvl} />
-                              <NextChevron />
+                              <ChevronNext />
                             </Button>
                           </Trigger>
                           <Content asChild>
