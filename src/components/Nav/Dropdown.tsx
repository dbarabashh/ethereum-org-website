--- conflicted
+++ resolved
@@ -12,19 +12,11 @@
 } from "@chakra-ui/react"
 import { MdExpandMore } from "react-icons/md"
 
-<<<<<<< HEAD
-import Link, { IProps as LinkProps } from "../Link"
+import { BaseLink, IProps as LinkProps } from "../Link"
 // TODO
 // import { useOnClickOutside } from "../../hooks/useOnClickOutside"
 // import { getDirection } from "../../utils/translations"
 // import { Lang } from "../../utils/languages"
-=======
-import { BaseLink, IProps as LinkProps } from "../Link"
-
-import { useOnClickOutside } from "../../hooks/useOnClickOutside"
-import { getDirection } from "../../utils/translations"
-import { Lang } from "../../utils/languages"
->>>>>>> 7555fe39
 
 import { ISection } from "./types"
 
