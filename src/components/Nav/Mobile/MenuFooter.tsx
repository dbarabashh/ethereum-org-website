import { useTranslation } from "next-i18next"
import { BsTranslate } from "react-icons/bs"
import { MdBrightness2, MdSearch, MdWbSunny } from "react-icons/md"
<<<<<<< HEAD
import { Button, ButtonProps, Icon, MenuButton } from "@chakra-ui/react"
=======
import {
  DrawerFooter,
  Grid,
  MenuButton,
  useColorModeValue,
} from "@chakra-ui/react"
>>>>>>> 9b7223b3

import LanguagePicker from "@/components/LanguagePicker"

import { MOBILE_LANGUAGE_BUTTON_NAME } from "@/lib/constants"

import FooterButton from "./FooterButton"
import FooterItemText from "./FooterItemText"

<<<<<<< HEAD
import useColorModeValue from "@/hooks/useColorModeValue"

/**
 * This is necessary to be backwards compatible with the old FooterButton
 * component where the ref was NOT passed to the Button component in order to
 * render the MenuList with an undefined position (not relative to the button).
 *
 * TODO: remove this component once the LanguagePicker component is migrated
 */
function ButtonWORef(props: ButtonProps) {
  return <Button {...props} />
}

=======
>>>>>>> 9b7223b3
type MenuFooterProps = {
  onToggle: () => void
  toggleColorMode: () => void
  toggleSearch: () => void
}

const MenuFooter = ({
  onToggle,
  toggleColorMode,
  toggleSearch,
}: MenuFooterProps) => {
  const { t } = useTranslation("common")
  const ThemeIcon = useColorModeValue(MdBrightness2, MdWbSunny)
  const themeLabelKey = useColorModeValue("dark-mode", "light-mode")

  return (
    <div className="grid w-full grid-cols-3 items-center justify-center">
      <FooterButton
        icon={MdSearch}
        onClick={() => {
          // Workaround to ensure the input for the search modal can have focus
          onToggle()
          toggleSearch()
        }}
      >
        <FooterItemText>{t("search")}</FooterItemText>
      </FooterButton>

      <FooterButton icon={ThemeIcon} onClick={toggleColorMode}>
        <FooterItemText>{t(themeLabelKey)}</FooterItemText>
      </FooterButton>

      <LanguagePicker
        hideFrom="md"
        position="fixed"
        w="calc(100vw - var(--eth-sizes-8))"
        inset="4"
        handleClose={onToggle}
        _before={{
          content: '""',
          position: "fixed",
          inset: 0,
          bg: "black",
          opacity: 0.4,
        }} // TODO: Replace with overlay component
      >
        <MenuButton
          as={ButtonWORef}
          name={MOBILE_LANGUAGE_BUTTON_NAME}
          leftIcon={<Icon as={BsTranslate} />}
          sx={{ span: { m: 0 } }}
          variant="ghost"
          flexDir="column"
          alignItems="center"
          color="body.base"
          px="1"
        >
          <FooterItemText>{t("languages")}</FooterItemText>
        </MenuButton>
      </LanguagePicker>
    </div>
  )
}

export default MenuFooter<|MERGE_RESOLUTION|>--- conflicted
+++ resolved
@@ -1,16 +1,13 @@
 import { useTranslation } from "next-i18next"
 import { BsTranslate } from "react-icons/bs"
 import { MdBrightness2, MdSearch, MdWbSunny } from "react-icons/md"
-<<<<<<< HEAD
-import { Button, ButtonProps, Icon, MenuButton } from "@chakra-ui/react"
-=======
 import {
-  DrawerFooter,
-  Grid,
+  Button,
+  ButtonProps,
+  Icon,
   MenuButton,
   useColorModeValue,
 } from "@chakra-ui/react"
->>>>>>> 9b7223b3
 
 import LanguagePicker from "@/components/LanguagePicker"
 
@@ -18,9 +15,6 @@
 
 import FooterButton from "./FooterButton"
 import FooterItemText from "./FooterItemText"
-
-<<<<<<< HEAD
-import useColorModeValue from "@/hooks/useColorModeValue"
 
 /**
  * This is necessary to be backwards compatible with the old FooterButton
@@ -33,8 +27,6 @@
   return <Button {...props} />
 }
 
-=======
->>>>>>> 9b7223b3
 type MenuFooterProps = {
   onToggle: () => void
   toggleColorMode: () => void
