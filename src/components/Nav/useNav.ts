<<<<<<< HEAD
import { useColorMode } from "@chakra-ui/react"
import { useTranslation } from "next-i18next"
import { cloneDeep } from "lodash"
import { useState } from "react"
=======
import { useState } from "react"
// import { useTranslation } from "gatsby-plugin-react-i18next"
import { cloneDeep } from "lodash"
import { useColorMode } from "@chakra-ui/react"

>>>>>>> abfe6291
import { IItem, ISections } from "./types"

// TODO: add trackCustomEvent when util is migrated
// import { trackCustomEvent } from "../../utils/matomo"

export const useNav = ({ path }: { path: string }) => {
  const [isMenuOpen, setIsMenuOpen] = useState(false)
  const { colorMode, toggleColorMode } = useColorMode()
  const { t } = useTranslation("common")

  const isDarkTheme = colorMode === "dark"

  const linkSections: ISections = {
    useEthereum: {
      text: t("use-ethereum"),
      ariaLabel: t("use-ethereum-menu"),
      items: [
        {
          text: t("find-wallet"),
          to: "/wallets/find-wallet/",
        },
        {
          text: t("get-eth"),
          to: "/get-eth/",
        },
        {
          text: t("decentralized-applications-dapps"),
          to: "/dapps/",
        },
        {
          text: t("layer-2"),
          to: "/layer-2/",
        },
        {
          text: t("nft-page"),
          to: "/nft/",
        },
        {
          text: t("defi-page"),
          to: "/defi/",
        },
        {
          text: t("dao-page"),
          to: "/dao/",
        },
        {
          text: t("stablecoins"),
          to: "/stablecoins/",
        },
        {
          text: t("stake-eth"),
          to: "/staking/",
        },
        {
          text: t("run-a-node"),
          to: "/run-a-node/",
        },
        {
          text: t("decentralized-social-networks"),
          to: "/social-networks/",
        },
        {
          text: t("decentralized-identity"),
          to: "/decentralized-identity/",
        },
        {
          text: t("decentralized-science"),
          to: "/desci/",
        },
        {
          text: t("regenerative-finance"),
          to: "/refi/",
        },
      ],
    },
    learn: {
      text: t("learn"),
      ariaLabel: t("learn-menu"),
      items: [
        {
          text: t("start-here"),
          items: [
            {
              text: t("learn-hub"),
              to: "/learn/",
            },
            {
              text: t("guides-hub"),
              to: "/guides/",
            },
          ],
        },
        {
          text: t("ethereum-basics"),
          items: [
            {
              text: t("what-is-ethereum"),
              to: "/what-is-ethereum/",
            },
            {
              text: t("what-is-ether"),
              to: "/eth/",
            },
            {
              text: t("ethereum-wallets"),
              to: "/wallets/",
            },
            {
              text: "Gas fees",
              to: "/gas/",
            },
            {
              text: t("ethereum-security"),
              to: "/security/",
            },
            {
              text: t("web3"),
              to: "/web3/",
            },
            {
              text: t("smart-contracts"),
              to: "/smart-contracts/",
            },

            {
              text: t("quizzes-title"),
              to: "/quizzes/",
            },
          ],
        },
        {
          text: t("ethereum-protocol"),
          items: [
            {
              text: t("energy-consumption"),
              to: "/energy-consumption/",
            },
            {
              text: t("ethereum-roadmap"),
              to: "/roadmap/",
            },
            {
              text: t("eips"),
              to: "/eips/",
            },
            {
              text: t("history-of-ethereum"),
              to: "/history/",
            },
            {
              text: t("ethereum-whitepaper"),
              to: "/whitepaper/",
            },
            {
              text: t("ethereum-glossary"),
              to: "/glossary/",
            },
            {
              text: t("ethereum-governance"),
              to: "/governance/",
            },
            {
              text: t("bridges"),
              to: "/bridges/",
            },
            {
              text: t("zero-knowledge-proofs"),
              to: "/zero-knowledge-proofs/",
            },
          ],
        },
      ],
    },
    developers: {
      text: t("developers"),
      ariaLabel: t("page-developers-aria-label"),
      items: [
        {
          text: t("developers-home"),
          to: "/developers/",
        },
        {
          text: t("documentation"),
          to: "/developers/docs/",
        },
        {
          text: t("tutorials"),
          to: "/developers/tutorials/",
        },
        {
          text: t("learn-by-coding"),
          to: "/developers/learning-tools/",
        },
        {
          text: t("set-up-local-env"),
          to: "/developers/local-environment/",
        },
      ],
    },
    enterprise: {
      text: t("enterprise"),
      ariaLabel: t("enterprise-menu"),
      items: [
        {
          text: t("mainnet-ethereum"),
          to: "/enterprise/",
        },
        {
          text: t("private-ethereum"),
          to: "/enterprise/private-ethereum/",
        },
      ],
    },
    community: {
      text: t("community"),
      ariaLabel: t("community-menu"),
      items: [
        {
          text: t("community-hub"),
          to: "/community/",
        },
        {
          text: t("ethereum-online"),
          to: "/community/online/",
        },
        {
          text: t("ethereum-events"),
          to: "/community/events/",
        },
        {
          text: t("get-involved"),
          to: "/community/get-involved/",
        },
        {
          text: t("open-research"),
          to: "/community/research/",
        },
        {
          text: t("grants"),
          to: "/community/grants/",
        },
        {
          text: t("ethereum-support"),
          to: "/community/support/",
        },
        {
          text: t("language-resources"),
          to: "/community/language-resources/",
        },
      ],
    },
  }

  const ednLinks: Array<IItem> = [
    {
      text: t("home"),
      to: "/developers/",
      isPartiallyActive: false,
    },
    {
      text: t("docs"),
      to: "/developers/docs/",
    },
    {
      text: t("tutorials"),
      to: "/developers/tutorials/",
    },
    {
      text: t("learn-by-coding"),
      to: "/developers/learning-tools/",
    },
    {
      text: t("set-up-local-env"),
      to: "/developers/local-environment/",
    },
  ]

  let mobileLinkSections = cloneDeep(linkSections)
  const toggleMenu = (): void => {
    setIsMenuOpen((prev) => !prev)
  }

  const shouldShowSubNav = path.includes("/developers/")
  const splitPath = path.split("/")
  const fromPageParameter =
    splitPath.length > 3 && splitPath[2] !== "languages"
      ? `?from=/${splitPath.slice(2).join("/")}`
      : ""

  const changeColorMode = () => {
    toggleColorMode()
    // TODO: add trackCustomEvent when util is migrated
    // trackCustomEvent({
    //   eventCategory: "nav bar",
    //   eventAction: "click",
    //   eventName: isDarkTheme ? "light mode" : "dark mode", // This will be inverted as the state is changing
    // })
  }

  const mobileNavProps = {
    isMenuOpen,
    isDarkTheme,
    toggleMenu,
    toggleTheme: changeColorMode,
    linkSections: mobileLinkSections,
    fromPageParameter,
  }

  return {
    toggleColorMode: changeColorMode,
    isDarkTheme,
    ednLinks,
    linkSections,
    shouldShowSubNav,
    fromPageParameter,
    mobileNavProps,
  }
}<|MERGE_RESOLUTION|>--- conflicted
+++ resolved
@@ -1,15 +1,7 @@
-<<<<<<< HEAD
-import { useColorMode } from "@chakra-ui/react"
+import { useState } from "react"
 import { useTranslation } from "next-i18next"
 import { cloneDeep } from "lodash"
 import { useState } from "react"
-=======
-import { useState } from "react"
-// import { useTranslation } from "gatsby-plugin-react-i18next"
-import { cloneDeep } from "lodash"
-import { useColorMode } from "@chakra-ui/react"
-
->>>>>>> abfe6291
 import { IItem, ISections } from "./types"
 
 // TODO: add trackCustomEvent when util is migrated
