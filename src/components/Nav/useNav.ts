import { useColorMode } from "@chakra-ui/react"
// import { useTranslation } from "gatsby-plugin-react-i18next"
import { cloneDeep } from "lodash"
import { useRef, useState } from "react"
import { IItem, ISections } from "./types"

// TODO: add trackCustomEvent when util is migrated
// import { trackCustomEvent } from "../../utils/matomo"

export const useNav = ({ path }: { path: string }) => {
  const [isMenuOpen, setIsMenuOpen] = useState(false)
  const { colorMode, toggleColorMode } = useColorMode()
  // const { t, i18n } = useTranslation()

  const isDarkTheme = colorMode === "dark"

  const linkSections: ISections = {
    useEthereum: {
      text: "Use Ethereum", // t("use-ethereum"),
      ariaLabel: "Use Ethereum menu", // t("use-ethereum-menu"),
      items: [
        {
          text: "Find wallet", // t("find-wallet"),
          to: "/wallets/find-wallet/",
        },
        {
          text: "Get ETH", // t("get-eth"),
          to: "/get-eth/",
        },
        {
          text: "Decentralized applications (dapps)", // t("decentralized-applications-dapps"),
          to: "/dapps/",
        },
        {
          text: "Layer 2", // t("layer-2"),
          to: "/layer-2/",
        },
        {
          text: "Non-fungible tokens (NFTs)", // t("nft-page"),
          to: "/nft/",
        },
        {
          text: "Decentralized finance (DeFi)", // t("defi-page"),
          to: "/defi/",
        },
        {
          text: "Decentralized autonomous organisations (DAOs)", // t("dao-page"),
          to: "/dao/",
        },
        {
          text: "Stablecoins", // t("stablecoins"),
          to: "/stablecoins/",
        },
        {
          text: "Stake ETH", // t("stake-eth"),
          to: "/staking/",
        },
        {
          text: "Run a node", // t("run-a-node"),
          to: "/run-a-node/",
        },
        {
          text: "Decentralized social networks", // t("decentralized-social-networks"),
          to: "/social-networks/",
        },
        {
          text: "Decentralized identity", // t("decentralized-identity"),
          to: "/decentralized-identity/",
        },
        {
          text: "Decentralized science (DeSci)", // t("decentralized-science"),
          to: "/desci/",
        },
        {
          text: "Regenerative finance (ReFi)", // t("regenerative-finance"),
          to: "/refi/",
        },
      ],
    },
    learn: {
      text: "Learn", // t("learn"),
      ariaLabel: "Learn menu", // t("learn-menu"),
      items: [
        {
          text: "Start here", // t("start-here"),
          items: [
            {
              text: "Learn Hub", // t("learn-hub"),
              to: "/learn/",
            },
            {
              text: "Guides hub", // t("guides-hub"),
              to: "/guides/",
            },
          ],
        },
        {
          text: "Ethereum basics", // t("ethereum-basics"),
          items: [
            {
              text: "What is Ethereum?", // t("what-is-ethereum"),
              to: "/what-is-ethereum/",
            },
            {
              text: "What is ether (ETH)?", // t("what-is-ether"),
              to: "/eth/",
            },
            {
              text: "Ethereum wallets", // t("ethereum-wallets"),
              to: "/wallets/",
            },
            {
<<<<<<< HEAD
              text: "Ethereum security and scam prevention", // t("ethereum-security"),
=======
              text: "Gas fees",
              to: "/gas/",
            },
            {
              text: t("ethereum-security"),
>>>>>>> c68218b3
              to: "/security/",
            },
            {
              text: "What is Web3?", // t("web3"),
              to: "/web3/",
            },
            {
              text: "Smart contracts", // t("smart-contracts"),
              to: "/smart-contracts/",
            },

            {
              text: "Quiz Hub", // t("quizzes-title"),
              to: "/quizzes/",
            },
          ],
        },
        {
          text: "Ethereum protocol", // t("ethereum-protocol"),
          items: [
            {
              text: "Ethereum energy consumption", // t("energy-consumption"),
              to: "/energy-consumption/",
            },
            {
              text: "Ethereum roadmap", // t("ethereum-roadmap"),
              to: "/roadmap/",
            },
            {
              text: "Ethereum Improvement Proposals", // t("eips"),
              to: "/eips/",
            },
            {
              text: "History of Ethereum", // t("history-of-ethereum"),
              to: "/history/",
            },
            {
              text: "Ethereum Whitepaper", // t("ethereum-whitepaper"),
              to: "/whitepaper/",
            },
            {
              text: "Ethereum glossary", // t("ethereum-glossary"),
              to: "/glossary/",
            },
            {
              text: "Ethereum governance", // t("ethereum-governance"),
              to: "/governance/",
            },
            {
              text: "Blockchain bridges", // t("bridges"),
              to: "/bridges/",
            },
            {
              text: "Zero-knowledge proofs", // t("zero-knowledge-proofs"),
              to: "/zero-knowledge-proofs/",
            },
          ],
        },
      ],
    },
    developers: {
      text: "Developers", // t("developers"),
      ariaLabel: "Developers' Menu", // t("page-developers-aria-label"),
      items: [
        {
          text: "Developers' home", // t("developers-home"),
          to: "/developers/",
        },
        {
          text: "Documentation", // t("documentation"),
          to: "/developers/docs/",
        },
        {
          text: "Tutorials", // t("tutorials"),
          to: "/developers/tutorials/",
        },
        {
          text: "Learn by coding", // t("learn-by-coding"),
          to: "/developers/learning-tools/",
        },
        {
          text: "Set up local environment", // t("set-up-local-env"),
          to: "/developers/local-environment/",
        },
      ],
    },
    enterprise: {
      text: "Enterprise", // t("enterprise"),
      ariaLabel: "Enterprise Menu", // t("enterprise-menu"),
      items: [
        {
          text: "Mainnet Ethereum", // t("mainnet-ethereum"),
          to: "/enterprise/",
        },
        {
          text: "Private Ethereum", // t("private-ethereum"),
          to: "/enterprise/private-ethereum/",
        },
      ],
    },
    community: {
      text: "Community", // t("community"),
      ariaLabel: "Community Menu", // t("community-menu"),
      items: [
        {
          text: "Community hub", // t("community-hub"),
          to: "/community/",
        },
        {
          text: "Online communities", // t("ethereum-online"),
          to: "/community/online/",
        },
        {
          text: "Ethereum events", // t("ethereum-events"),
          to: "/community/events/",
        },
        {
          text: "Get involved", // t("get-involved"),
          to: "/community/get-involved/",
        },
        {
          text: "Open research", // t("open-research"),
          to: "/community/research/",
        },
        {
          text: "Grants", // t("grants"),
          to: "/community/grants/",
        },
        {
          text: "Ethereum support", // t("ethereum-support"),
          to: "/community/support/",
        },
        {
          text: "Language resources", // t("language-resources"),
          to: "/community/language-resources/",
        },
      ],
    },
  }

  const ednLinks: Array<IItem> = [
    {
      text: "Home", // t("home"),
      to: "/developers/",
      isPartiallyActive: false,
    },
    {
      text: "Docs", // t("docs"),
      to: "/developers/docs/",
    },
    {
      text: "Tutorials", // t("tutorials"),
      to: "/developers/tutorials/",
    },
    {
      text: "Learn by coding", // t("learn-by-coding"),
      to: "/developers/learning-tools/",
    },
    {
      text: "Set up local environment", // t("set-up-local-env"),
      to: "/developers/local-environment/",
    },
  ]

  let mobileLinkSections = cloneDeep(linkSections)
  const toggleMenu = (): void => {
    setIsMenuOpen((prev) => !prev)
  }

  const shouldShowSubNav = path.includes("/developers/")
  const splitPath = path.split("/")
  const fromPageParameter =
    splitPath.length > 3 && splitPath[2] !== "languages"
      ? `?from=/${splitPath.slice(2).join("/")}`
      : ""

  const changeColorMode = () => {
    toggleColorMode()
    // TODO: add trackCustomEvent when util is migrated
    // trackCustomEvent({
    //   eventCategory: "nav bar",
    //   eventAction: "click",
    //   eventName: isDarkTheme ? "light mode" : "dark mode", // This will be inverted as the state is changing
    // })
  }

  const mobileNavProps = {
    isMenuOpen,
    isDarkTheme,
    toggleMenu,
    toggleTheme: changeColorMode,
    linkSections: mobileLinkSections,
    fromPageParameter,
  }

  return {
    toggleColorMode: changeColorMode,
    // t,
    // i18n,
    isDarkTheme,
    ednLinks,
    linkSections,
    shouldShowSubNav,
    fromPageParameter,
    mobileNavProps,
  }
}<|MERGE_RESOLUTION|>--- conflicted
+++ resolved
@@ -110,15 +110,11 @@
               to: "/wallets/",
             },
             {
-<<<<<<< HEAD
-              text: "Ethereum security and scam prevention", // t("ethereum-security"),
-=======
               text: "Gas fees",
               to: "/gas/",
             },
             {
-              text: t("ethereum-security"),
->>>>>>> c68218b3
+              text: "Ethereum security and scam prevention", // t("ethereum-security"),
               to: "/security/",
             },
             {
