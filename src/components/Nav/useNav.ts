import { useRouter } from "next/router"
import { useTranslation } from "next-i18next"
import {
  BsBook,
  BsBuildings,
  BsCodeSquare,
  BsCompass,
  BsFlag,
  BsJournalCode,
  BsLayers,
  BsLightbulb,
  BsMegaphone,
  BsMortarboard,
  BsPinAngle,
  BsSafe,
  BsSignpost,
  BsSliders,
  BsUiChecksGrid,
} from "react-icons/bs"
import { PiFlask, PiUsersFourLight } from "react-icons/pi"
import {
  useColorMode,
  useColorModeValue,
  useDisclosure,
} from "@chakra-ui/react"

import { EthereumIcon } from "@/components/icons/EthereumIcon"

import { trackCustomEvent } from "@/lib/utils/matomo"

import { FROM_QUERY } from "@/lib/constants"

import type { NavSections } from "./types"

export const useNav = () => {
  const { asPath } = useRouter()
  const { isOpen, onToggle } = useDisclosure()
  const { t } = useTranslation("common")

  const colorToggleEvent = useColorModeValue("dark mode", "light mode") // This will be inverted as the state is changing
  const { toggleColorMode: chakraToggleColorMode } = useColorMode()

  const linkSections: NavSections = {
    learn: {
      label: t("learn"),
      ariaLabel: t("learn-menu"),
      items: [
        {
          label: t("nav-overview-label"),
          description: t("nav-overview-description"),
          icon: BsCompass,
          href: "/learn/",
        },
        {
          label: t("nav-basics-label"),
          description: t("nav-basics-description"),
          icon: BsUiChecksGrid,
          items: [
            {
              label: t("what-is-ethereum"),
              description: t("nav-what-is-ethereum-description"),
              href: "/what-is-ethereum/",
            },
            {
              label: t("what-is-ether"),
              description: t("nav-what-is-ether-description"),
              href: "/eth/",
            },
            {
              label: t("ethereum-wallets"),
              description: t("nav-ethereum-wallets-description"),
              href: "/wallets/",
            },
            {
              label: t("nav-what-is-web3-label"),
              description: t("nav-what-is-web3-description"),
              href: "/web3/",
            },
            {
              label: t("smart-contracts"),
              description: t("nav-smart-contracts-description"),
              href: "/smart-contracts/",
            },
          ],
        },
        {
          label: t("nav-advanced-label"),
          description: t("nav-advanced-description"),
          icon: BsSliders,
          items: [
            {
              label: t("nav-gas-fees-label"),
              description: t("nav-gas-fees-description"),
              href: "/gas/",
            },
            {
              label: t("bridges"),
              description: t("nav-bridges-description"),
              href: "/bridges/",
            },
            {
              label: t("zero-knowledge-proofs"),
              description: t("nav-zkp-description"),
              href: "/zero-knowledge-proofs/",
            },
            {
              label: t("run-a-node"),
              description: t("nav-run-a-node-description"),
              href: "/run-a-node/",
            },
            {
              label: t("ethereum-security"),
              description: t("nav-security-description"),
              href: "/security/",
            },
          ],
        },
        {
          label: t("nav-quizzes-label"),
          description: t("nav-quizzes-description"),
          icon: BsMortarboard,
          href: "/quizzes/",
        },
      ],
    },
    use: {
      label: t("use"),
      ariaLabel: t("use-menu"),
      items: [
        {
          label: t("get-started"),
          description: t("nav-get-started-description"),
          icon: BsPinAngle,
          items: [
            {
              label: t("nav-find-wallet-label"),
              description: t("nav-find-wallet-description"),
              href: "/wallets/find-wallet/",
            },
            {
              label: t("get-eth"),
              description: t("nav-get-eth-description"),
              href: "/get-eth/",
            },
            {
              label: t("decentralized-applications-dapps"),
              description: t("nav-dapps-description"),
              href: "/dapps/",
            },
            {
              label: t("nav-guides-label"),
              description: t("nav-guides-description"),
              items: [
                {
                  label: t("nav-overview-label"),
                  description: t("nav-guide-overview-description"),
                  href: "/guides/",
                },
                {
                  label: t("nav-guide-create-account-label"),
                  description: t("nav-guide-create-account-description"),
                  href: "/guides/how-to-create-an-ethereum-account/",
                },
                {
                  label: t("nav-guide-use-wallet-label"),
                  description: t("nav-guide-use-wallet-description"),
                  href: "/guides/how-to-use-a-wallet/",
                },
                {
                  label: t("nav-guide-revoke-access-label"),
                  description: t("nav-guide-revoke-access-description"),
                  href: "/guides/how-to-revoke-token-access/",
                },
              ],
            },
          ],
        },
        {
          label: t("nav-use-cases-label"),
          description: t("nav-use-cases-description"),
          icon: BsLightbulb,
          items: [
            {
              label: t("stablecoins"),
              description: t("nav-stablecoins-description"),
              href: "/stablecoins/",
            },
            {
              label: t("nft-page"),
              description: t("nav-nft-description"),
              href: "/nft/",
            },
            {
              label: t("defi-page"),
              description: t("nav-defi-description"),
              href: "/defi/",
            },
            {
              label: t("dao-page"),
              description: t("nav-dao-description"),
              href: "/dao/",
            },
            {
              label: t("nav-emerging-label"),
              description: t("nav-emerging-description"),
              items: [
                {
                  label: t("decentralized-identity"),
                  description: t("nav-did-description"),
                  href: "/decentralized-identity/",
                },
                {
                  label: t("decentralized-social-networks"),
                  description: t("nav-desoc-description"),
                  href: "/social-networks/",
                },
                {
                  label: t("decentralized-science"),
                  description: t("nav-desci-description"),
                  href: "/desci/",
                },
                {
                  label: t("regenerative-finance"),
                  description: t("nav-refi-description"),
                  href: "/refi/",
                },
              ],
            },
          ],
        },
        {
          label: t("nav-stake-label"),
          description: t("nav-stake-description"),
          icon: BsSafe,
          items: [
            {
              label: t("nav-staking-home-label"),
              description: t("nav-staking-home-description"),
              href: "/staking/",
            },
            {
              label: t("nav-staking-solo-label"),
              description: t("nav-staking-solo-description"),
              href: "/staking/solo/",
            },
            {
              label: t("nav-staking-saas-label"),
              description: t("nav-staking-saas-description"),
              href: "/staking/saas/",
            },
            {
              label: t("nav-staking-pool-label"),
              description: t("nav-staking-pool-description"),
              href: "/staking/pools/",
            },
          ],
        },
        {
          label: t("layer-2"),
          description: t("nav-layer-2-description"),
          icon: BsLayers,
          href: "/layer-2/",
        },
      ],
    },
    build: {
      label: t("build"),
      ariaLabel: t("build-menu"),
      items: [
        {
          label: t("nav-builders-home-label"),
          description: t("nav-builders-home-description"),
          icon: BsCodeSquare,
          href: "/developers/",
        },
        {
          label: t("get-started"),
          description: t("nav-start-building-description"),
          icon: BsFlag,
          items: [
            {
              label: t("tutorials"),
              description: t("nav-tutorials-description"),
              href: "/developers/tutorials/",
            },
            {
              label: t("learn-by-coding"),
              description: t("nav-learn-by-coding-description"),
              href: "/developers/learning-tools/",
            },
            {
              label: t("set-up-local-env"),
              description: t("nav-local-env-description"),
              href: "/developers/local-environment/",
            },
            {
              label: t("grants"),
              description: t("nav-grants-description"),
              href: "/community/grants/",
            },
          ],
        },
        {
          label: t("documentation"),
          description: t("nav-docs-description"),
          icon: BsJournalCode,
          items: [
            {
              label: t("nav-overview-label"),
              description: t("nav-docs-overview-description"),
              href: "/developers/docs/",
            },
            {
              label: t("nav-docs-foundation-label"),
              description: t("nav-docs-foundation-description"),
              href: "/developers/docs/intro-to-ethereum/",
            },
            {
              label: t("nav-docs-stack-label"),
              description: t("nav-docs-stack-description"),
              href: "/developers/docs/ethereum-stack/",
            },
            {
              label: t("nav-docs-design-label"),
              description: t("nav-docs-design-description"),
              href: "/developers/docs/design-and-ux/",
            },
          ],
        },
        {
          label: t("enterprise"),
          description: t("nav-enterprise-description"),
          icon: BsBuildings,
          items: [
            {
              label: t("mainnet-ethereum"),
              description: t("nav-mainnet-description"),
              href: "/enterprise/",
            },
            {
              label: t("private-ethereum"),
              description: t("nav-private-description"),
              href: "/enterprise/private-ethereum/",
            },
          ],
        },
      ],
    },
    participate: {
      label: t("participate"),
      ariaLabel: t("participate-menu"),
      items: [
        {
          label: t("community-hub"),
          description: t("nav-participate-overview-description"),
          icon: PiUsersFourLight,
          href: "/community/",
        },
        {
          label: t("nav-events-label"),
          description: t("nav-events-description"),
          icon: BsMegaphone,
          items: [
            {
              label: t("ethereum-online"),
              description: t("nav-events-online-description"),
              href: "/community/online/",
            },
            {
              label: t("ethereum-events"),
              description: t("nav-events-irl-description"),
              href: "/community/events/",
            },
          ],
        },
        {
          label: t("site-title"),
          description: t("nav-ethereum-org-description"),
          icon: EthereumIcon,
          items: [
            {
              label: t("nav-contribute-label"),
              description: t("nav-contribute-description"),
              href: "/contributing/",
            },
            {
              label: t("translation-program"),
              description: t("nav-translation-program-description"),
              href: "/contributing/translation-program/",
            },
            {
              label: t("about-ethereum-org"),
              description: t("nav-about-description"),
              href: "/about/",
            },
          ],
        },
      ],
    },
    research: {
      label: t("research"),
      ariaLabel: t("research-menu"),
      items: [
        {
          label: t("ethereum-whitepaper"),
          description: t("nav-whitepaper-description"),
          icon: BsBook,
          href: "/whitepaper/",
        },
        {
          label: t("nav-roadmap-label"),
          description: t("nav-roadmap-description"),
          icon: BsSignpost,
          items: [
            {
              label: t("nav-overview-label"),
              description: t("nav-roadmap-overview-description"),
              href: "/roadmap/",
            },
            {
              label: t("nav-roadmap-security-label"),
              description: t("nav-roadmap-security-description"),
              href: "/roadmap/security/",
            },
            {
              label: t("nav-roadmap-scaling-label"),
              description: t("nav-roadmap-scaling-description"),
              href: "/roadmap/scaling/",
            },
            {
              label: t("nav-roadmap-ux-label"),
              description: t("nav-roadmap-ux-description"),
              href: "/roadmap/user-experience/",
            },
            {
              label: t("nav-roadmap-future-label"),
              description: t("nav-roadmap-future-description"),
              href: "/roadmap/future-proofing/",
            },
          ],
        },
        {
          label: t("nav-research-label"),
          description: t("nav-research-description"),
          icon: PiFlask,
          items: [
            {
              label: t("nav-history-label"),
              description: t("nav-history-description"),
              href: "/history/",
            },
            {
              label: t("nav-open-research-label"),
              description: t("nav-open-research-description"),
              href: "/community/research/",
            },
            {
              label: t("nav-eip-label"),
              description: t("nav-eip-description"),
              href: "/eips/",
            },
            {
              label: t("nav-governance-label"),
              description: t("nav-governance-description"),
              href: "/governance/",
            },
          ],
        },
      ],
    },
  }

<<<<<<< HEAD
  const ednLinks: Array<IItem> = [
    {
      text: t("home"),
      to: "/developers/",
      isPartiallyActive: false,
    },
    {
      text: t("docs"),
      to: "/developers/docs/",
    },
    {
      text: t("tutorials"),
      to: "/developers/tutorials/",
    },
    {
      text: t("learn-by-coding"),
      to: "/developers/learning-tools/",
    },
    {
      text: t("set-up-local-env"),
      to: "/developers/local-environment/",
    },
  ]

  const mobileLinkSections = cloneDeep(linkSections)
  const toggleMenu = (): void => {
    setIsMenuOpen((prev) => !prev)
  }

  const shouldShowSubNav = path.includes("/developers")
  const splitPath = path.split("/")
=======
  const splitPath = asPath.split("/")
>>>>>>> 7262601d
  const fromPageParameter =
    splitPath.length > 1 && splitPath[1] !== "languages"
      ? `?${FROM_QUERY}=/${splitPath.slice(1).join("/")}`
      : ""

  const toggleColorMode = () => {
    chakraToggleColorMode()
    trackCustomEvent({
      eventCategory: "nav bar",
      eventAction: "click",
      eventName: colorToggleEvent,
    })
  }

  const mobileNavProps = {
    fromPageParameter,
    isOpen,
    toggleColorMode,
    onToggle,
  }

  return {
    fromPageParameter,
    linkSections,
    mobileNavProps,
    toggleColorMode,
  }
}<|MERGE_RESOLUTION|>--- conflicted
+++ resolved
@@ -470,41 +470,7 @@
     },
   }
 
-<<<<<<< HEAD
-  const ednLinks: Array<IItem> = [
-    {
-      text: t("home"),
-      to: "/developers/",
-      isPartiallyActive: false,
-    },
-    {
-      text: t("docs"),
-      to: "/developers/docs/",
-    },
-    {
-      text: t("tutorials"),
-      to: "/developers/tutorials/",
-    },
-    {
-      text: t("learn-by-coding"),
-      to: "/developers/learning-tools/",
-    },
-    {
-      text: t("set-up-local-env"),
-      to: "/developers/local-environment/",
-    },
-  ]
-
-  const mobileLinkSections = cloneDeep(linkSections)
-  const toggleMenu = (): void => {
-    setIsMenuOpen((prev) => !prev)
-  }
-
-  const shouldShowSubNav = path.includes("/developers")
-  const splitPath = path.split("/")
-=======
   const splitPath = asPath.split("/")
->>>>>>> 7262601d
   const fromPageParameter =
     splitPath.length > 1 && splitPath[1] !== "languages"
       ? `?${FROM_QUERY}=/${splitPath.slice(1).join("/")}`
