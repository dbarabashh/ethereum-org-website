--- conflicted
+++ resolved
@@ -97,13 +97,9 @@
           >
             <Menu hideBelow="md" sections={linkSections} />
             <Flex alignItems="center" /*  justifyContent="space-between" */>
-<<<<<<< HEAD
               {/* Temporarily hide search for now until we resolve issues with the API key */}
               {/* <Search {...searchModalDisclosure} /> */}
-
-=======
-              <Search {...searchModalDisclosure} />
->>>>>>> 1b4c2502
+        
               {/* Desktop */}
               <HStack hideBelow="md" gap="0">
                 <IconButton
