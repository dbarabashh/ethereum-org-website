import { useRef } from "react"
import { useRouter } from "next/router"
import { useTranslation } from "next-i18next"
import { BsTranslate } from "react-icons/bs"
import { MdBrightness2, MdWbSunny } from "react-icons/md"
import {
  Box,
  Button,
  Flex,
  HStack,
  Icon,
  MenuButton,
  Text,
  useColorModeValue,
  useDisclosure,
  useEventListener,
} from "@chakra-ui/react"

import { IconButton } from "@/components/Buttons"
import { EthHomeIcon } from "@/components/icons"
import LanguagePicker from "@/components/LanguagePicker"
import { BaseLink } from "@/components/Link"
import Search from "@/components/Search"

import Menu from "./Menu"
import MobileNavMenu from "./Mobile"
import { useNav } from "./useNav"

// TODO display page title on mobile
const Nav = () => {
  const { toggleColorMode, linkSections, mobileNavProps } = useNav()
  const { locale } = useRouter()
  const { t } = useTranslation("common")
  const searchModalDisclosure = useDisclosure()
  const navWrapperRef = useRef(null)
  const languagePickerState = useDisclosure()
  const languagePickerRef = useRef<HTMLButtonElement>(null)

  /**
   * Adds a keydown event listener to toggle color mode (ctrl|cmd + \)
   * or open the language picker (\).
   * @param {string} event - The keydown event.
   */
  useEventListener("keydown", (e) => {
    if (e.key !== "\\") return
    e.preventDefault()
    if (e.metaKey || e.ctrlKey) {
      toggleColorMode()
    } else {
      if (languagePickerState.isOpen) return
      languagePickerRef.current?.click()
    }
  })

  const ThemeIcon = useColorModeValue(<MdBrightness2 />, <MdWbSunny />)
  const themeIconAriaLabel = useColorModeValue(
    "Switch to Dark Theme",
    "Switch to Light Theme"
  )

  return (
    <Box position="sticky" top={0} zIndex="sticky" width="full">
      <Flex
        ref={navWrapperRef}
        as="nav"
        aria-label={t("nav-primary")}
        bg="background.base"
        borderBottom="1px"
        borderColor="rgba(0, 0, 0, 0.1)"
        height="4.75rem"
        justifyContent="center"
        py={4}
        px={{ base: 4, xl: 8 }}
      >
        <Flex
          alignItems={{ base: "center", md: "normal" }}
          justifyContent={{ base: "space-between", md: "normal" }}
          width="full"
          maxW="container.2xl"
        >
          <BaseLink
            href="/"
            aria-label={t("home")}
            display="inline-flex"
            alignItems="center"
            textDecor="none"
          >
            <EthHomeIcon opacity={0.85} _hover={{ opacity: 1 }} />
          </BaseLink>
          {/* Desktop */}
          <Flex
            w="full"
            justifyContent={{ base: "flex-end", md: "space-between" }}
            ms={{ base: 3, xl: 8 }}
          >
<<<<<<< HEAD
            <Menu hideBelow="lg" sections={linkSections} />
            <Flex
              alignItems="center"
              justifyContent="space-between"
              gap={{ base: 2, xl: 4 }}
            >
=======
            <Menu hideBelow="md" sections={linkSections} />
            <Flex alignItems="center"/*  justifyContent="space-between" */>
>>>>>>> 7262601d
              <Search {...searchModalDisclosure} />
              {/* Desktop */}
              <HStack hideBelow="md" gap="0">
                <IconButton
                  transition="transform 0.5s, color 0.2s"
                  icon={ThemeIcon}
                  aria-label={themeIconAriaLabel}
                  variant="ghost"
                  isSecondary
                  px={{ base: "2", xl: "3" }}
                  _hover={{
                    transform: "rotate(10deg)",
                    color: "primary.hover",
                  }}
                  onClick={toggleColorMode}
                />

                {/* Locale-picker menu */}
                <LanguagePicker
                  placement="bottom-end"
                  minH="unset"
                  maxH="75vh"
                  w="xs"
                  inset="unset"
                  top="unset"
                  menuState={languagePickerState}
                >
                  <MenuButton
                    as={Button}
                    ref={languagePickerRef}
                    variant="ghost"
                    color="body.base"
                    transition="color 0.2s"
                    px={{ base: "2", xl: "3" }}
                    _hover={{
                      color: "primary.hover",
                      "& svg": {
                        transform: "rotate(10deg)",
                        transition: "transform 0.5s",
                      },
                    }}
                    _active={{
                      color: "primary.hover",
                      bg: "primary.lowContrast",
                    }}
                    sx={{
                      "& svg": {
                        transform: "rotate(0deg)",
                        transition: "transform 0.5s",
                      },
                    }}
                  >
                    <Icon
                      as={BsTranslate}
                      fontSize="2xl"
                      verticalAlign="middle"
                      me={2}
                    />
                    <Text hideBelow="lg" as="span">
                      {t("common:languages")}&nbsp;
                    </Text>
                    {locale!.toUpperCase()}
                  </MenuButton>
                </LanguagePicker>
              </HStack>
              {/* Mobile */}
              <MobileNavMenu
                {...mobileNavProps}
                linkSections={linkSections}
                hideFrom="md"
                toggleSearch={searchModalDisclosure.onOpen}
                drawerContainerRef={navWrapperRef}
              />
            </Flex>
          </Flex>
        </Flex>
      </Flex>
    </Box>
  )
}

export default Nav<|MERGE_RESOLUTION|>--- conflicted
+++ resolved
@@ -93,17 +93,8 @@
             justifyContent={{ base: "flex-end", md: "space-between" }}
             ms={{ base: 3, xl: 8 }}
           >
-<<<<<<< HEAD
-            <Menu hideBelow="lg" sections={linkSections} />
-            <Flex
-              alignItems="center"
-              justifyContent="space-between"
-              gap={{ base: 2, xl: 4 }}
-            >
-=======
             <Menu hideBelow="md" sections={linkSections} />
-            <Flex alignItems="center"/*  justifyContent="space-between" */>
->>>>>>> 7262601d
+            <Flex alignItems="center" /*  justifyContent="space-between" */>
               <Search {...searchModalDisclosure} />
               {/* Desktop */}
               <HStack hideBelow="md" gap="0">
