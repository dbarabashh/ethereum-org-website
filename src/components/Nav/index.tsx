import React, { useState } from "react"
import { Icon, IconButton, Text, useColorMode } from "@chakra-ui/react"
import { MdWbSunny, MdBrightness2, MdLanguage } from "react-icons/md"
import styled from "@emotion/styled"
import { cloneDeep } from "lodash"
import { useTranslation } from "gatsby-plugin-react-i18next"

import Menu from "./Menu"
import MobileNavMenu from "./Mobile"
import ButtonLink from "../ButtonLink"
import Link from "../Link"
import Search from "../Search"
import Translation from "../Translation"
import { NavLink } from "../SharedStyledComponents"
import { EthHomeIcon } from "../icons"
import { IItem, ISections } from "./types"

const NavContainer = styled.div`
  position: sticky;
  top: 0;
  z-index: 1000;
  width: 100%;
`

const StyledNav = styled.nav`
  height: ${(props) => props.theme.variables.navHeight};
  padding: 1rem 2rem;
  box-sizing: border-box;
  display: flex;
  justify-content: center;
  background-color: ${(props) => props.theme.colors.background};
  border-bottom: 1px solid rgba(0, 0, 0, 0.1); /* TODO use theme variable */
`

const SubNav = styled.nav`
  padding: 1rem 2rem;
  box-sizing: border-box;
  display: flex;
  background: ${(props) => props.theme.colors.ednBackground};
  border-bottom: 1px solid ${(props) => props.theme.colors.border};
  /* TODO sort out mobile */
  @media (max-width: ${(props) => props.theme.breakpoints.l}) {
    display: none;
  }
`

const NavContent = styled.div`
  display: flex;
  width: 100%;
  max-width: ${(props) => props.theme.breakpoints.xl};
  @media (max-width: ${(props) => props.theme.breakpoints.l}) {
    align-items: center;
    justify-content: space-between;
  }
`

const InnerContent = styled.div`
  display: flex;
  justify-content: space-between;
  width: 100%;
  @media (max-width: ${(props) => props.theme.breakpoints.l}) {
    display: none;
  }
`

const LeftItems = styled.ul`
  margin: 0;
  margin-left: 2rem;
  display: flex;
  align-items: center;
  list-style-type: none;
  list-style-image: none;
`

const RightItems = styled.div`
  margin: 0;
  display: flex;
  justify-content: space-between;
  align-items: center;
  gap: 0.5rem;
`

const HomeLogoNavLink = styled(Link)`
  text-decoration: none;
  display: flex;
  align-items: center;
`

const HomeLogo = styled(EthHomeIcon)`
  opacity: 0.85;
  &:hover {
    opacity: 1;
  }
`

export interface IProps {
  path: string
}

// TODO display page title on mobile
const Nav: React.FC<IProps> = ({ path }) => {
  const { colorMode, toggleColorMode } = useColorMode()
  const [isMenuOpen, setIsMenuOpen] = useState(false)
  const [isSearchOpen, setIsSearchOpen] = useState(false)
  const { t } = useTranslation()

  const isDarkTheme = colorMode === "dark"

  const linkSections: ISections = {
    useEthereum: {
      text: t("use-ethereum"),
      ariaLabel: t("use-ethereum-menu"),
      items: [
        {
          text: t("find-wallet"),
          to: "/wallets/find-wallet/",
        },
        {
          text: t("get-eth"),
          to: "/get-eth/",
        },
        {
          text: t("decentralized-applications-dapps"),
          to: "/dapps/",
        },
        {
          text: t("layer-2"),
          to: "/layer-2/",
        },
        {
          text: t("nft-page"),
          to: "/nft/",
        },
        {
          text: t("defi-page"),
          to: "/defi/",
        },
        {
          text: t("dao-page"),
          to: "/dao/",
        },
        {
          text: t("page-stablecoins-title"),
          to: "/stablecoins/",
        },
        {
          text: t("page-stake-eth"),
          to: "/staking/",
        },
        {
          text: t("run-a-node"),
          to: "/run-a-node/",
        },
        {
          text: t("decentralized-social-networks"),
          to: "/social-networks/",
        },
        {
          text: t("decentralized-identity"),
          to: "/decentralized-identity/",
        },
        {
          text: t("decentralized-science"),
          to: "/desci/",
        },
      ],
    },
    learn: {
      text: t("learn"),
      ariaLabel: t("learn-menu"),
      items: [
        {
          text: "Start here",
          items: [
            {
              text: "hero-title",
              to: "/learn/",
            },
            {
              text: "guides-hub",
              to: "/guides/",
            },
          ],
        },
        {
          text: "Ethereum basics",
          items: [
            {
              text: t("what-is-ethereum"),
              to: "/what-is-ethereum/",
            },
            {
              text: t("what-is-ether"),
              to: "/eth/",
            },
            {
              text: t("ethereum-wallets"),
              to: "/wallets/",
            },
            {
              text: t("ethereum-security"),
              to: "/security/",
            },
            {
              text: t("web3"),
              to: "/web3/",
            },
            {
              text: t("smart-contracts"),
              to: "/smart-contracts/",
            },
          ],
        },
        {
          text: "Ethereum protocol",
          items: [
            {
              text: t("energy-consumption"),
              to: "/energy-consumption/",
            },
            {
<<<<<<< HEAD
              text: t("ethereum-upgrades"),
              to: "/upgrades/",
=======
              text: "ethereum-roadmap",
              to: "/roadmap/",
>>>>>>> d1aefa2e
            },
            {
              text: t("eips"),
              to: "/eips/",
            },
            {
              text: t("history-of-ethereum"),
              to: "/history/",
            },
            {
              text: t("ethereum-whitepaper"),
              to: "/whitepaper/",
            },
            {
              text: t("ethereum-glossary"),
              to: "/glossary/",
            },
            {
              text: t("ethereum-governance"),
              to: "/governance/",
            },
            {
              text: t("bridges"),
              to: "/bridges/",
            },
            {
              text: t("zero-knowledge-proofs"),
              to: "/zero-knowledge-proofs/",
            },
          ],
        },
      ],
    },
    developers: {
      text: t("developers"),
      ariaLabel: t("page-developers-aria-label"),
      items: [
        {
          text: t("developers-home"),
          to: "/developers/",
        },
        {
          text: t("documentation"),
          to: "/developers/docs/",
        },
        {
          text: t("tutorials"),
          to: "/developers/tutorials/",
        },
        {
          text: t("learn-by-coding"),
          to: "/developers/learning-tools/",
        },
        {
          text: t("set-up-local-env"),
          to: "/developers/local-environment/",
        },
      ],
    },
    enterprise: {
      text: t("enterprise"),
      ariaLabel: t("enterprise-menu"),
      items: [
        {
          text: t("mainnet-ethereum"),
          to: "/enterprise/",
        },
        {
          text: t("private-ethereum"),
          to: "/enterprise/private-ethereum/",
        },
      ],
    },
    community: {
      text: t("community"),
      ariaLabel: t("community-menu"),
      items: [
        {
          text: t("community-hub"),
          to: "/community/",
        },
        {
          text: t("ethereum-online"),
          to: "/community/online/",
        },
        {
          text: t("ethereum-events"),
          to: "/community/events/",
        },
        {
          text: t("get-involved"),
          to: "/community/get-involved/",
        },
        {
          text: t("open-research"),
          to: "/community/research/",
        },
        {
          text: t("grants"),
          to: "/community/grants/",
        },
        {
          text: t("ethereum-support"),
          to: "/community/support/",
        },
        {
          text: t("language-resources"),
          to: "/community/language-resources/",
        },
      ],
    },
  }

  const ednLinks: Array<IItem> = [
    {
      text: t("home"),
      to: "/developers/",
      isPartiallyActive: false,
    },
    {
      text: t("docs"),
      to: "/developers/docs/",
    },
    {
      text: t("tutorials"),
      to: "/developers/tutorials/",
    },
    {
      text: t("learn-by-coding"),
      to: "/developers/learning-tools/",
    },
    {
      text: t("set-up-local-env"),
      to: "/developers/local-environment/",
    },
  ]

  let mobileLinkSections = cloneDeep(linkSections)
  const handleMenuToggle = (item?: "search" | "menu"): void => {
    if (item === "menu") {
      setIsMenuOpen(!isMenuOpen)
    } else if (item === "search") {
      setIsSearchOpen(!isSearchOpen)
    } else {
      setIsMenuOpen(false)
      setIsSearchOpen(false)
    }

    if (isMenuOpen || isSearchOpen) {
      document.documentElement.style.overflowY = "scroll"
    } else {
      document.documentElement.style.overflowY = "hidden"
    }
  }

  const shouldShowSubNav = path.includes("/developers/")
  const splitPath = path.split("/")
  const fromPageParameter =
    splitPath.length > 3 && splitPath[2] !== "languages"
      ? `?from=/${splitPath.slice(2).join("/")}`
      : ""
  return (
    <NavContainer>
      <StyledNav aria-label={t("nav-primary")}>
        <NavContent>
          <HomeLogoNavLink to="/" aria-label={t("home")}>
            <HomeLogo />
          </HomeLogoNavLink>
          {/* Desktop */}
          <InnerContent>
            <LeftItems>
              <Menu path={path} sections={linkSections} />
            </LeftItems>
            <RightItems>
              <Search useKeyboardShortcut />
              <IconButton
                aria-label={
                  isDarkTheme ? "Switch to Light Theme" : "Switch to Dark Theme"
                }
                icon={
                  <Icon
                    as={isDarkTheme ? MdWbSunny : MdBrightness2}
                    fontSize="2xl"
                  />
                }
                variant="icon"
                _hover={{ color: "primary" }}
                onClick={toggleColorMode}
              />
              <ButtonLink to={`/languages/${fromPageParameter}`} variant="icon">
                <Icon as={MdLanguage} fontSize="2xl" />
                <Text as="span" pl={2}>
                  <Translation id="languages" />
                </Text>
              </ButtonLink>
            </RightItems>
          </InnerContent>
          {/* Mobile */}
          <MobileNavMenu
            isMenuOpen={isMenuOpen}
            isSearchOpen={isSearchOpen}
            isDarkTheme={isDarkTheme}
            toggleMenu={handleMenuToggle}
            toggleTheme={toggleColorMode}
            linkSections={mobileLinkSections}
            fromPageParameter={fromPageParameter}
          />
        </NavContent>
      </StyledNav>
      {shouldShowSubNav && (
        <SubNav aria-label={t("nav-developers")}>
          {ednLinks.map((link, idx) => (
            <NavLink
              key={idx}
              to={link.to}
              isPartiallyActive={link.isPartiallyActive}
            >
              {link.text}
            </NavLink>
          ))}
        </SubNav>
      )}
    </NavContainer>
  )
}

export default Nav<|MERGE_RESOLUTION|>--- conflicted
+++ resolved
@@ -219,13 +219,8 @@
               to: "/energy-consumption/",
             },
             {
-<<<<<<< HEAD
-              text: t("ethereum-upgrades"),
-              to: "/upgrades/",
-=======
-              text: "ethereum-roadmap",
+              text: t("ethereum-roadmap"),
               to: "/roadmap/",
->>>>>>> d1aefa2e
             },
             {
               text: t("eips"),
