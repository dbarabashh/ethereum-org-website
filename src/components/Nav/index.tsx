--- conflicted
+++ resolved
@@ -1,4 +1,5 @@
 import React, { FC, useState } from "react"
+import { useTranslation } from "gatsby-plugin-react-i18next"
 import {
   Icon,
   IconButton,
@@ -10,7 +11,6 @@
 import { MdWbSunny, MdBrightness2, MdLanguage } from "react-icons/md"
 import styled from "@emotion/styled"
 import { cloneDeep } from "lodash"
-import { useTranslation } from "gatsby-plugin-react-i18next"
 
 import Menu from "./Menu"
 import MobileNavMenu from "./Mobile"
@@ -99,12 +99,7 @@
 const Nav: FC<IProps> = ({ path }) => {
   const { colorMode, toggleColorMode } = useColorMode()
   const [isMenuOpen, setIsMenuOpen] = useState(false)
-<<<<<<< HEAD
-  const [isSearchOpen, setIsSearchOpen] = useState(false)
   const { t } = useTranslation()
-=======
-  const intl = useIntl()
->>>>>>> 48334940
 
   const isDarkTheme = colorMode === "dark"
 
