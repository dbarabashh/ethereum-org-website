import React, { FC, useRef } from "react"
import { Icon, IconButton, Flex, Text, Box } from "@chakra-ui/react"
import { MdWbSunny, MdBrightness2, MdLanguage } from "react-icons/md"

import Menu from "./Menu"
import MobileNavMenu from "./Mobile"
import ButtonLink from "../ButtonLink"
import Link from "../Link"
import Search from "../Search"
import { EthHomeIcon } from "../icons"
<<<<<<< HEAD
import { IItem, ISections } from "./types"

import { trackCustomEvent } from "../../utils/matomo"

const NavContainer = styled.div`
  position: sticky;
  top: 0;
  z-index: 100;
  width: 100%;
`

const StyledNav = styled.nav`
  height: ${(props) => props.theme.variables.navHeight};
  padding: 1rem 2rem;
  box-sizing: border-box;
  display: flex;
  justify-content: center;
  background-color: ${(props) => props.theme.colors.background};
  border-bottom: 1px solid rgba(0, 0, 0, 0.1); /* TODO use theme variable */
`

const SubNav = styled.nav`
  padding: 1rem 2rem;
  box-sizing: border-box;
  display: flex;
  background: ${(props) => props.theme.colors.ednBackground};
  border-bottom: 1px solid ${(props) => props.theme.colors.border};
  /* TODO sort out mobile */
  @media (max-width: ${(props) => props.theme.breakpoints.l}) {
    display: none;
  }
`

const NavContent = styled.div`
  display: flex;
  width: 100%;
  max-width: ${(props) => props.theme.breakpoints.xl};
  @media (max-width: ${(props) => props.theme.breakpoints.l}) {
    align-items: center;
    justify-content: space-between;
  }
`

const LeftItems = styled.ul`
  margin: 0;
  margin-left: 2rem;
  display: flex;
  align-items: center;
  list-style-type: none;
  list-style-image: none;
`

const RightItems = styled.div`
  margin: 0;
  display: flex;
  justify-content: space-between;
  align-items: center;
  gap: 0.5rem;
`

const HomeLogoNavLink = styled(Link)`
  text-decoration: none;
  display: flex;
  align-items: center;
`

const HomeLogo = styled(EthHomeIcon)`
  opacity: 0.85;
  &:hover {
    opacity: 1;
  }
`
=======
import { useNav } from "./useNav"
>>>>>>> 7405e484

export interface IProps {
  path: string
}

// TODO display page title on mobile
const Nav: FC<IProps> = ({ path }) => {
  const {
    ednLinks,
    fromPageParameter,
    i18n,
    isDarkTheme,
    shouldShowSubNav,
    t,
    toggleColorMode,
    linkSections,
    searchRef,
    mobileNavProps,
  } = useNav({ path })

  const navWrapperRef = useRef(null)

<<<<<<< HEAD
  const isDarkTheme = colorMode === "dark"

  const linkSections: ISections = {
    useEthereum: {
      text: t("use-ethereum"),
      ariaLabel: t("use-ethereum-menu"),
      items: [
        {
          text: t("find-wallet"),
          to: "/wallets/find-wallet/",
        },
        {
          text: t("get-eth"),
          to: "/get-eth/",
        },
        {
          text: t("decentralized-applications-dapps"),
          to: "/dapps/",
        },
        {
          text: t("layer-2"),
          to: "/layer-2/",
        },
        {
          text: t("nft-page"),
          to: "/nft/",
        },
        {
          text: t("defi-page"),
          to: "/defi/",
        },
        {
          text: t("dao-page"),
          to: "/dao/",
        },
        {
          text: t("stablecoins"),
          to: "/stablecoins/",
        },
        {
          text: t("stake-eth"),
          to: "/staking/",
        },
        {
          text: t("run-a-node"),
          to: "/run-a-node/",
        },
        {
          text: t("decentralized-social-networks"),
          to: "/social-networks/",
        },
        {
          text: t("decentralized-identity"),
          to: "/decentralized-identity/",
        },
        {
          text: t("decentralized-science"),
          to: "/desci/",
        },
      ],
    },
    learn: {
      text: t("learn"),
      ariaLabel: t("learn-menu"),
      items: [
        {
          text: "Start here",
          items: [
            {
              text: t("learn-hub"),
              to: "/learn/",
            },
            {
              text: t("guides-hub"),
              to: "/guides/",
            },
          ],
        },
        {
          text: "Ethereum basics",
          items: [
            {
              text: t("what-is-ethereum"),
              to: "/what-is-ethereum/",
            },
            {
              text: t("what-is-ether"),
              to: "/eth/",
            },
            {
              text: t("ethereum-wallets"),
              to: "/wallets/",
            },
            {
              text: t("ethereum-security"),
              to: "/security/",
            },
            {
              text: t("web3"),
              to: "/web3/",
            },
            {
              text: t("smart-contracts"),
              to: "/smart-contracts/",
            },
          ],
        },
        {
          text: "Ethereum protocol",
          items: [
            {
              text: t("energy-consumption"),
              to: "/energy-consumption/",
            },
            {
              text: t("ethereum-roadmap"),
              to: "/roadmap/",
            },
            {
              text: t("eips"),
              to: "/eips/",
            },
            {
              text: t("history-of-ethereum"),
              to: "/history/",
            },
            {
              text: t("ethereum-whitepaper"),
              to: "/whitepaper/",
            },
            {
              text: t("ethereum-glossary"),
              to: "/glossary/",
            },
            {
              text: t("ethereum-governance"),
              to: "/governance/",
            },
            {
              text: t("bridges"),
              to: "/bridges/",
            },
            {
              text: t("zero-knowledge-proofs"),
              to: "/zero-knowledge-proofs/",
            },
          ],
        },
      ],
    },
    developers: {
      text: t("developers"),
      ariaLabel: t("page-developers-aria-label"),
      items: [
        {
          text: t("developers-home"),
          to: "/developers/",
        },
        {
          text: t("documentation"),
          to: "/developers/docs/",
        },
        {
          text: t("tutorials"),
          to: "/developers/tutorials/",
        },
        {
          text: t("learn-by-coding"),
          to: "/developers/learning-tools/",
        },
        {
          text: t("set-up-local-env"),
          to: "/developers/local-environment/",
        },
      ],
    },
    enterprise: {
      text: t("enterprise"),
      ariaLabel: t("enterprise-menu"),
      items: [
        {
          text: t("mainnet-ethereum"),
          to: "/enterprise/",
        },
        {
          text: t("private-ethereum"),
          to: "/enterprise/private-ethereum/",
        },
      ],
    },
    community: {
      text: t("community"),
      ariaLabel: t("community-menu"),
      items: [
        {
          text: t("community-hub"),
          to: "/community/",
        },
        {
          text: t("ethereum-online"),
          to: "/community/online/",
        },
        {
          text: t("ethereum-events"),
          to: "/community/events/",
        },
        {
          text: t("get-involved"),
          to: "/community/get-involved/",
        },
        {
          text: t("open-research"),
          to: "/community/research/",
        },
        {
          text: t("grants"),
          to: "/community/grants/",
        },
        {
          text: t("ethereum-support"),
          to: "/community/support/",
        },
        {
          text: t("language-resources"),
          to: "/community/language-resources/",
        },
      ],
    },
  }

  const ednLinks: Array<IItem> = [
    {
      text: t("home"),
      to: "/developers/",
      isPartiallyActive: false,
    },
    {
      text: t("docs"),
      to: "/developers/docs/",
    },
    {
      text: t("tutorials"),
      to: "/developers/tutorials/",
    },
    {
      text: t("learn-by-coding"),
      to: "/developers/learning-tools/",
    },
    {
      text: t("set-up-local-env"),
      to: "/developers/local-environment/",
    },
  ]

  let mobileLinkSections = cloneDeep(linkSections)
  const toggleMenu = (): void => {
    setIsMenuOpen((prev) => !prev)
    document.documentElement.style.overflowY = isMenuOpen ? "scroll" : "hidden"
  }
  const lgBreakpoint = useToken("breakpoints", "lg")

  const toggleSearch = (): void => {
    document.getElementsByClassName("DocSearch-Button")[0].click()
  }
  const shouldShowSubNav = path.includes("/developers/")
  const splitPath = path.split("/")
  const fromPageParameter =
    splitPath.length > 3 && splitPath[2] !== "languages"
      ? `?from=/${splitPath.slice(2).join("/")}`
      : ""

  const changeColorMode = () => {
    toggleColorMode()
    trackCustomEvent({
      eventCategory: "nav bar",
      eventAction: "click",
      eventName: isDarkTheme ? "light mode" : "dark mode", // This will be inverted as the state is changing
    })
  }

=======
>>>>>>> 7405e484
  return (
    <Box position="sticky" top={0} zIndex={100} width="full">
      <Flex
        ref={navWrapperRef}
        as="nav"
        aria-label={t("nav-primary")}
        bg="background"
        borderBottom="1px"
        borderColor="rgba(0, 0, 0, 0.1)"
        height="4.75rem"
        justifyContent="center"
        py={4}
        px={{ base: 4, xl: 8 }}
      >
        <Flex
          alignItems={{ base: "center", lg: "normal" }}
          justifyContent={{ base: "space-between", lg: "normal" }}
          width="full"
          maxW="container.2xl"
        >
          <Link
            to="/"
            aria-label={t("home")}
            display="inline-flex"
            alignItems="center"
            textDecor="none"
          >
            <EthHomeIcon opacity={0.85} _hover={{ opacity: 1 }} />
          </Link>
          {/* Desktop */}
          <Flex
            justifyContent="space-between"
            w="100%"
            display={{ base: "none", lg: "flex" }}
            ml={{ base: 3, xl: 8 }}
          >
            <Menu path={path} sections={linkSections} />
            <Flex
              alignItems="center"
              justifyContent="space-between"
              gap={{ base: 1, xl: 0 }}
            >
              <Search ref={searchRef} />
              <IconButton
                aria-label={
                  isDarkTheme ? "Switch to Light Theme" : "Switch to Dark Theme"
                }
                icon={<Icon as={isDarkTheme ? MdWbSunny : MdBrightness2} />}
                variant="icon"
                size="sm"
                fontSize="2xl"
                ms={{ xl: 2 }}
                _hover={{ color: "primary" }}
                onClick={changeColorMode}
              />
              <ButtonLink
                to={`/languages/${fromPageParameter}`}
                variant="icon"
                px={{ base: 1, xl: 1.5 }}
                size="sm"
                fontSize="md"
              >
                <Icon as={MdLanguage} fontSize="2xl" />
                <Text as="span" pl={2}>
                  <Box as="span" hideBelow="lg">
                    {t("languages")}
                  </Box>{" "}
                  {i18n.language.toUpperCase()}
                </Text>
              </ButtonLink>
            </Flex>
          </Flex>
          {/* Mobile */}
          <MobileNavMenu
<<<<<<< HEAD
            isMenuOpen={isMenuOpen}
            isDarkTheme={isDarkTheme}
            toggleMenu={toggleMenu}
            toggleTheme={changeColorMode}
            toggleSearch={toggleSearch}
            linkSections={mobileLinkSections}
            fromPageParameter={fromPageParameter}
=======
            {...mobileNavProps}
            drawerContainerRef={navWrapperRef}
>>>>>>> 7405e484
          />
        </Flex>
      </Flex>
      {shouldShowSubNav && (
        <Flex
          as="nav"
          aria-label={t("nav-developers")}
          display={{ base: "none", lg: "flex" }}
          bg="ednBackground"
          borderBottom="1px"
          borderColor="border"
          boxSizing="border-box"
        >
          {ednLinks.map((link, idx) => (
            <Link
              key={idx}
              to={link.to}
              isPartiallyActive={link.isPartiallyActive}
              color="text"
              textDecor="none"
              _hover={{
                color: "primary",
                svg: {
                  fill: "currentColor",
                },
              }}
              sx={{
                svg: {
                  fill: "currentColor",
                },
              }}
            >
              {link.text}
            </Link>
          ))}
        </Flex>
      )}
    </Box>
  )
}

export default Nav<|MERGE_RESOLUTION|>--- conflicted
+++ resolved
@@ -8,83 +8,9 @@
 import Link from "../Link"
 import Search from "../Search"
 import { EthHomeIcon } from "../icons"
-<<<<<<< HEAD
-import { IItem, ISections } from "./types"
+import { useNav } from "./useNav"
 
 import { trackCustomEvent } from "../../utils/matomo"
-
-const NavContainer = styled.div`
-  position: sticky;
-  top: 0;
-  z-index: 100;
-  width: 100%;
-`
-
-const StyledNav = styled.nav`
-  height: ${(props) => props.theme.variables.navHeight};
-  padding: 1rem 2rem;
-  box-sizing: border-box;
-  display: flex;
-  justify-content: center;
-  background-color: ${(props) => props.theme.colors.background};
-  border-bottom: 1px solid rgba(0, 0, 0, 0.1); /* TODO use theme variable */
-`
-
-const SubNav = styled.nav`
-  padding: 1rem 2rem;
-  box-sizing: border-box;
-  display: flex;
-  background: ${(props) => props.theme.colors.ednBackground};
-  border-bottom: 1px solid ${(props) => props.theme.colors.border};
-  /* TODO sort out mobile */
-  @media (max-width: ${(props) => props.theme.breakpoints.l}) {
-    display: none;
-  }
-`
-
-const NavContent = styled.div`
-  display: flex;
-  width: 100%;
-  max-width: ${(props) => props.theme.breakpoints.xl};
-  @media (max-width: ${(props) => props.theme.breakpoints.l}) {
-    align-items: center;
-    justify-content: space-between;
-  }
-`
-
-const LeftItems = styled.ul`
-  margin: 0;
-  margin-left: 2rem;
-  display: flex;
-  align-items: center;
-  list-style-type: none;
-  list-style-image: none;
-`
-
-const RightItems = styled.div`
-  margin: 0;
-  display: flex;
-  justify-content: space-between;
-  align-items: center;
-  gap: 0.5rem;
-`
-
-const HomeLogoNavLink = styled(Link)`
-  text-decoration: none;
-  display: flex;
-  align-items: center;
-`
-
-const HomeLogo = styled(EthHomeIcon)`
-  opacity: 0.85;
-  &:hover {
-    opacity: 1;
-  }
-`
-=======
-import { useNav } from "./useNav"
->>>>>>> 7405e484
-
 export interface IProps {
   path: string
 }
@@ -106,278 +32,6 @@
 
   const navWrapperRef = useRef(null)
 
-<<<<<<< HEAD
-  const isDarkTheme = colorMode === "dark"
-
-  const linkSections: ISections = {
-    useEthereum: {
-      text: t("use-ethereum"),
-      ariaLabel: t("use-ethereum-menu"),
-      items: [
-        {
-          text: t("find-wallet"),
-          to: "/wallets/find-wallet/",
-        },
-        {
-          text: t("get-eth"),
-          to: "/get-eth/",
-        },
-        {
-          text: t("decentralized-applications-dapps"),
-          to: "/dapps/",
-        },
-        {
-          text: t("layer-2"),
-          to: "/layer-2/",
-        },
-        {
-          text: t("nft-page"),
-          to: "/nft/",
-        },
-        {
-          text: t("defi-page"),
-          to: "/defi/",
-        },
-        {
-          text: t("dao-page"),
-          to: "/dao/",
-        },
-        {
-          text: t("stablecoins"),
-          to: "/stablecoins/",
-        },
-        {
-          text: t("stake-eth"),
-          to: "/staking/",
-        },
-        {
-          text: t("run-a-node"),
-          to: "/run-a-node/",
-        },
-        {
-          text: t("decentralized-social-networks"),
-          to: "/social-networks/",
-        },
-        {
-          text: t("decentralized-identity"),
-          to: "/decentralized-identity/",
-        },
-        {
-          text: t("decentralized-science"),
-          to: "/desci/",
-        },
-      ],
-    },
-    learn: {
-      text: t("learn"),
-      ariaLabel: t("learn-menu"),
-      items: [
-        {
-          text: "Start here",
-          items: [
-            {
-              text: t("learn-hub"),
-              to: "/learn/",
-            },
-            {
-              text: t("guides-hub"),
-              to: "/guides/",
-            },
-          ],
-        },
-        {
-          text: "Ethereum basics",
-          items: [
-            {
-              text: t("what-is-ethereum"),
-              to: "/what-is-ethereum/",
-            },
-            {
-              text: t("what-is-ether"),
-              to: "/eth/",
-            },
-            {
-              text: t("ethereum-wallets"),
-              to: "/wallets/",
-            },
-            {
-              text: t("ethereum-security"),
-              to: "/security/",
-            },
-            {
-              text: t("web3"),
-              to: "/web3/",
-            },
-            {
-              text: t("smart-contracts"),
-              to: "/smart-contracts/",
-            },
-          ],
-        },
-        {
-          text: "Ethereum protocol",
-          items: [
-            {
-              text: t("energy-consumption"),
-              to: "/energy-consumption/",
-            },
-            {
-              text: t("ethereum-roadmap"),
-              to: "/roadmap/",
-            },
-            {
-              text: t("eips"),
-              to: "/eips/",
-            },
-            {
-              text: t("history-of-ethereum"),
-              to: "/history/",
-            },
-            {
-              text: t("ethereum-whitepaper"),
-              to: "/whitepaper/",
-            },
-            {
-              text: t("ethereum-glossary"),
-              to: "/glossary/",
-            },
-            {
-              text: t("ethereum-governance"),
-              to: "/governance/",
-            },
-            {
-              text: t("bridges"),
-              to: "/bridges/",
-            },
-            {
-              text: t("zero-knowledge-proofs"),
-              to: "/zero-knowledge-proofs/",
-            },
-          ],
-        },
-      ],
-    },
-    developers: {
-      text: t("developers"),
-      ariaLabel: t("page-developers-aria-label"),
-      items: [
-        {
-          text: t("developers-home"),
-          to: "/developers/",
-        },
-        {
-          text: t("documentation"),
-          to: "/developers/docs/",
-        },
-        {
-          text: t("tutorials"),
-          to: "/developers/tutorials/",
-        },
-        {
-          text: t("learn-by-coding"),
-          to: "/developers/learning-tools/",
-        },
-        {
-          text: t("set-up-local-env"),
-          to: "/developers/local-environment/",
-        },
-      ],
-    },
-    enterprise: {
-      text: t("enterprise"),
-      ariaLabel: t("enterprise-menu"),
-      items: [
-        {
-          text: t("mainnet-ethereum"),
-          to: "/enterprise/",
-        },
-        {
-          text: t("private-ethereum"),
-          to: "/enterprise/private-ethereum/",
-        },
-      ],
-    },
-    community: {
-      text: t("community"),
-      ariaLabel: t("community-menu"),
-      items: [
-        {
-          text: t("community-hub"),
-          to: "/community/",
-        },
-        {
-          text: t("ethereum-online"),
-          to: "/community/online/",
-        },
-        {
-          text: t("ethereum-events"),
-          to: "/community/events/",
-        },
-        {
-          text: t("get-involved"),
-          to: "/community/get-involved/",
-        },
-        {
-          text: t("open-research"),
-          to: "/community/research/",
-        },
-        {
-          text: t("grants"),
-          to: "/community/grants/",
-        },
-        {
-          text: t("ethereum-support"),
-          to: "/community/support/",
-        },
-        {
-          text: t("language-resources"),
-          to: "/community/language-resources/",
-        },
-      ],
-    },
-  }
-
-  const ednLinks: Array<IItem> = [
-    {
-      text: t("home"),
-      to: "/developers/",
-      isPartiallyActive: false,
-    },
-    {
-      text: t("docs"),
-      to: "/developers/docs/",
-    },
-    {
-      text: t("tutorials"),
-      to: "/developers/tutorials/",
-    },
-    {
-      text: t("learn-by-coding"),
-      to: "/developers/learning-tools/",
-    },
-    {
-      text: t("set-up-local-env"),
-      to: "/developers/local-environment/",
-    },
-  ]
-
-  let mobileLinkSections = cloneDeep(linkSections)
-  const toggleMenu = (): void => {
-    setIsMenuOpen((prev) => !prev)
-    document.documentElement.style.overflowY = isMenuOpen ? "scroll" : "hidden"
-  }
-  const lgBreakpoint = useToken("breakpoints", "lg")
-
-  const toggleSearch = (): void => {
-    document.getElementsByClassName("DocSearch-Button")[0].click()
-  }
-  const shouldShowSubNav = path.includes("/developers/")
-  const splitPath = path.split("/")
-  const fromPageParameter =
-    splitPath.length > 3 && splitPath[2] !== "languages"
-      ? `?from=/${splitPath.slice(2).join("/")}`
-      : ""
-
   const changeColorMode = () => {
     toggleColorMode()
     trackCustomEvent({
@@ -387,8 +41,6 @@
     })
   }
 
-=======
->>>>>>> 7405e484
   return (
     <Box position="sticky" top={0} zIndex={100} width="full">
       <Flex
@@ -463,18 +115,8 @@
           </Flex>
           {/* Mobile */}
           <MobileNavMenu
-<<<<<<< HEAD
-            isMenuOpen={isMenuOpen}
-            isDarkTheme={isDarkTheme}
-            toggleMenu={toggleMenu}
-            toggleTheme={changeColorMode}
-            toggleSearch={toggleSearch}
-            linkSections={mobileLinkSections}
-            fromPageParameter={fromPageParameter}
-=======
             {...mobileNavProps}
             drawerContainerRef={navWrapperRef}
->>>>>>> 7405e484
           />
         </Flex>
       </Flex>
