--- conflicted
+++ resolved
@@ -31,295 +31,6 @@
 
   const navWrapperRef = useRef(null)
 
-<<<<<<< HEAD
-  const isDarkTheme = colorMode === "dark"
-
-  const linkSections: ISections = {
-    useEthereum: {
-      text: "use-ethereum",
-      ariaLabel: "use-ethereum-menu",
-      items: [
-        {
-          text: "find-wallet",
-          to: "/wallets/find-wallet/",
-        },
-        {
-          text: "get-eth",
-          to: "/get-eth/",
-        },
-        {
-          text: "decentralized-applications-dapps",
-          to: "/dapps/",
-        },
-        {
-          text: "layer-2",
-          to: "/layer-2/",
-        },
-        {
-          text: "nft-page",
-          to: "/nft/",
-        },
-        {
-          text: "defi-page",
-          to: "/defi/",
-        },
-        {
-          text: "dao-page",
-          to: "/dao/",
-        },
-        {
-          text: "page-stablecoins-title",
-          to: "/stablecoins/",
-        },
-        {
-          text: "page-stake-eth",
-          to: "/staking/",
-        },
-        {
-          text: "run-a-node",
-          to: "/run-a-node/",
-        },
-        {
-          text: "decentralized-social-networks",
-          to: "/social-networks/",
-        },
-        {
-          text: "decentralized-identity",
-          to: "/decentralized-identity/",
-        },
-        {
-          text: "decentralized-science",
-          to: "/desci/",
-        },
-      ],
-    },
-    learn: {
-      text: "learn",
-      ariaLabel: "learn-menu",
-      items: [
-        {
-          // @ts-ignore: until we add the translations
-          text: "Start here",
-          items: [
-            {
-              // @ts-ignore: until we add the translations
-              text: "hero-title",
-              to: "/learn/",
-            },
-            {
-              text: "guides-hub",
-              to: "/guides/",
-            },
-          ],
-        },
-        {
-          // @ts-ignore: until we add the translations
-          text: "Ethereum basics",
-          items: [
-            {
-              text: "what-is-ethereum",
-              to: "/what-is-ethereum/",
-            },
-            {
-              text: "what-is-ether",
-              to: "/eth/",
-            },
-            {
-              text: "ethereum-wallets",
-              to: "/wallets/",
-            },
-            {
-              text: "ethereum-security",
-              to: "/security/",
-            },
-            {
-              text: "web3",
-              to: "/web3/",
-            },
-            {
-              text: "smart-contracts",
-              to: "/smart-contracts/",
-            },
-          ],
-        },
-        {
-          // @ts-ignore: until we add the translations
-          text: "Ethereum protocol",
-          items: [
-            {
-              text: "energy-consumption",
-              to: "/energy-consumption/",
-            },
-            {
-              text: "ethereum-upgrades",
-              to: "/upgrades/",
-            },
-            {
-              text: "eips",
-              to: "/eips/",
-            },
-            {
-              text: "history-of-ethereum",
-              to: "/history/",
-            },
-            {
-              text: "ethereum-whitepaper",
-              to: "/whitepaper/",
-            },
-            {
-              text: "ethereum-glossary",
-              to: "/glossary/",
-            },
-            {
-              text: "ethereum-governance",
-              to: "/governance/",
-            },
-            {
-              text: "bridges",
-              to: "/bridges/",
-            },
-            {
-              text: "zero-knowledge-proofs",
-              to: "/zero-knowledge-proofs/",
-            },
-			{
-              text: "distributed-validator-technology",
-              to: "/dvt/",
-            },
-          ],
-        },
-      ],
-    },
-    developers: {
-      text: "developers",
-      ariaLabel: "page-developers-aria-label",
-      items: [
-        {
-          text: "developers-home",
-          to: "/developers/",
-        },
-        {
-          text: "documentation",
-          to: "/developers/docs/",
-        },
-        {
-          text: "tutorials",
-          to: "/developers/tutorials/",
-        },
-        {
-          text: "learn-by-coding",
-          to: "/developers/learning-tools/",
-        },
-        {
-          text: "set-up-local-env",
-          to: "/developers/local-environment/",
-        },
-      ],
-    },
-    enterprise: {
-      text: "enterprise",
-      ariaLabel: "enterprise-menu",
-      items: [
-        {
-          text: "mainnet-ethereum",
-          to: "/enterprise/",
-        },
-        {
-          text: "private-ethereum",
-          to: "/enterprise/private-ethereum/",
-        },
-      ],
-    },
-    community: {
-      text: "community",
-      ariaLabel: "community-menu",
-      items: [
-        {
-          text: "community-hub",
-          to: "/community/",
-        },
-        {
-          text: "ethereum-online",
-          to: "/community/online/",
-        },
-        {
-          text: "ethereum-events",
-          to: "/community/events/",
-        },
-        {
-          text: "get-involved",
-          to: "/community/get-involved/",
-        },
-        {
-          text: "open-research",
-          to: "/community/research/",
-        },
-        {
-          text: "grants",
-          to: "/community/grants/",
-        },
-        {
-          text: "ethereum-support",
-          to: "/community/support/",
-        },
-        {
-          text: "language-resources",
-          to: "/community/language-resources/",
-        },
-      ],
-    },
-  }
-
-  const ednLinks: Array<IItem> = [
-    {
-      text: "home",
-      to: "/developers/",
-      isPartiallyActive: false,
-    },
-    {
-      text: "docs",
-      to: "/developers/docs/",
-    },
-    {
-      text: "tutorials",
-      to: "/developers/tutorials/",
-    },
-    {
-      text: "learn-by-coding",
-      to: "/developers/learning-tools/",
-    },
-    {
-      text: "set-up-local-env",
-      to: "/developers/local-environment/",
-    },
-  ]
-
-  let mobileLinkSections = cloneDeep(linkSections)
-  const handleMenuToggle = (item?: "search" | "menu"): void => {
-    if (item === "menu") {
-      setIsMenuOpen(!isMenuOpen)
-    } else if (item === "search") {
-      setIsSearchOpen(!isSearchOpen)
-    } else {
-      setIsMenuOpen(false)
-      setIsSearchOpen(false)
-    }
-
-    if (isMenuOpen || isSearchOpen) {
-      document.documentElement.style.overflowY = "scroll"
-    } else {
-      document.documentElement.style.overflowY = "hidden"
-    }
-  }
-
-  const shouldShowSubNav = path.includes("/developers/")
-  const splitPath = path.split("/")
-  const fromPageParameter =
-    splitPath.length > 3 && splitPath[2] !== "languages"
-      ? `?from=/${splitPath.slice(2).join("/")}`
-      : ""
-=======
->>>>>>> 1729448a
   return (
     <Box position="sticky" top={0} zIndex={100} width="full">
       <Flex
