import React, { FC, useRef } from "react"
import { Icon, Flex, Box, HStack, useDisclosure } from "@chakra-ui/react"
import { MdWbSunny, MdBrightness2, MdLanguage } from "react-icons/md"
import Menu from "./Menu"
import MobileNavMenu from "./Mobile"
import ButtonLink from "../ButtonLink"
import Link, { BaseLink } from "../Link"
import Search from "../Search"
import IconButton from "../IconButton"
import { EthHomeIcon } from "../icons"
import { useNav } from "./useNav"

export interface IProps {
  path: string
}

// TODO display page title on mobile
const Nav: FC<IProps> = ({ path }) => {
  const {
    ednLinks,
    fromPageParameter,
    i18n,
    isDarkTheme,
    shouldShowSubNav,
    t,
    toggleColorMode,
    linkSections,
    mobileNavProps,
  } = useNav({ path })
  const searchModalDisclosure = useDisclosure()

  const navWrapperRef = useRef(null)

  return (
    <Box position="sticky" top={0} zIndex={100} width="full">
      <Flex
        ref={navWrapperRef}
        as="nav"
        aria-label={t("nav-primary")}
        bg="background.base"
        borderBottom="1px"
        borderColor="rgba(0, 0, 0, 0.1)"
        height="4.75rem"
        justifyContent="center"
        py={4}
        px={{ base: 4, xl: 8 }}
      >
        <Flex
          alignItems={{ base: "center", lg: "normal" }}
          justifyContent={{ base: "space-between", lg: "normal" }}
          width="full"
          maxW="container.2xl"
        >
          <BaseLink
            to="/"
            aria-label={t("home")}
            display="inline-flex"
            alignItems="center"
            textDecor="none"
          >
            <EthHomeIcon opacity={0.85} _hover={{ opacity: 1 }} />
          </BaseLink>
          {/* Desktop */}
          <Flex
            w="full"
            justifyContent={{ base: "flex-end", lg: "space-between" }}
            ml={{ base: 3, xl: 8 }}
          >
            <Menu hideBelow="lg" path={path} sections={linkSections} />
            <Flex
              alignItems="center"
              justifyContent="space-between"
              gap={{ base: 2, xl: 4 }}
            >
<<<<<<< HEAD
              <Search ref={searchRef} />
              <IconButton
                aria-label={
                  isDarkTheme ? "Switch to Light Theme" : "Switch to Dark Theme"
                }
                _hover={{
                  color: "primary.base",
                  transform: "scale(1.1) rotate(20deg)",
                }} // Scale and rotate the icon on hover
                transition="transform 0.2s ease-in-out, color 0.2s ease-in-out"
                icon={<Icon as={isDarkTheme ? MdWbSunny : MdBrightness2} />}
                variant="icon"
                size="md"
                fontSize="2xl"
                ms={{ xl: 2 }}
                // _hover={{ color: "primary.base" }}
                onClick={toggleColorMode}
              />
              <ButtonLink
                to={`/languages/${fromPageParameter}`}
                variant="icon"
                px={{ base: 1, xl: 1.5 }}
                size="md"
                fontSize="md"
              >
                <Icon
                  _hover={{
                    color: "primary.base",
                    transform: "scale(1.1) rotate(20deg)",
                  }} // Scale and rotate the icon on hover
                  transition="transform 0.2s ease-in-out, color 0.2s ease-in-out"
                  as={MdLanguage}
                  fontSize="2xl"
                />
                <Text as="span" pl={2}>
                  <Box as="span" hideBelow="lg">
                    {t("languages")}
                  </Box>{" "}
                  {i18n.language.toUpperCase()}
                </Text>
              </ButtonLink>
=======
              <Search {...searchModalDisclosure} />
              {/* Mobile */}
              <MobileNavMenu
                {...mobileNavProps}
                hideFrom="lg"
                toggleSearch={searchModalDisclosure.onOpen}
                drawerContainerRef={navWrapperRef}
              />
              <HStack spacing={2} hideBelow="lg">
                <IconButton
                  icon={isDarkTheme ? <MdWbSunny /> : <MdBrightness2 />}
                  aria-label={
                    isDarkTheme
                      ? "Switch to Light Theme"
                      : "Switch to Dark Theme"
                  }
                  variant="ghost"
                  isSecondary
                  px={1.5}
                  onClick={toggleColorMode}
                ></IconButton>
                <ButtonLink
                  to={`/languages/${fromPageParameter}`}
                  leftIcon={<Icon as={MdLanguage} />}
                  variant="ghost"
                  isSecondary
                  px={1.5}
                >
                  {t("languages")} {i18n.language.toUpperCase()}
                </ButtonLink>
              </HStack>
>>>>>>> dd166a07
            </Flex>
          </Flex>
        </Flex>
      </Flex>
      {shouldShowSubNav && (
        <Flex
          as="nav"
          aria-label={t("nav-developers")}
          display={{ base: "none", lg: "flex" }}
          bg="ednBackground"
          borderBottom="1px"
          borderColor="border"
          boxSizing="border-box"
          py={4}
          px={8}
        >
          {ednLinks.map((link, idx) => (
            <BaseLink
              key={idx}
              to={link.to}
              isPartiallyActive={link.isPartiallyActive}
              color="text"
              fontWeight="normal"
              textDecor="none"
              mr={8}
              _hover={{
                color: "primary.base",
                svg: {
                  fill: "currentColor",
                },
              }}
              _visited={{}}
              sx={{
                svg: {
                  fill: "currentColor",
                },
              }}
            >
              {link.text}
            </BaseLink>
          ))}
        </Flex>
      )}
    </Box>
  )
}

export default Nav<|MERGE_RESOLUTION|>--- conflicted
+++ resolved
@@ -1,6 +1,7 @@
-import React, { FC, useRef } from "react"
+import React, { FC, useRef, useState } from "react"
 import { Icon, Flex, Box, HStack, useDisclosure } from "@chakra-ui/react"
 import { MdWbSunny, MdBrightness2, MdLanguage } from "react-icons/md"
+
 import Menu from "./Menu"
 import MobileNavMenu from "./Mobile"
 import ButtonLink from "../ButtonLink"
@@ -9,6 +10,7 @@
 import IconButton from "../IconButton"
 import { EthHomeIcon } from "../icons"
 import { useNav } from "./useNav"
+import { FaLastfmSquare } from "react-icons/fa"
 
 export interface IProps {
   path: string
@@ -30,6 +32,7 @@
   const searchModalDisclosure = useDisclosure()
 
   const navWrapperRef = useRef(null)
+  const [languagesHover, setLanguagesHover] = useState(false)
 
   return (
     <Box position="sticky" top={0} zIndex={100} width="full">
@@ -72,49 +75,6 @@
               justifyContent="space-between"
               gap={{ base: 2, xl: 4 }}
             >
-<<<<<<< HEAD
-              <Search ref={searchRef} />
-              <IconButton
-                aria-label={
-                  isDarkTheme ? "Switch to Light Theme" : "Switch to Dark Theme"
-                }
-                _hover={{
-                  color: "primary.base",
-                  transform: "scale(1.1) rotate(20deg)",
-                }} // Scale and rotate the icon on hover
-                transition="transform 0.2s ease-in-out, color 0.2s ease-in-out"
-                icon={<Icon as={isDarkTheme ? MdWbSunny : MdBrightness2} />}
-                variant="icon"
-                size="md"
-                fontSize="2xl"
-                ms={{ xl: 2 }}
-                // _hover={{ color: "primary.base" }}
-                onClick={toggleColorMode}
-              />
-              <ButtonLink
-                to={`/languages/${fromPageParameter}`}
-                variant="icon"
-                px={{ base: 1, xl: 1.5 }}
-                size="md"
-                fontSize="md"
-              >
-                <Icon
-                  _hover={{
-                    color: "primary.base",
-                    transform: "scale(1.1) rotate(20deg)",
-                  }} // Scale and rotate the icon on hover
-                  transition="transform 0.2s ease-in-out, color 0.2s ease-in-out"
-                  as={MdLanguage}
-                  fontSize="2xl"
-                />
-                <Text as="span" pl={2}>
-                  <Box as="span" hideBelow="lg">
-                    {t("languages")}
-                  </Box>{" "}
-                  {i18n.language.toUpperCase()}
-                </Text>
-              </ButtonLink>
-=======
               <Search {...searchModalDisclosure} />
               {/* Mobile */}
               <MobileNavMenu
@@ -125,7 +85,17 @@
               />
               <HStack spacing={2} hideBelow="lg">
                 <IconButton
-                  icon={isDarkTheme ? <MdWbSunny /> : <MdBrightness2 />}
+                  icon={
+                    isDarkTheme ? (
+                      <MdWbSunny
+                        style={{ transition: "transform 0.5s, color 0.2s" }}
+                      />
+                    ) : (
+                      <MdBrightness2
+                        style={{ transition: "transform 0.5s, color 0.2s" }}
+                      />
+                    )
+                  }
                   aria-label={
                     isDarkTheme
                       ? "Switch to Light Theme"
@@ -134,19 +104,46 @@
                   variant="ghost"
                   isSecondary
                   px={1.5}
+                  _hover={{
+                    transform: "rotate(30deg)", // Rotate the icon to 30 degrees on hover
+                    color: "blue", // Change color to blue on hover
+                  }}
                   onClick={toggleColorMode}
                 ></IconButton>
+
                 <ButtonLink
+                  onMouseOver={() => setLanguagesHover(true)}
+                  onMouseOut={() => setLanguagesHover(false)}
+                  as={Link}
                   to={`/languages/${fromPageParameter}`}
-                  leftIcon={<Icon as={MdLanguage} />}
                   variant="ghost"
                   isSecondary
                   px={1.5}
+                  _hover={{
+                    color: "blue", // Change color to blue on hover
+                  }}
+                  style={{
+                    display: "inline-flex",
+                    alignItems: "center",
+                  }}
                 >
-                  {t("languages")} {i18n.language.toUpperCase()}
+                  <Box mr={2} mt={2}>
+                    {" "}
+                    {/* Add spacing between the text and the icon */}
+                    <Icon
+                      as={MdLanguage}
+                      style={{
+                        transition: "transform 0.3s ease-in-out, color 0.2s", // Apply the transition to the icon
+                        transform: languagesHover
+                          ? "rotate(30deg)"
+                          : "rotate(0deg)", // Rotate the icon to 30 degrees on hover
+                        color: languagesHover ? "blue" : "inherit", // Change color to blue on hover
+                      }}
+                    />
+                  </Box>
+                  <span>Languages {i18n.language.toUpperCase()}</span>
                 </ButtonLink>
               </HStack>
->>>>>>> dd166a07
             </Flex>
           </Flex>
         </Flex>
