import { useRef } from "react"
import { useRouter } from "next/router"
import { useTranslation } from "next-i18next"
import { BsTranslate } from "react-icons/bs"
import { MdBrightness2, MdWbSunny } from "react-icons/md"

import LanguagePicker from "@/components/LanguagePicker"
import { Button } from "@/components/ui/buttons/Button"
import { HStack } from "@/components/ui/flex"

import { cn } from "@/lib/utils/cn"

import { DESKTOP_LANGUAGE_BUTTON_NAME } from "@/lib/constants"

import useColorModeValue from "@/hooks/useColorModeValue"
import { useEventListener } from "@/hooks/useEventListener"

type DesktopNavMenuProps = {
  toggleColorMode: () => void
}

const DesktopNavMenu = ({ toggleColorMode }: DesktopNavMenuProps) => {
  const { t } = useTranslation("common")
  const { locale } = useRouter()
  const languagePickerRef = useRef<HTMLButtonElement>(null)

<<<<<<< HEAD
=======
  const ThemeIcon = useColorModeValue(MdBrightness2, MdWbSunny)
>>>>>>> 1d4e2cc4
  const themeIconAriaLabel = useColorModeValue(
    // TODO: Add i18n support
    "Switch to Dark Theme",
    "Switch to Light Theme"
  )

  /**
   * Adds a keydown event listener to toggle color mode (ctrl|cmd + \)
   * or open the language picker (\).
   * @param {string} event - The keydown event.
   */
  useEventListener("keydown", (e) => {
    if (e.key !== "\\") return
    e.preventDefault()
    if (e.metaKey || e.ctrlKey) {
      toggleColorMode()
    } else {
      // TODO add this to the language picker
      // if (languagePickerState.isOpen) return
      // languagePickerRef.current?.click()
    }
  })

  return (
<<<<<<< HEAD
    <HStack hideBelow="md" gap="0">
      <Button
        variant="ghost"
        isSecondary
        className="group p-2 hover:!text-primary-hover xl:p-3"
        onClick={toggleColorMode}
        aria-label={themeIconAriaLabel}
      >
        <MdBrightness2
          className={cn(
            "dark:hidden",
            "transform-transform duration-500 group-hover:rotate-12 group-hover:transition-transform group-hover:duration-500"
          )}
        />
        <MdWbSunny
          className={cn(
            "hidden dark:block",
            "transform-transform duration-500 group-hover:rotate-12 group-hover:transition-transform group-hover:duration-500"
          )}
        />
=======
    <HStack className="hidden gap-0 md:flex">
      <Button
        aria-label={themeIconAriaLabel}
        variant="ghost"
        isSecondary
        className="px-2 xl:px-3 [&>svg]:transition-all [&>svg]:duration-500 [&>svg]:hover:rotate-12 [&>svg]:hover:text-primary-hover"
        onClick={toggleColorMode}
      >
        <ThemeIcon />
>>>>>>> 1d4e2cc4
      </Button>

      {/* Locale-picker menu */}
      <LanguagePicker>
        <Button
          name={DESKTOP_LANGUAGE_BUTTON_NAME}
          ref={languagePickerRef}
          variant="ghost"
          className="gap-0 px-2 text-body transition-colors duration-500 active:bg-primary-low-contrast active:text-primary-hover data-[state='open']:bg-primary-low-contrast data-[state='open']:text-primary-hover xl:px-3 [&_svg]:transition-transform [&_svg]:duration-500 [&_svg]:hover:rotate-12"
        >
          <BsTranslate className="me-2 align-middle text-2xl" />
          <span className="hidden lg:inline-block">
            {t("common:languages")}&nbsp;
          </span>
          {locale!.toUpperCase()}
        </Button>
      </LanguagePicker>
    </HStack>
  )
}

export default DesktopNavMenu<|MERGE_RESOLUTION|>--- conflicted
+++ resolved
@@ -7,8 +7,6 @@
 import LanguagePicker from "@/components/LanguagePicker"
 import { Button } from "@/components/ui/buttons/Button"
 import { HStack } from "@/components/ui/flex"
-
-import { cn } from "@/lib/utils/cn"
 
 import { DESKTOP_LANGUAGE_BUTTON_NAME } from "@/lib/constants"
 
@@ -24,10 +22,7 @@
   const { locale } = useRouter()
   const languagePickerRef = useRef<HTMLButtonElement>(null)
 
-<<<<<<< HEAD
-=======
   const ThemeIcon = useColorModeValue(MdBrightness2, MdWbSunny)
->>>>>>> 1d4e2cc4
   const themeIconAriaLabel = useColorModeValue(
     // TODO: Add i18n support
     "Switch to Dark Theme",
@@ -52,38 +47,15 @@
   })
 
   return (
-<<<<<<< HEAD
-    <HStack hideBelow="md" gap="0">
-      <Button
-        variant="ghost"
-        isSecondary
-        className="group p-2 hover:!text-primary-hover xl:p-3"
-        onClick={toggleColorMode}
-        aria-label={themeIconAriaLabel}
-      >
-        <MdBrightness2
-          className={cn(
-            "dark:hidden",
-            "transform-transform duration-500 group-hover:rotate-12 group-hover:transition-transform group-hover:duration-500"
-          )}
-        />
-        <MdWbSunny
-          className={cn(
-            "hidden dark:block",
-            "transform-transform duration-500 group-hover:rotate-12 group-hover:transition-transform group-hover:duration-500"
-          )}
-        />
-=======
     <HStack className="hidden gap-0 md:flex">
       <Button
         aria-label={themeIconAriaLabel}
         variant="ghost"
         isSecondary
-        className="px-2 xl:px-3 [&>svg]:transition-all [&>svg]:duration-500 [&>svg]:hover:rotate-12 [&>svg]:hover:text-primary-hover"
+        className="group px-2 xl:px-3 [&>svg]:transition-all [&>svg]:duration-500 [&>svg]:hover:rotate-12 [&>svg]:hover:text-primary-hover"
         onClick={toggleColorMode}
       >
-        <ThemeIcon />
->>>>>>> 1d4e2cc4
+        <ThemeIcon className="transform-transform duration-500 group-hover:rotate-12 group-hover:transition-transform group-hover:duration-500" />
       </Button>
 
       {/* Locale-picker menu */}
