--- conflicted
+++ resolved
@@ -130,25 +130,13 @@
         variants={listVariants}
         initial="closed"
       >
-<<<<<<< HEAD
         {section.items.map((item, idx) => (
           <DropdownItem key={idx} onClick={() => setIsOpen(false)}>
-            <NavLink to={item.to} tabIndex="-1">
+            <NavLink to={item.to} tabIndex="-1" isPartiallyActive={false}>
               <Translation id={item.text} />
             </NavLink>
           </DropdownItem>
         ))}
-=======
-        {section.items.map((item, idx) => {
-          return (
-            <DropdownItem key={idx} onClick={() => setIsOpen(false)}>
-              <NavLink to={item.to} tabIndex="-1" isPartiallyActive={false}>
-                <Translation id={item.text} />
-              </NavLink>
-            </DropdownItem>
-          )
-        })}
->>>>>>> bbb17b88
       </DropdownList>
     </NavListItem>
   )
