--- conflicted
+++ resolved
@@ -1,19 +1,10 @@
-<<<<<<< HEAD
 import * as React from "react"
+import { Stack } from "@chakra-ui/react"
 import { Meta } from "@storybook/react"
+
 import BreadcrumbsComponent from "."
 
 const meta = {
-=======
-import { Stack } from "@chakra-ui/react"
-import { Meta, StoryObj } from "@storybook/react"
-
-import BreadcrumbsComponent from "."
-
-type BreadcrumbsType = typeof BreadcrumbsComponent
-
-const meta: Meta<BreadcrumbsType> = {
->>>>>>> fec8acdf
   title: "Molecules / Navigation / Breadcrumbs",
   component: BreadcrumbsComponent,
 } satisfies Meta<typeof BreadcrumbsComponent>
