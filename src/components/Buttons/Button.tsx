--- conflicted
+++ resolved
@@ -5,12 +5,8 @@
   forwardRef,
 } from "@chakra-ui/react"
 
-<<<<<<< HEAD
 import { scrollIntoView } from "@/lib/utils/scrollIntoView"
-=======
-import { scrollIntoView } from "../../utils/scrollIntoView"
 import { type MatomoEventOptions, trackCustomEvent } from "../../utils/matomo"
->>>>>>> e52dfdf3
 
 export const checkIsSecondary = (props: {
   variant?: string
