--- conflicted
+++ resolved
@@ -2,8 +2,6 @@
 import { GatsbyImage, IGatsbyImageData } from "gatsby-plugin-image"
 import React, { useState } from "react"
 import { useTranslation } from "gatsby-plugin-react-i18next"
-<<<<<<< HEAD
-=======
 import {
   Box,
   chakra,
@@ -16,7 +14,6 @@
   Text,
   UnorderedList,
 } from "@chakra-ui/react"
->>>>>>> 23d11a19
 
 // Components
 import ButtonLink from "../ButtonLink"
@@ -36,141 +33,6 @@
 import { ChildOnlyProp } from "../../types"
 
 // Styles
-<<<<<<< HEAD
-const Content = styled.div`
-  background: ${(props) => props.theme.colors.layer2Gradient};
-  padding: 2.5rem;
-  border-radius: 2px;
-`
-
-const Description = styled.div`
-  text-align: center;
-  max-width: 75ch;
-  margin: auto;
-`
-
-const H3 = styled.h3`
-  margin-top: 0;
-`
-
-const Flex50 = styled.div`
-  flex: 50%;
-  @media (max-width: ${({ theme }) => theme.breakpoints.m}) {
-    flex: 100%;
-  }
-`
-
-const TwoColumnContent = styled.div`
-  display: flex;
-  justify-content: space-between;
-  gap: 2rem;
-  @media (max-width: ${({ theme }) => theme.breakpoints.l}) {
-    flex-direction: column;
-    align-items: flex-start;
-    margin-left: 0rem;
-    margin-right: 0rem;
-  }
-`
-
-const SelectedContainer = styled.div`
-  background: rgba(255, 255, 255, 0.02);
-  margin-top: 0.5rem;
-  padding: 21px;
-`
-
-const ButtonLinkMargin = styled(ButtonLink)`
-  margin-top: 2.5rem;
-`
-
-const Grid = styled.div`
-  display: grid;
-  grid-template-columns: repeat(21, 1fr);
-  gap: 10px;
-
-  @media (max-width: ${(props) => props.theme.breakpoints.m}) {
-    grid-template-columns: repeat(11, 1fr);
-    margin: auto;
-  }
-`
-
-const LeftDescription = styled.div`
-  grid-column: 1/11;
-  grid-row: 1;
-
-  @media (max-width: ${(props) => props.theme.breakpoints.m}) {
-    grid-column: 1/12;
-    grid-row: 1;
-  }
-`
-
-const LeftSelect = styled.div`
-  grid-column: 1/11;
-  grid-row: 2;
-
-  @media (max-width: ${(props) => props.theme.breakpoints.m}) {
-    grid-column: 1/12;
-    grid-row: 2;
-  }
-`
-
-const RightDescription = styled.div`
-  grid-column: 12/22;
-  grid-row: 1;
-
-  @media (max-width: ${(props) => props.theme.breakpoints.m}) {
-    grid-column: 1/12;
-    grid-row: 5;
-  }
-`
-
-const RightSelect = styled.div`
-  grid-column: 12/22;
-  grid-row: 2;
-
-  @media (max-width: ${(props) => props.theme.breakpoints.m}) {
-    grid-column: 1/12;
-    grid-row: 6;
-  }
-`
-
-const LeftSelected = styled.div`
-  grid-column: 1/11;
-  grid-row: 3/6;
-
-  @media (max-width: ${(props) => props.theme.breakpoints.m}) {
-    grid-column: 1/12;
-    grid-row: 3;
-  }
-`
-
-const EthLogo = styled.div`
-  grid-column: 11;
-  grid-row: 4;
-
-  @media (max-width: ${(props) => props.theme.breakpoints.m}) {
-    grid-column: 1/12;
-    grid-row: 4;
-  }
-`
-
-const Image = styled(GatsbyImage)`
-  width: 100%;
-
-  @media (max-width: ${(props) => props.theme.breakpoints.m}) {
-    margin-top: 1.5rem;
-  }
-`
-
-const RightSelected = styled.div`
-  grid-column: 12/22;
-  grid-row: 3/6;
-
-  @media (max-width: ${(props) => props.theme.breakpoints.m}) {
-    grid-column: 1/12;
-    grid-row: 7;
-  }
-`
-=======
 const Flex50 = (props: ChildOnlyProp) => (
   <Box flex={{ base: "100%", md: "50%" }} {...props} />
 )
@@ -222,7 +84,6 @@
     {...props}
   />
 )
->>>>>>> 23d11a19
 
 interface Exchange {
   name: string
@@ -303,9 +164,6 @@
     }
   )
 
-<<<<<<< HEAD
-  const selectExchangeOnboard = (option: ExchangeOption | CexOnboardOption) => {
-=======
   const formatGroupLabel = (data) => {
     return data.label ? (
       <Stack borderTop="2px solid" m={0}>
@@ -319,7 +177,6 @@
   }
 
   const selectExchangeOnboard = (option: ExchangeOption & CexOnboardOption) => {
->>>>>>> 23d11a19
     if (Object.hasOwn(option, "cex")) {
       trackCustomEvent({
         eventCategory: `Selected cex to onboard`,
@@ -379,26 +236,6 @@
         </Heading>
         <Text>
           <Translation id="layer-2-onboard-1" />
-<<<<<<< HEAD
-        </p>
-      </Description>
-      <Grid>
-        <LeftDescription>
-          <h4>
-            <Translation id="layer-2-onboard-wallet-title" />
-          </h4>
-          <p>
-            <Translation id="layer-2-onboard-wallet-1" />
-          </p>
-          <p>
-            <Link to="/bridges/">
-              <Translation id="layer-2-more-on-bridges" />
-            </Link>
-          </p>
-        </LeftDescription>
-        <LeftSelect>
-          <Select
-=======
         </Text>
       </Box>
       <SimpleGrid {...gridContentPlacementStyles.gridContainer}>
@@ -421,7 +258,6 @@
           <StyledSelect
             className="react-select-container"
             classNamePrefix="react-select"
->>>>>>> 23d11a19
             options={layer2Options}
             placeholder={t("layer-2-onboard-wallet-input-placeholder")}
             onChange={(selectedOption: Layer2Option | "") => {
@@ -435,40 +271,6 @@
               setSelectedL2(selectedOption?.l2)
             }}
           />
-<<<<<<< HEAD
-        </LeftSelect>
-        {selectedL2 && (
-          <LeftSelected>
-            <SelectedContainer>
-              <p>
-                <b>{`${t("layer-2-onboard-wallet-selected-1")} ${
-                  selectedL2.name
-                } ${t("layer-2-onboard-wallet-selected-2")}`}</b>
-              </p>
-              <p>{selectedL2.bridgeWallets.join(", ")}</p>
-              <ButtonLinkMargin to={selectedL2.bridge}>
-                {`${selectedL2.name} ${t("layer-2-bridge")}`}
-              </ButtonLinkMargin>
-            </SelectedContainer>
-          </LeftSelected>
-        )}
-        <RightDescription>
-          <h4>
-            <Translation id="layer-2-onboard-exchange-title" />
-          </h4>
-          <p>
-            <Translation id="layer-2-onboard-exchange-1" />
-          </p>
-          <p>
-            <Translation id="layer-2-onboard-exchange-2" />{" "}
-            <Link to="/wallets/find-wallet/">
-              <Translation id="layer-2-onboard-find-a-wallet" />
-            </Link>
-          </p>
-        </RightDescription>
-        <RightSelect>
-          <Select
-=======
         </Flex>
         <Flex flexDir="column">
           {/* RightDescription */}
@@ -490,7 +292,6 @@
           <StyledSelect
             className="react-select-container"
             classNamePrefix="react-select"
->>>>>>> 23d11a19
             options={[
               ...cexSupportOptions,
               {
@@ -499,18 +300,7 @@
                 options: [...cexOnboardOptions],
               },
             ]}
-<<<<<<< HEAD
-            onChange={(
-              selectedOption: ExchangeOption | CexOnboardOption | ""
-            ) => {
-              if (selectedOption === "") {
-                setSelectedCexOnboard(undefined)
-                setSelectedExchange(undefined)
-                return
-              }
-=======
             onChange={(selectedOption: ExchangeOption & CexOnboardOption) => {
->>>>>>> 23d11a19
               selectExchangeOnboard(selectedOption)
             }}
             placeholder={t("layer-2-onboard-exchange-input-placeholder")}
