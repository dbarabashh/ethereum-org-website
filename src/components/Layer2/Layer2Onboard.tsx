import { useState } from "react"
import { StaticImageData } from "next/image"
import { useTranslation } from "next-i18next"
import {
  Box,
  chakra,
  Flex,
  ListItem,
  SimpleGrid,
  Stack,
  UnorderedList,
} from "@chakra-ui/react"

import type { ChildOnlyProp } from "@/lib/types"

import { Image } from "@/components/Image"

import { trackCustomEvent } from "@/lib/utils/matomo"

// Data
import {
  CexOnboard,
  cexOnboardData,
} from "../../data/layer-2/cex-layer-2-onboard"
import cexSupport from "../../data/layer-2/cex-layer-2-support.json"
// Components
import { ButtonLink } from "../Buttons"
import InlineLink from "../Link"
import OldHeading from "../OldHeading"
import Text from "../OldText"
<<<<<<< HEAD
import ReactSelect, { ReactSelectOnChange } from "../ReactSelect"
import { StyledSelect as Select } from "../SharedStyledComponents"
=======
import Select, { SelectOnChange } from "../Select"
>>>>>>> 124d445b

const Flex50 = (props: ChildOnlyProp) => (
  <Box flex={{ base: "100%", md: "50%" }} {...props} />
)

const TwoColumnContent = (props: ChildOnlyProp) => (
  <Flex
    flexDir={{ base: "column", lg: "row" }}
    alignItems={{ base: "flex-start", lg: "normal" }}
    gap={8}
    justifyContent="space-between"
    {...props}
  />
)

const SelectedContainer = (props: ChildOnlyProp) => (
  <Box bg="rgba(255, 255, 255, 0.02)" mt={2} p="21px" {...props} />
)

const H3 = (props: ChildOnlyProp) => (
  <OldHeading
    as="h3"
    mt={0}
    fontSize={{ base: "xl", md: "2xl" }}
    lineHeight={1.4}
    fontWeight={600}
    {...props}
  />
)

const H4 = (props: ChildOnlyProp) => (
  <OldHeading
    as="h4"
    fontSize={{ base: "md", md: "xl" }}
    fontWeight={500}
    lineHeight={1.4}
    {...props}
  />
)

interface Exchange {
  name: string
  supports_deposits: Array<string>
  supports_withdrawals: Array<string>
  url: string
}

interface Layer2 {
  name: string
  bridgeWallets: Array<string>
  bridge: string
}

interface Option {
  value: string
  label: string
}

interface Layer2Option extends Option {
  l2: Layer2
}

interface ExchangeOption extends Option {
  cex: Exchange
}

interface CexOnboardOption extends Option {
  cexOnboard: CexOnboard
}

export type Layer2OnboardProps = {
  layer2DataCombined: Array<Layer2>
  ethIcon: StaticImageData
  ethIconAlt: string
}

const Layer2Onboard = ({
  layer2DataCombined,
  ethIcon,
  ethIconAlt,
}: Layer2OnboardProps) => {
  const { t } = useTranslation("page-layer-2")

  const [selectedCexOnboard, setSelectedCexOnboard] = useState<
    CexOnboard | undefined
  >(undefined)
  const [selectedExchange, setSelectedExchange] = useState<
    Exchange | undefined
  >(undefined)
  const [selectedL2, setSelectedL2] = useState<Layer2 | undefined>(undefined)

  const layer2Options: Array<Layer2Option> = layer2DataCombined.map((l2) => {
    return {
      label: l2.name,
      value: l2.name,
      l2,
    }
  })

  const cexSupportOptions: Array<ExchangeOption> = cexSupport.map(
    (cex: Exchange) => {
      return {
        label: cex.name,
        value: cex.name,
        cex,
      }
    }
  )

  const cexOnboardOptions: Array<CexOnboardOption> = cexOnboardData.map(
    (cexOnboard: CexOnboard) => {
      return {
        label: cexOnboard.name,
        value: cexOnboard.name,
        cexOnboard: cexOnboard,
      }
    }
  )

  const gridContentPlacementStyles = {
    gridContainer: {
      columns: { base: 1, md: 2 },
      templateRows: {
        base: "repeat(3, min-content)",
        md: "repeat(2, min-content)",
      },
      columnGap: "70px",
      rowGap: "10px",
    },
    selectedL2: {
      gridRow: { base: 2, md: "2/-1" },
      gridColumn: { md: "1/2" },
    },
    rightSideSelected: {
      gridRow: { md: "2/-1" },
      gridColumn: { md: "2/-1" },
    },
    logo: {
      gridColumn: { md: "1 / 3" },
      gridRow: { base: selectedL2 ? 3 : 2, md: 2 },
      placeSelf: "center",
    },
  } as const

<<<<<<< HEAD
  const handleLayer2SelectChange: ReactSelectOnChange<Layer2Option> = (
=======
  const handleLayer2SelectChange: SelectOnChange<Layer2Option> = (
>>>>>>> 124d445b
    selectedOption
  ) => {
    if (!selectedOption) return

    trackCustomEvent({
      eventCategory: `Selected layer 2 to bridge to`,
      eventAction: `Clicked`,
      eventName: `${selectedOption.l2.name} bridge selected`,
      eventValue: `${selectedOption.l2.name}`,
    })
    setSelectedL2(selectedOption.l2)
  }

<<<<<<< HEAD
  const handleExchangeOnboard: ReactSelectOnChange<
=======
  const handleExchangeOnboard: SelectOnChange<
>>>>>>> 124d445b
    ExchangeOption | CexOnboardOption
  > = (selectedOption) => {
    if (!selectedOption) return

    if ("cex" in selectedOption) {
      trackCustomEvent({
        eventCategory: `Selected cex to onboard`,
        eventAction: `Clicked`,
        eventName: `${selectedOption.label} selected`,
        eventValue: `${selectedOption.label}`,
      })

      setSelectedExchange(selectedOption.cex)
      setSelectedCexOnboard(undefined)
    } else {
      trackCustomEvent({
        eventCategory: `Selected cexOnboard to onboard`,
        eventAction: `Clicked`,
        eventName: `${selectedOption.label} selected`,
        eventValue: `${selectedOption.label}`,
      })
      setSelectedCexOnboard(selectedOption.cexOnboard)
      setSelectedExchange(undefined)
    }
  }

  return (
    <Box bg="layer2Gradient" borderRadius="sm" p={10}>
      <Box textAlign="center" maxW="75ch" m="auto">
        <OldHeading
          fontSize={{ base: "2xl", md: "2rem" }}
          mt="12"
          fontWeight={600}
          lineHeight={1.4}
        >
          {t("layer-2-onboard-title")}
        </OldHeading>
        <Text>{t("layer-2-onboard-1")}</Text>
      </Box>
      <SimpleGrid {...gridContentPlacementStyles.gridContainer}>
        <Flex flexDir="column">
          {/* LeftDescription */}
          <Box>
            <H4>{t("layer-2-onboard-wallet-title")}</H4>
            <Text>{t("layer-2-onboard-wallet-1")}</Text>
            <Text>
              <InlineLink href="/bridges/">
                {t("layer-2-more-on-bridges")}
              </InlineLink>
            </Text>
          </Box>
          {/* LeftSelected */}
          <Box mt="auto">
<<<<<<< HEAD
            <ReactSelect
=======
            <Select
>>>>>>> 124d445b
              instanceId="layer2-left-selected"
              placeholder={t("layer-2-onboard-wallet-input-placeholder")}
              options={layer2Options}
              onChange={handleLayer2SelectChange}
              variant="outline"
            />
          </Box>
        </Flex>
        <Flex flexDir="column">
          {/* RightDescription */}
          <Box>
            <H4>{t("layer-2-onboard-exchange-title")}</H4>
            <Text>{t("layer-2-onboard-exchange-1")}</Text>
            <Text>
              {t("layer-2-onboard-exchange-2")}{" "}
              <InlineLink href="/wallets/find-wallet/">
                {t("layer-2-onboard-find-a-wallet")}
              </InlineLink>
            </Text>
          </Box>
          {/* RightSelect */}
          <Box mt="auto">
<<<<<<< HEAD
            <ReactSelect
=======
            <Select
>>>>>>> 124d445b
              instanceId="exchange-onboard-select"
              options={[
                {
                  options: [...cexSupportOptions],
                },
                {
                  label:
                    "Don't see you exchange? Use dapps to bridge directly from exchanges to layer 2.",
                  options: [...cexOnboardOptions],
                },
              ]}
              onChange={handleExchangeOnboard}
              variant="outline"
            />
          </Box>
        </Flex>
        {/* LeftSelected extra */}
        {selectedL2 && (
          <Box {...gridContentPlacementStyles.selectedL2}>
            <SelectedContainer>
              <Text>
                <b>{`${t("layer-2-onboard-wallet-selected-1")} ${
                  selectedL2.name
                } ${t("layer-2-onboard-wallet-selected-2")}`}</b>
              </Text>
              <Text>{selectedL2.bridgeWallets.join(", ")}</Text>
              <ButtonLink to={selectedL2.bridge} mt={10}>
                {`${selectedL2.name} ${t("layer-2-bridge")}`}
              </ButtonLink>
            </SelectedContainer>
          </Box>
        )}
        {/* RightSelect exchange */}
        {selectedExchange && (
          <Box {...gridContentPlacementStyles.rightSideSelected}>
            <SelectedContainer>
              <TwoColumnContent>
                <Flex50>
                  <H3>{t("layer-2-deposits")}</H3>
                  <UnorderedList>
                    {selectedExchange.supports_deposits.map((l2) => (
                      <ListItem key={l2}>{l2}</ListItem>
                    ))}
                  </UnorderedList>
                </Flex50>
                <Flex50>
                  <H3>{t("layer-2-withdrawals")}</H3>
                  <UnorderedList>
                    {selectedExchange.supports_withdrawals.map((l2) => (
                      <ListItem key={l2}>{l2}</ListItem>
                    ))}
                  </UnorderedList>
                </Flex50>
              </TwoColumnContent>
              <ButtonLink to={selectedExchange.url}>
                {`${t("layer-2-go-to")} ${selectedExchange.name}`}
              </ButtonLink>
            </SelectedContainer>
          </Box>
        )}
        {/* RightSelect Cex */}
        {selectedCexOnboard && (
          <Box {...gridContentPlacementStyles.rightSideSelected}>
            <SelectedContainer>
              <H3>Supported exchanges</H3>
              <Text>{selectedCexOnboard.cex_support.join(", ")}</Text>
              <H3>Supported layer 2s</H3>
              <Text>{selectedCexOnboard.network_support.join(", ")}</Text>
              <ButtonLink to={selectedCexOnboard.url}>
                {`${t("layer-2-go-to")} ${selectedCexOnboard.name}`}
              </ButtonLink>
            </SelectedContainer>
          </Box>
        )}
        {/* EthLogo */}
        <Box {...gridContentPlacementStyles.logo}>
          <Image
            src={ethIcon}
            alt={ethIconAlt}
            width={50}
            style={{ objectFit: "contain" }}
          />
        </Box>
      </SimpleGrid>
    </Box>
  )
}

export default Layer2Onboard<|MERGE_RESOLUTION|>--- conflicted
+++ resolved
@@ -28,12 +28,7 @@
 import InlineLink from "../Link"
 import OldHeading from "../OldHeading"
 import Text from "../OldText"
-<<<<<<< HEAD
-import ReactSelect, { ReactSelectOnChange } from "../ReactSelect"
-import { StyledSelect as Select } from "../SharedStyledComponents"
-=======
 import Select, { SelectOnChange } from "../Select"
->>>>>>> 124d445b
 
 const Flex50 = (props: ChildOnlyProp) => (
   <Box flex={{ base: "100%", md: "50%" }} {...props} />
@@ -178,11 +173,7 @@
     },
   } as const
 
-<<<<<<< HEAD
-  const handleLayer2SelectChange: ReactSelectOnChange<Layer2Option> = (
-=======
   const handleLayer2SelectChange: SelectOnChange<Layer2Option> = (
->>>>>>> 124d445b
     selectedOption
   ) => {
     if (!selectedOption) return
@@ -196,11 +187,7 @@
     setSelectedL2(selectedOption.l2)
   }
 
-<<<<<<< HEAD
-  const handleExchangeOnboard: ReactSelectOnChange<
-=======
   const handleExchangeOnboard: SelectOnChange<
->>>>>>> 124d445b
     ExchangeOption | CexOnboardOption
   > = (selectedOption) => {
     if (!selectedOption) return
@@ -254,11 +241,7 @@
           </Box>
           {/* LeftSelected */}
           <Box mt="auto">
-<<<<<<< HEAD
-            <ReactSelect
-=======
             <Select
->>>>>>> 124d445b
               instanceId="layer2-left-selected"
               placeholder={t("layer-2-onboard-wallet-input-placeholder")}
               options={layer2Options}
@@ -281,11 +264,7 @@
           </Box>
           {/* RightSelect */}
           <Box mt="auto">
-<<<<<<< HEAD
-            <ReactSelect
-=======
             <Select
->>>>>>> 124d445b
               instanceId="exchange-onboard-select"
               options={[
                 {
