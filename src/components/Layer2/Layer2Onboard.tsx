import { useState } from "react"
import { StaticImageData } from "next/image"
import { useTranslation } from "next-i18next"
import {
  Box,
  chakra,
  Flex,
  ListItem,
  SimpleGrid,
  Stack,
  UnorderedList,
} from "@chakra-ui/react"

import type { ChildOnlyProp } from "@/lib/types"

import { Image } from "@/components/Image"

import { trackCustomEvent } from "@/lib/utils/matomo"

// Data
import {
  CexOnboard,
  cexOnboardData,
} from "../../data/layer-2/cex-layer-2-onboard"
import cexSupport from "../../data/layer-2/cex-layer-2-support.json"
// Components
import { ButtonLink } from "../Buttons"
import InlineLink from "../Link"
import OldHeading from "../OldHeading"
import Text from "../OldText"
import Select, { SelectOnChange } from "../Select"

const Flex50 = (props: ChildOnlyProp) => (
  <Box flex={{ base: "100%", md: "50%" }} {...props} />
)

const TwoColumnContent = (props: ChildOnlyProp) => (
  <Flex
    flexDir={{ base: "column", lg: "row" }}
    alignItems={{ base: "flex-start", lg: "normal" }}
    gap={8}
    justifyContent="space-between"
    {...props}
  />
)

<<<<<<< HEAD
const StyledSelect = chakra(
  (props: { className?: string; classNamePrefix?: string }) => (
    <Box mt="auto">
      <Select
        maxW="none"
        sx={{ ".react-select__control": { py: { base: "14px", sm: "0" } } }}
        {...props}
      />
    </Box>
  )
)

=======
>>>>>>> c9577e6d
const SelectedContainer = (props: ChildOnlyProp) => (
  <Box bg="rgba(255, 255, 255, 0.02)" mt={2} p="21px" {...props} />
)

const H3 = (props: ChildOnlyProp) => (
  <OldHeading
    as="h3"
    mt={0}
    fontSize={{ base: "xl", md: "2xl" }}
    lineHeight={1.4}
    fontWeight={600}
    {...props}
  />
)

const H4 = (props: ChildOnlyProp) => (
  <OldHeading
    as="h4"
    fontSize={{ base: "md", md: "xl" }}
    fontWeight={500}
    lineHeight={1.4}
    {...props}
  />
)

interface Exchange {
  name: string
  supports_deposits: Array<string>
  supports_withdrawals: Array<string>
  url: string
}

interface Layer2 {
  name: string
  bridgeWallets: Array<string>
  bridge: string
}

interface Option {
  value: string
  label: string
}

interface Layer2Option extends Option {
  l2: Layer2
}

interface ExchangeOption extends Option {
  cex: Exchange
}

interface CexOnboardOption extends Option {
  cexOnboard: CexOnboard
}

export type Layer2OnboardProps = {
  layer2DataCombined: Array<Layer2>
  ethIcon: StaticImageData
  ethIconAlt: string
}

const Layer2Onboard = ({
  layer2DataCombined,
  ethIcon,
  ethIconAlt,
}: Layer2OnboardProps) => {
  const { t } = useTranslation("page-layer-2")

  const [selectedCexOnboard, setSelectedCexOnboard] = useState<
    CexOnboard | undefined
  >(undefined)
  const [selectedExchange, setSelectedExchange] = useState<
    Exchange | undefined
  >(undefined)
  const [selectedL2, setSelectedL2] = useState<Layer2 | undefined>(undefined)

  const layer2Options: Array<Layer2Option> = layer2DataCombined.map((l2) => {
    return {
      label: l2.name,
      value: l2.name,
      l2,
    }
  })

  const cexSupportOptions: Array<ExchangeOption> = cexSupport.map(
    (cex: Exchange) => {
      return {
        label: cex.name,
        value: cex.name,
        cex,
      }
    }
  )

  const cexOnboardOptions: Array<CexOnboardOption> = cexOnboardData.map(
    (cexOnboard: CexOnboard) => {
      return {
        label: cexOnboard.name,
        value: cexOnboard.name,
        cexOnboard: cexOnboard,
      }
    }
  )

  const gridContentPlacementStyles = {
    gridContainer: {
      columns: { base: 1, md: 2 },
      templateRows: {
        base: "repeat(3, min-content)",
        md: "repeat(2, min-content)",
      },
      columnGap: "70px",
      rowGap: "10px",
    },
    selectedL2: {
      gridRow: { base: 2, md: "2/-1" },
      gridColumn: { md: "1/2" },
    },
    rightSideSelected: {
      gridRow: { md: "2/-1" },
      gridColumn: { md: "2/-1" },
    },
    logo: {
      gridColumn: { md: "1 / 3" },
      gridRow: { base: selectedL2 ? 3 : 2, md: 2 },
      placeSelf: "center",
    },
  } as const

  const handleLayer2SelectChange: SelectOnChange<Layer2Option> = (
    selectedOption
  ) => {
    if (!selectedOption) return

    trackCustomEvent({
      eventCategory: `Selected layer 2 to bridge to`,
      eventAction: `Clicked`,
      eventName: `${selectedOption.l2.name} bridge selected`,
      eventValue: `${selectedOption.l2.name}`,
    })
    setSelectedL2(selectedOption.l2)
  }

  const handleExchangeOnboard: SelectOnChange<
    ExchangeOption | CexOnboardOption
  > = (selectedOption) => {
    if (!selectedOption) return

    if ("cex" in selectedOption) {
      trackCustomEvent({
        eventCategory: `Selected cex to onboard`,
        eventAction: `Clicked`,
        eventName: `${selectedOption.label} selected`,
        eventValue: `${selectedOption.label}`,
      })

      setSelectedExchange(selectedOption.cex)
      setSelectedCexOnboard(undefined)
    } else {
      trackCustomEvent({
        eventCategory: `Selected cexOnboard to onboard`,
        eventAction: `Clicked`,
        eventName: `${selectedOption.label} selected`,
        eventValue: `${selectedOption.label}`,
      })
      setSelectedCexOnboard(selectedOption.cexOnboard)
      setSelectedExchange(undefined)
    }
  }

  return (
    <Box bg="layer2Gradient" borderRadius="sm" p={10}>
      <Box textAlign="center" maxW="75ch" m="auto">
        <OldHeading
          fontSize={{ base: "2xl", md: "2rem" }}
          mt="12"
          fontWeight={600}
          lineHeight={1.4}
        >
          {t("layer-2-onboard-title")}
        </OldHeading>
        <Text>{t("layer-2-onboard-1")}</Text>
      </Box>
      <SimpleGrid {...gridContentPlacementStyles.gridContainer}>
        <Flex flexDir="column">
          {/* LeftDescription */}
          <Box>
            <H4>{t("layer-2-onboard-wallet-title")}</H4>
            <Text>{t("layer-2-onboard-wallet-1")}</Text>
            <Text>
              <InlineLink href="/bridges/">
                {t("layer-2-more-on-bridges")}
              </InlineLink>
            </Text>
          </Box>
          {/* LeftSelected */}
<<<<<<< HEAD
          <StyledSelect
            className="react-select-container"
            classNamePrefix="react-select"
            // @ts-expect-error Missing type for options prop
            options={layer2Options}
            onChange={(selectedOption: Layer2Option) => {
              trackCustomEvent({
                eventCategory: `Selected layer 2 to bridge to`,
                eventAction: `Clicked`,
                eventName: `${selectedOption.l2.name} bridge selected`,
                eventValue: `${selectedOption.l2.name}`,
              })
              setSelectedL2(selectedOption.l2)
            }}
            placeholder={t("layer-2-onboard-wallet-input-placeholder")}
          />
=======
          <Box mt="auto">
            <Select
              instanceId="layer2-left-selected"
              placeholder={t("layer-2-onboard-wallet-input-placeholder")}
              options={layer2Options}
              onChange={handleLayer2SelectChange}
              variant="outline"
            />
          </Box>
>>>>>>> c9577e6d
        </Flex>
        <Flex flexDir="column">
          {/* RightDescription */}
          <Box>
            <H4>{t("layer-2-onboard-exchange-title")}</H4>
            <Text>{t("layer-2-onboard-exchange-1")}</Text>
            <Text>
              {t("layer-2-onboard-exchange-2")}{" "}
              <InlineLink href="/wallets/find-wallet/">
                {t("layer-2-onboard-find-a-wallet")}
              </InlineLink>
            </Text>
          </Box>
          {/* RightSelect */}
<<<<<<< HEAD
          <StyledSelect
            className="react-select-container"
            classNamePrefix="react-select"
            // @ts-expect-error Missing type for options prop
            options={[
              {
                options: [...cexSupportOptions],
              },
              {
                label:
                  "Don't see you exchange? Use dapps to bridge directly from exchanges to layer 2.",
                options: [...cexOnboardOptions],
              },
            ]}
            onChange={(selectedOption: ExchangeOption & CexOnboardOption) => {
              selectExchangeOnboard(selectedOption)
            }}
            placeholder={t("layer-2-onboard-exchange-input-placeholder")}
            formatGroupLabel={formatGroupLabel}
          />
=======
          <Box mt="auto">
            <Select
              instanceId="exchange-onboard-select"
              options={[
                {
                  options: [...cexSupportOptions],
                },
                {
                  label:
                    "Don't see you exchange? Use dapps to bridge directly from exchanges to layer 2.",
                  options: [...cexOnboardOptions],
                },
              ]}
              onChange={handleExchangeOnboard}
              variant="outline"
            />
          </Box>
>>>>>>> c9577e6d
        </Flex>
        {/* LeftSelected extra */}
        {selectedL2 && (
          <Box {...gridContentPlacementStyles.selectedL2}>
            <SelectedContainer>
              <Text>
                <b>{`${t("layer-2-onboard-wallet-selected-1")} ${
                  selectedL2.name
                } ${t("layer-2-onboard-wallet-selected-2")}`}</b>
              </Text>
              <Text>{selectedL2.bridgeWallets.join(", ")}</Text>
              <ButtonLink to={selectedL2.bridge} mt={10}>
                {`${selectedL2.name} ${t("layer-2-bridge")}`}
              </ButtonLink>
            </SelectedContainer>
          </Box>
        )}
        {/* RightSelect exchange */}
        {selectedExchange && (
          <Box {...gridContentPlacementStyles.rightSideSelected}>
            <SelectedContainer>
              <TwoColumnContent>
                <Flex50>
                  <H3>{t("layer-2-deposits")}</H3>
                  <UnorderedList>
                    {selectedExchange.supports_deposits.map((l2) => (
                      <ListItem key={l2}>{l2}</ListItem>
                    ))}
                  </UnorderedList>
                </Flex50>
                <Flex50>
                  <H3>{t("layer-2-withdrawals")}</H3>
                  <UnorderedList>
                    {selectedExchange.supports_withdrawals.map((l2) => (
                      <ListItem key={l2}>{l2}</ListItem>
                    ))}
                  </UnorderedList>
                </Flex50>
              </TwoColumnContent>
              <ButtonLink to={selectedExchange.url}>
                {`${t("layer-2-go-to")} ${selectedExchange.name}`}
              </ButtonLink>
            </SelectedContainer>
          </Box>
        )}
        {/* RightSelect Cex */}
        {selectedCexOnboard && (
          <Box {...gridContentPlacementStyles.rightSideSelected}>
            <SelectedContainer>
              <H3>Supported exchanges</H3>
              <Text>{selectedCexOnboard.cex_support.join(", ")}</Text>
              <H3>Supported layer 2s</H3>
              <Text>{selectedCexOnboard.network_support.join(", ")}</Text>
              <ButtonLink to={selectedCexOnboard.url}>
                {`${t("layer-2-go-to")} ${selectedCexOnboard.name}`}
              </ButtonLink>
            </SelectedContainer>
          </Box>
        )}
        {/* EthLogo */}
        <Box {...gridContentPlacementStyles.logo}>
          <Image
            src={ethIcon}
            alt={ethIconAlt}
            width={50}
            style={{ objectFit: "contain" }}
          />
        </Box>
      </SimpleGrid>
    </Box>
  )
}

export default Layer2Onboard<|MERGE_RESOLUTION|>--- conflicted
+++ resolved
@@ -44,21 +44,6 @@
   />
 )
 
-<<<<<<< HEAD
-const StyledSelect = chakra(
-  (props: { className?: string; classNamePrefix?: string }) => (
-    <Box mt="auto">
-      <Select
-        maxW="none"
-        sx={{ ".react-select__control": { py: { base: "14px", sm: "0" } } }}
-        {...props}
-      />
-    </Box>
-  )
-)
-
-=======
->>>>>>> c9577e6d
 const SelectedContainer = (props: ChildOnlyProp) => (
   <Box bg="rgba(255, 255, 255, 0.02)" mt={2} p="21px" {...props} />
 )
@@ -255,24 +240,6 @@
             </Text>
           </Box>
           {/* LeftSelected */}
-<<<<<<< HEAD
-          <StyledSelect
-            className="react-select-container"
-            classNamePrefix="react-select"
-            // @ts-expect-error Missing type for options prop
-            options={layer2Options}
-            onChange={(selectedOption: Layer2Option) => {
-              trackCustomEvent({
-                eventCategory: `Selected layer 2 to bridge to`,
-                eventAction: `Clicked`,
-                eventName: `${selectedOption.l2.name} bridge selected`,
-                eventValue: `${selectedOption.l2.name}`,
-              })
-              setSelectedL2(selectedOption.l2)
-            }}
-            placeholder={t("layer-2-onboard-wallet-input-placeholder")}
-          />
-=======
           <Box mt="auto">
             <Select
               instanceId="layer2-left-selected"
@@ -282,7 +249,6 @@
               variant="outline"
             />
           </Box>
->>>>>>> c9577e6d
         </Flex>
         <Flex flexDir="column">
           {/* RightDescription */}
@@ -297,28 +263,6 @@
             </Text>
           </Box>
           {/* RightSelect */}
-<<<<<<< HEAD
-          <StyledSelect
-            className="react-select-container"
-            classNamePrefix="react-select"
-            // @ts-expect-error Missing type for options prop
-            options={[
-              {
-                options: [...cexSupportOptions],
-              },
-              {
-                label:
-                  "Don't see you exchange? Use dapps to bridge directly from exchanges to layer 2.",
-                options: [...cexOnboardOptions],
-              },
-            ]}
-            onChange={(selectedOption: ExchangeOption & CexOnboardOption) => {
-              selectExchangeOnboard(selectedOption)
-            }}
-            placeholder={t("layer-2-onboard-exchange-input-placeholder")}
-            formatGroupLabel={formatGroupLabel}
-          />
-=======
           <Box mt="auto">
             <Select
               instanceId="exchange-onboard-select"
@@ -336,7 +280,6 @@
               variant="outline"
             />
           </Box>
->>>>>>> c9577e6d
         </Flex>
         {/* LeftSelected extra */}
         {selectedL2 && (
