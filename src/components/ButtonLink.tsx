import React from "react"

<<<<<<< HEAD
import type { IProps as IButtonProps } from "./Button"
import Link, { IBaseProps as ILinkProps } from "./Link"
import Button from "./Button"
=======
import { BaseLink, IBaseProps as ILinkProps } from "./Link"
>>>>>>> 4ed6e8fa

export interface IProps extends ILinkProps, Omit<IButtonProps, "toId"> {}

<<<<<<< HEAD
const ButtonLink: React.FC<IProps> = (props) => {
  return <Button as={Link} activeStyle={{}} {...props} />
=======
  return (
    <Button
      as={BaseLink}
      activeStyle={{}}
      // `styles` object sent to `sx` prop per convention
      sx={{
        ...styles,
        textDecoration: "none",
        _hover: { ...styles["_hover"], textDecoration: "none" },
        _visited: { color: styles["color"] },
      }}
      fontWeight="normal"
      {...props}
    >
      {children}
    </Button>
  )
>>>>>>> 4ed6e8fa
}

export default ButtonLink<|MERGE_RESOLUTION|>--- conflicted
+++ resolved
@@ -1,37 +1,13 @@
 import React from "react"
 
-<<<<<<< HEAD
 import type { IProps as IButtonProps } from "./Button"
-import Link, { IBaseProps as ILinkProps } from "./Link"
+import { BaseLink, IBaseProps as ILinkProps } from "./Link"
 import Button from "./Button"
-=======
-import { BaseLink, IBaseProps as ILinkProps } from "./Link"
->>>>>>> 4ed6e8fa
 
 export interface IProps extends ILinkProps, Omit<IButtonProps, "toId"> {}
 
-<<<<<<< HEAD
 const ButtonLink: React.FC<IProps> = (props) => {
-  return <Button as={Link} activeStyle={{}} {...props} />
-=======
-  return (
-    <Button
-      as={BaseLink}
-      activeStyle={{}}
-      // `styles` object sent to `sx` prop per convention
-      sx={{
-        ...styles,
-        textDecoration: "none",
-        _hover: { ...styles["_hover"], textDecoration: "none" },
-        _visited: { color: styles["color"] },
-      }}
-      fontWeight="normal"
-      {...props}
-    >
-      {children}
-    </Button>
-  )
->>>>>>> 4ed6e8fa
+  return <Button as={BaseLink} activeStyle={{}} {...props} />
 }
 
 export default ButtonLink