--- conflicted
+++ resolved
@@ -171,31 +171,13 @@
             <Translation id="page-index:community-events-upcoming-calls" />
           </Text>
           <Divider mb={4} />
-<<<<<<< HEAD
           {upcomingEventData.slice(1).length ? (
-            upcomingEventData.slice(1).map((item) => {
-              return (
-                <Event
-                  key={item.date}
-                  event={item}
-                  language={locale!}
-=======
-          {loading ? (
-            <Text>
-              <Translation id="loading" />
-            </Text>
-          ) : hasError ? (
-            <Text color="error.base">
-              <Translation id="loading-error-try-again-later" />
-            </Text>
-          ) : upcomingEventData.slice(1).length ? (
             upcomingEventData.slice(1).map((item, idx) => {
               return (
                 <Event
                   key={idx}
                   event={item}
-                  language={language}
->>>>>>> 583174f1
+                  language={locale!}
                   type="upcoming"
                 />
               )
@@ -209,30 +191,10 @@
             <Translation id="page-index:community-events-previous-calls" />
           </Text>
           <Divider mb={4} />
-<<<<<<< HEAD
           {pastEventData.length ? (
-            pastEventData.map((item) => {
-              return (
-                <Event
-                  key={item.date}
-                  event={item}
-                  language={locale!}
-                  type="past"
-                />
-=======
-          {loading ? (
-            <Text>
-              <Translation id="loading" />
-            </Text>
-          ) : hasError ? (
-            <Text color="error.base">
-              <Translation id="loading-error-try-again-later" />
-            </Text>
-          ) : pastEventData.length ? (
             pastEventData.map((item, idx) => {
               return (
-                <Event key={idx} event={item} language={language} type="past" />
->>>>>>> 583174f1
+                <Event key={idx} event={item} language={locale!} type="past" />
               )
             })
           ) : (
