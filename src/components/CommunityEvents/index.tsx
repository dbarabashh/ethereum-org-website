--- conflicted
+++ resolved
@@ -52,13 +52,6 @@
   return DateTime.fromISO(date).setLocale(language).toLocaleString(params)
 }
 
-<<<<<<< HEAD
-=======
-const EventLink = (props: ComponentProps<typeof InlineLink>) => (
-  <InlineLink fontWeight="700" {...props} />
-)
-
->>>>>>> 4ed6e8fa
 interface EventProps {
   event: EventType
   language: string
@@ -81,9 +74,9 @@
         </Text>
       </GridItem>
       <GridItem>
-        <Link to={calendarLink} onClick={() => matomoEvent(type)}>
+        <InlineLink to={calendarLink} onClick={() => matomoEvent(type)}>
           {title}
-        </Link>
+        </InlineLink>
       </GridItem>
     </Grid>
   )
@@ -167,13 +160,13 @@
                   Join Discord
                 </ButtonLink>
                 {upcomingEventData[0] && (
-                  <Link
+                  <InlineLink
                     to={upcomingEventData[0].calendarLink}
                     onClick={() => matomoEvent("Add to calendar")}
                     fontWeight={700}
                   >
                     {t("community-events-add-to-calendar")}
-                  </Link>
+                  </InlineLink>
                 )}
               </Flex>
             </Flex>
