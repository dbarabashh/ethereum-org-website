--- conflicted
+++ resolved
@@ -103,14 +103,12 @@
       <Center w={{ base: "100%", lg: "40%" }}>
         <Box pe={8} ps={{ base: 8, lg: 0 }}>
           <OldHeading>
-{t("page-index:community-events-content-heading")}
+            {t("page-index:community-events-content-heading")}
           </OldHeading>
           <Text>
             <Translation id="page-index:community-events-content-1" />
           </Text>
-          <Text>
-{t("page-index:community-events-content-2")}
-          </Text>
+          <Text>{t("page-index:community-events-content-2")}</Text>
         </Box>
       </Center>
       <Flex
@@ -126,34 +124,16 @@
           flexDir="column"
         >
           <Flex direction="column" h="full" gap={8}>
-            {upcomingEventData.length ? (
+            {reversedUpcomingEventData.length ? (
               <Box flex={1}>
                 <Text fontSize="3xl" fontWeight="bold" lineHeight={1.4}>
-                  {upcomingEventData[0].title}
+                  {reversedUpcomingEventData[0].title}
                 </Text>
-<<<<<<< HEAD
                 <Text m={0} fontSize="xl">
-                  {renderEventDateTime(upcomingEventData[0].date, locale!)}
-=======
-              ) : reversedUpcomingEventData.length ? (
-                <Box flex={1}>
-                  <Text fontSize="3xl" fontWeight="bold" lineHeight={1.4}>
-                    {reversedUpcomingEventData[0].title}
-                  </Text>
-                  <Text m={0} fontSize="xl">
-                    {renderEventDateTime(
-                      reversedUpcomingEventData[0].date,
-                      language
-                    )}
-                  </Text>
-                  <Text color="body.medium" fontSize="md">
-                    ({Intl.DateTimeFormat().resolvedOptions().timeZone})
-                  </Text>
-                </Box>
-              ) : (
-                <Text fontSize="3xl" fontWeight="bold" mb={8}>
-                  <Translation id="community-events-no-events-planned" />
->>>>>>> b586fbd8
+                  {renderEventDateTime(
+                    reversedUpcomingEventData[0].date,
+                    locale!
+                  )}
                 </Text>
                 <Text color="body.medium" fontSize="md">
                   ({Intl.DateTimeFormat().resolvedOptions().timeZone})
@@ -161,7 +141,7 @@
               </Box>
             ) : (
               <Text fontSize="3xl" fontWeight="bold" mb={8}>
-{t("page-index:community-events-no-events-planned")}
+                {t("page-index:community-events-no-events-planned")}
               </Text>
             )}
             <Flex flexDirection="column" gap={2}>
@@ -173,31 +153,15 @@
                 <Icon as={FaDiscord} fontSize={25} />
                 Join Discord
               </ButtonLink>
-              {upcomingEventData[0] && (
+              {reversedUpcomingEventData[0] && (
                 <InlineLink
-                  to={upcomingEventData[0].calendarLink}
+                  to={reversedUpcomingEventData[0].calendarLink}
                   onClick={() => matomoEvent("Add to calendar")}
                   fontWeight={700}
                 >
-<<<<<<< HEAD
                   {t("community-events-add-to-calendar")}
                 </InlineLink>
               )}
-=======
-                  <Icon as={FaDiscord} fontSize={25} />
-                  Join Discord
-                </ButtonLink>
-                {reversedUpcomingEventData[0] && (
-                  <InlineLink
-                    to={reversedUpcomingEventData[0].calendarLink}
-                    onClick={() => matomoEvent("Add to calendar")}
-                    fontWeight={700}
-                  >
-                    {t("community-events-add-to-calendar")}
-                  </InlineLink>
-                )}
-              </Flex>
->>>>>>> b586fbd8
             </Flex>
           </Flex>
         </Flex>
@@ -208,12 +172,11 @@
           flexDir="column"
         >
           <Text fontSize="lg" fontWeight="bold" mb={2}>
-{t("page-index:community-events-upcoming-calls")}
+            {t("page-index:community-events-upcoming-calls")}
           </Text>
           <Divider mb={4} />
-<<<<<<< HEAD
-          {upcomingEventData.slice(1).length ? (
-            upcomingEventData.slice(1).map((item, idx) => {
+          {reversedUpcomingEventData.slice(1).length ? (
+            reversedUpcomingEventData.slice(1).map((item, idx) => {
               return (
                 <Event
                   key={idx}
@@ -222,52 +185,25 @@
                   type="upcoming"
                 />
               )
-=======
-          {loading ? (
-            <Text>
-              <Translation id="loading" />
-            </Text>
-          ) : hasError ? (
-            <Text color="error.base">
-              <Translation id="loading-error-try-again-later" />
-            </Text>
-          ) : reversedUpcomingEventData.slice(1).length ? (
-            reversedUpcomingEventData.slice(1).map((item) => {
-              return <Event event={item} language={language} type="upcoming" />
->>>>>>> b586fbd8
             })
           ) : (
             <Text mx="auto">
-{t("page-index:community-events-no-upcoming-calls")}
+              {t("page-index:community-events-no-upcoming-calls")}
             </Text>
           )}
           <Text fontSize="lg" fontWeight="bold" mb={2} mt={4}>
-{t("page-index:community-events-previous-calls")}
+            {t("page-index:community-events-previous-calls")}
           </Text>
           <Divider mb={4} />
-<<<<<<< HEAD
-          {pastEventData.length ? (
-            pastEventData.map((item, idx) => {
+          {reversedPastEventData.length ? (
+            reversedPastEventData.map((item, idx) => {
               return (
                 <Event key={idx} event={item} language={locale!} type="past" />
               )
-=======
-          {loading ? (
-            <Text>
-              <Translation id="loading" />
-            </Text>
-          ) : hasError ? (
-            <Text color="error.base">
-              <Translation id="loading-error-try-again-later" />
-            </Text>
-          ) : reversedPastEventData.length ? (
-            reversedPastEventData.map((item) => {
-              return <Event event={item} language={language} type="past" />
->>>>>>> b586fbd8
             })
           ) : (
             <Text mx="auto">
-{t("page-index:community-events-there-are-no-past-calls")}
+              {t("page-index:community-events-there-are-no-past-calls")}
             </Text>
           )}
         </Flex>
