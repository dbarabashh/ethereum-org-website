import { useEffect, useState } from "react"
import { useRouter } from "next/router"
import { useTranslation } from "next-i18next"
import { MdInfoOutline } from "react-icons/md"
import {
  Box,
  Flex,
  type FlexProps,
  Heading,
  Icon,
  Text,
} from "@chakra-ui/react"

import type { LoadingState } from "@/lib/types"

import InlineLink from "@/components/Link"
import Tooltip from "@/components/Tooltip"

import { useRtlFlip } from "@/hooks/useRtlFlip"

type EthPriceResponse = {
  ethereum: {
    usd: string
    usd_24h_change: number
  }
}

type EthPriceState = {
  currentPriceUSD: string
  percentChangeUSD: number
}

export type EthPriceCardProps = FlexProps & {
  isLeftAlign?: boolean
}

const EthPriceCard = ({ isLeftAlign = false, ...props }: EthPriceCardProps) => {
  const { locale } = useRouter()
  const { t } = useTranslation()
  const [state, setState] = useState<LoadingState<EthPriceState>>({
    loading: true,
  })
  const { flipForRtl } = useRtlFlip()

  useEffect(() => {
    const fetchData = async () => {
      try {
        const response = await fetch(
          "https://api.coingecko.com/api/v3/simple/price?ids=ethereum&vs_currencies=usd&include_24hr_change=true"
        )
        if (!response.ok) throw new Error(response.statusText)
        const data: EthPriceResponse = await response.json()
        if (data && data.ethereum) {
          const currentPriceUSD = data.ethereum.usd
          const percentChangeUSD = +data.ethereum.usd_24h_change / 100
          setState({
            loading: false,
            data: { currentPriceUSD, percentChangeUSD },
          })
        }
      } catch (error: unknown) {
        error instanceof Error && console.error(error.message)
        setState({
          loading: false,
          error,
        })
      }
    }
    fetchData()
  }, [])

  const hasError = "error" in state
  const hasData = "data" in state

  const formatPrice = (price: string) =>
    new Intl.NumberFormat(locale, {
      style: "currency",
      currency: "USD",
      minimumFractionDigits: 2,
      maximumFractionDigits: 2,
    }).format(+price)

  const formatPercentage = (amount: number): string =>
    new Intl.NumberFormat(locale, {
      style: "percent",
      minimumFractionDigits: 2,
      maximumFractionDigits: 2,
    }).format(amount)

  const getPriceString = (): string => {
    if (state.loading) return t("loading")
    if (hasError) return t("loading-error-refresh")
    return formatPrice(state.data.currentPriceUSD)
  }

  const price = getPriceString()

  const isNegativeChange = hasData && state.data.percentChangeUSD < 0

  const change = hasData ? formatPercentage(state.data.percentChangeUSD) : ""

  const tooltipContent = (
<<<<<<< HEAD
    <Box textTransform="none">
      <Translation id="data-provided-by" />{" "}
=======
    <Box>
      {t("data-provided-by")}{" "}
>>>>>>> 534d7df9
      <InlineLink to="https://www.coingecko.com/en/api">
        coingecko.com
      </InlineLink>
    </Box>
  )

  return (
    <Flex
      direction="column"
      align={isLeftAlign ? "flex-start" : "center"}
      justify="space-between"
      background={
        isNegativeChange
          ? "priceCardBackgroundNegative"
          : "priceCardBackgroundPositive"
      }
      border="1px solid"
      borderColor={
        isNegativeChange ? "priceCardBorderNegative" : "priceCardBorder"
      }
      p={6}
      w="full"
      maxW="420px"
      maxH="192px"
      borderRadius="base"
      {...props}
    >
      <Heading
        as="h4"
        color="text200"
        m={0}
        fontSize="sm"
        fontWeight="medium"
        lineHeight="140%"
        letterSpacing="0.04em"
        textTransform="uppercase"
      >
        {t("eth-current-price")}
        <Tooltip content={tooltipContent}>
<<<<<<< HEAD
          <Box as="span">
            <Icon as={MdInfoOutline} boxSize="14px" ml={2} />
          </Box>
=======
          <Icon as={MdInfoOutline} boxSize="14px" ms={2} />
>>>>>>> 534d7df9
        </Tooltip>
      </Heading>

      <Box
        m={hasError ? "1rem 0" : 0}
        lineHeight="1.4"
        fontSize={hasError ? "md" : "5xl"}
        color={hasError ? "fail" : "text"}
      >
        {price}
      </Box>
      <Flex
        w="full"
        align="center"
        justify={isLeftAlign ? "flex-start" : "center"}
        minH="33px" /* prevents jump when price loads*/
      >
        <Box
          fontSize="2xl"
          lineHeight="140%"
          me={4}
          color={isNegativeChange ? "fail300" : "success.base"}
        >
          <Text
            as="span"
            _after={{
              content: isNegativeChange ? '"↘"' : '"↗"',
              transform: flipForRtl,
              display: "inline-block",
            }}
          >
            {change}
          </Text>
        </Box>
        <Box
          fontSize="sm"
          lineHeight="140%"
          letterSpacing="0.04em"
          textTransform="uppercase"
          color="text300"
        >
          ({t("last-24-hrs")})
        </Box>
      </Flex>
    </Flex>
  )
}

export default EthPriceCard<|MERGE_RESOLUTION|>--- conflicted
+++ resolved
@@ -100,13 +100,8 @@
   const change = hasData ? formatPercentage(state.data.percentChangeUSD) : ""
 
   const tooltipContent = (
-<<<<<<< HEAD
-    <Box textTransform="none">
-      <Translation id="data-provided-by" />{" "}
-=======
     <Box>
       {t("data-provided-by")}{" "}
->>>>>>> 534d7df9
       <InlineLink to="https://www.coingecko.com/en/api">
         coingecko.com
       </InlineLink>
@@ -146,13 +141,9 @@
       >
         {t("eth-current-price")}
         <Tooltip content={tooltipContent}>
-<<<<<<< HEAD
           <Box as="span">
-            <Icon as={MdInfoOutline} boxSize="14px" ml={2} />
+            <Icon as={MdInfoOutline} boxSize="14px" ms={2} />
           </Box>
-=======
-          <Icon as={MdInfoOutline} boxSize="14px" ms={2} />
->>>>>>> 534d7df9
         </Tooltip>
       </Heading>
 
