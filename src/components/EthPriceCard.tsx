--- conflicted
+++ resolved
@@ -1,22 +1,15 @@
-<<<<<<< HEAD
-import { Box, Flex, type FlexProps, Heading, Icon } from "@chakra-ui/react"
+import { useEffect, useState } from "react"
+import { useRouter } from "next/router"
 import { useTranslation } from "next-i18next"
-import { useRouter } from "next/router"
-import { useEffect, useState } from "react"
 import { MdInfoOutline } from "react-icons/md"
-=======
-import React, { useEffect, useState } from "react"
-import axios from "axios"
-import { useRouter } from "next/router"
-import { MdInfoOutline } from "react-icons/md"
-import { Box, Flex, FlexProps, Heading, Icon, Text } from "@chakra-ui/react"
->>>>>>> 2cc2210c
+import { Box, Flex, type FlexProps, Heading, Icon, Text } from "@chakra-ui/react"
+
+import type { LoadingState } from "@/lib/types"
 
 import InlineLink from "@/components/Link"
 import Tooltip from "@/components/Tooltip"
 
-<<<<<<< HEAD
-import type { LoadingState } from "@/lib/types"
+import { useRtlFlip } from "@/hooks/useRtlFlip"
 
 type EthPriceResponse = {
   ethereum: {
@@ -31,11 +24,6 @@
 }
 
 export type EthPriceCardProps = FlexProps & {
-=======
-import { useRtlFlip } from "@/hooks/useRtlFlip"
-
-export interface IProps extends FlexProps {
->>>>>>> 2cc2210c
   isLeftAlign?: boolean
 }
 
@@ -45,7 +33,6 @@
   const [state, setState] = useState<LoadingState<EthPriceState>>({
     loading: true,
   })
-  const { locale } = useRouter()
   const { flipForRtl } = useRtlFlip()
 
   useEffect(() => {
@@ -64,7 +51,6 @@
             data: { currentPriceUSD, percentChangeUSD },
           })
         }
-<<<<<<< HEAD
       } catch (error: unknown) {
         error instanceof Error && console.error(error.message)
         setState({
@@ -74,16 +60,6 @@
       }
     }
     fetchData()
-=======
-      })
-      .catch((error) => {
-        console.error(error)
-        setState((prevState) => ({
-          ...prevState,
-          hasError: true,
-        }))
-      })
->>>>>>> 2cc2210c
   }, [])
 
   const hasError = "error" in state
@@ -110,20 +86,7 @@
 
   const isNegativeChange = hasData && state.data.percentChangeUSD < 0
 
-<<<<<<< HEAD
-  // TODO: Update with RTL logic when PR #112 merged:
-  const change = hasData
-    ? isNegativeChange
-      ? `${formatPercentage(state.data.percentChangeUSD)} ↘`
-      : `${formatPercentage(state.data.percentChangeUSD)} ↗`
-=======
-  const formatPercentage = (amount: number): string =>
-    new Intl.NumberFormat(locale, { style: "percent" }).format(amount)
-
-  const change = state.percentChangeUSD
-    ? formatPercentage(state.percentChangeUSD)
->>>>>>> 2cc2210c
-    : ``
+  const change = hasData ? formatPercentage(state.data.percentChangeUSD) : ''
 
   const tooltipContent = (
     <Box>
