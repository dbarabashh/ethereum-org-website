--- conflicted
+++ resolved
@@ -11,10 +11,6 @@
 import { cn } from "@/lib/utils/cn"
 
 import { Flex } from "./ui/flex"
-
-import { cn } from "@/lib/utils/cn"
-
-import InlineLink from "./ui/Link"
 
 import { useRtlFlip } from "@/hooks/useRtlFlip"
 
@@ -30,22 +26,10 @@
   percentChangeUSD: number
 }
 
-<<<<<<< HEAD
-export type EthPriceCardProps = {
-  isLeftAlign?: boolean
-  className?: string
-}
-
-const EthPriceCard = ({
-  isLeftAlign = false,
-  className,
-}: EthPriceCardProps) => {
-=======
 const EthPriceCard = ({
   className,
   ...props
 }: React.HTMLAttributes<HTMLDivElement>) => {
->>>>>>> 2e64e479
   const { locale } = useRouter()
   const { t } = useTranslation()
   const [state, setState] = useState<LoadingState<EthPriceState>>({
@@ -120,27 +104,6 @@
   )
 
   return (
-<<<<<<< HEAD
-    <div
-      className={cn(
-        "flex max-h-[192px] w-full max-w-[420px] flex-col justify-between rounded border border-solid p-6",
-        isLeftAlign ? "items-start" : "items-center",
-        isNegativeChange
-          ? "border-body-light dark:border-error"
-          : "border-body-light dark:border-success",
-        isNegativeChange
-          ? "bg-gradient-to-b from-error-light to-transparent dark:bg-none"
-          : "bg-gradient-to-t from-success-light to-transparent dark:bg-none",
-        className
-      )}
-    >
-      <h4 className="text-sm font-medium uppercase tracking-wider text-body-medium">
-        {t("eth-current-price")}
-        <Tooltip content={tooltipContent}>
-          <span className="ms-2 inline-block">
-            <MdInfoOutline className="h-4 w-4" />
-          </span>
-=======
     <Flex
       className={cn(
         "max-h-48 w-full max-w-[420px] flex-col items-center justify-between rounded border p-6",
@@ -155,41 +118,17 @@
         {t("eth-current-price")}
         <Tooltip content={tooltipContent}>
           <MdInfoOutline className="ms-2 size-[14px]" />
->>>>>>> 2e64e479
         </Tooltip>
       </h4>
 
       <div
         className={cn(
-<<<<<<< HEAD
-          hasError ? "my-4" : "my-0",
-          hasError ? "text-md" : "text-5xl",
-          hasError ? "text-error" : "text-body"
-=======
           "text-5xl leading-xs",
           hasError && "my-4 text-md text-error"
->>>>>>> 2e64e479
         )}
       >
         {price}
       </div>
-<<<<<<< HEAD
-      <div
-        className={cn(
-          "flex min-h-[33px] w-full flex-row items-center gap-4",
-          isLeftAlign ? "justify-start" : "justify-center"
-        )}
-      >
-        <div>
-          <span
-            className={cn(
-              "text-2xl after:inline-block",
-              isNegativeChange ? "text-error" : "text-success",
-              isNegativeChange
-                ? "after:content-['↘']"
-                : "after:content-['↗']",
-              isRtl ? "transform-[scaleX(-1)]" : ""
-=======
 
       {/* min-h-[33px] prevents jump when price loads */}
       <Flex className="min-h-[33px] w-full items-center justify-center">
@@ -207,25 +146,16 @@
               "after:inline-block",
               /* Cannot string-interpolate 'after:', using isRtl instead */
               isRtl ? "after:-scale-x-100" : ""
->>>>>>> 2e64e479
             )}
           >
             {change}
           </span>
         </div>
-<<<<<<< HEAD
-        <div className="text-sm uppercase text-body-medium">
-          ({t("last-24-hrs")})
-        </div>
-      </div>
-    </div>
-=======
         <div className="text-sm uppercase leading-xs tracking-wider text-body-medium">
           ({t("last-24-hrs")})
         </div>
       </Flex>
     </Flex>
->>>>>>> 2e64e479
   )
 }
 
