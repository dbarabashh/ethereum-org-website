--- conflicted
+++ resolved
@@ -1,19 +1,10 @@
 import React from "react"
-<<<<<<< HEAD
-import { useIntl } from "react-intl"
+import { useTranslation } from "gatsby-plugin-react-i18next"
 import { Box, UnorderedList, ListItem } from "@chakra-ui/react"
 
 import Link from "./Link"
 import { isLang } from "../utils/languages"
-import { isTranslationKey, translateMessageId } from "../utils/translations"
-=======
-import styled from "@emotion/styled"
-import { useTranslation } from "gatsby-plugin-react-i18next"
-
-import Link from "./Link"
-import { isLang } from "../utils/languages"
 import { isTranslationKey } from "../utils/translations"
->>>>>>> 5671c0f6
 
 export interface IProps {
   slug: string
