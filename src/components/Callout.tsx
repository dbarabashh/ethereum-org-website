// Libraries
import React from "react"
<<<<<<< HEAD
import { GatsbyImage } from "gatsby-plugin-image"
=======
import styled from "@emotion/styled"
import { GatsbyImage, IGatsbyImageData } from "gatsby-plugin-image"
>>>>>>> 1f827e75
import Translation from "./Translation"
import { TranslationKey } from "../utils/translations"

// Components
import Emoji from "./Emoji"
import { Flex, Image, Text } from "@chakra-ui/react"

export interface IProps {
  children?: React.ReactNode
  image?: IGatsbyImageData
  emoji?: string
  alt?: string
  titleKey: TranslationKey
  descriptionKey: TranslationKey
  className?: string
}

const Callout: React.FC<IProps> = ({
  image,
  emoji,
  alt,
  titleKey,
  descriptionKey,
  children,
  className,
}) => (
<<<<<<< HEAD
  <Flex
    direction="column"
    bgGradient="linear-gradient(
    49.21deg,
    rgba(127, 127, 213, 0.2) 19.87%,
    rgba(134, 168, 231, 0.2) 58.46%,
    rgba(145, 234, 228, 0.2) 97.05%
  )"
    p={6}
    m={4}
    mt={32}
    mb={{ base: 16, lg: 4 }}
    borderRadius="base"
    className={className}
  >
    {image && (
      <Image
        as={GatsbyImage}
        image={image}
        alt={alt}
        mt={-40}
        alignSelf="center"
        maxW="263px"
        minH="200px"
      />
    )}
    <Flex direction="column" justify="space-between" mt={10} h="full">
=======
  <StyledCard className={className}>
    {image && <Image image={image} alt={alt || ""} />}
    <Content>
>>>>>>> 1f827e75
      <div>
        {emoji && <Emoji text={emoji} fontSize="5xl" />}
        <h3>
          <Translation id={titleKey} />
        </h3>
        <Text color="text200" fontSize="xl" lineHeight="140%">
          <Translation id={descriptionKey} />
        </Text>
      </div>
      {children}
    </Flex>
  </Flex>
)

export default Callout<|MERGE_RESOLUTION|>--- conflicted
+++ resolved
@@ -1,14 +1,8 @@
 // Libraries
 import React from "react"
-<<<<<<< HEAD
-import { GatsbyImage } from "gatsby-plugin-image"
-=======
-import styled from "@emotion/styled"
 import { GatsbyImage, IGatsbyImageData } from "gatsby-plugin-image"
->>>>>>> 1f827e75
 import Translation from "./Translation"
 import { TranslationKey } from "../utils/translations"
-
 // Components
 import Emoji from "./Emoji"
 import { Flex, Image, Text } from "@chakra-ui/react"
@@ -32,7 +26,6 @@
   children,
   className,
 }) => (
-<<<<<<< HEAD
   <Flex
     direction="column"
     bgGradient="linear-gradient(
@@ -52,7 +45,7 @@
       <Image
         as={GatsbyImage}
         image={image}
-        alt={alt}
+        alt={alt || ""}
         mt={-40}
         alignSelf="center"
         maxW="263px"
@@ -60,11 +53,6 @@
       />
     )}
     <Flex direction="column" justify="space-between" mt={10} h="full">
-=======
-  <StyledCard className={className}>
-    {image && <Image image={image} alt={alt || ""} />}
-    <Content>
->>>>>>> 1f827e75
       <div>
         {emoji && <Emoji text={emoji} fontSize="5xl" />}
         <h3>
