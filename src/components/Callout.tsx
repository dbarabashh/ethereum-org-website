<<<<<<< HEAD
import { Flex, FlexProps } from "@chakra-ui/react"
=======
import { Flex, type FlexProps, type ImageProps } from "@chakra-ui/react"
>>>>>>> dc79104b

// TODO: Re-enable once i18n is implemented
// import Translation from "./Translation"
import Emoji from "@/components/Emoji"
import Text from "@/components/OldText"
import OldHeading from "@/components/OldHeading"
import { Image } from "@/components/Image"

import type { TranslationKey } from "@/lib/types"

export interface IProps extends FlexProps {
  children?: React.ReactNode
<<<<<<< HEAD
  image?: string
=======
  image?: ImageProps["src"]
>>>>>>> dc79104b
  emoji?: string
  alt?: string
  titleKey: TranslationKey
  descriptionKey: TranslationKey
  className?: string
}

const Callout: React.FC<IProps> = ({
  image,
  emoji,
  alt,
  titleKey,
  descriptionKey,
  children,
  className,
  ...rest
}) => (
  <Flex
    as="aside"
    direction="column"
    bgGradient="linear-gradient(
    49.21deg,
    rgba(127, 127, 213, 0.2) 19.87%,
    rgba(134, 168, 231, 0.2) 58.46%,
    rgba(145, 234, 228, 0.2) 97.05%
  )"
    p={6}
    m={4}
    mt={32}
    mb={{ base: 16, lg: 4 }}
    borderRadius="base"
    className={className}
    {...rest}
  >
    {image && (
      <Image
        src={image}
        alt={alt || ""}
        mt={-40}
        alignSelf="center"
        w={263}
        h={200}
        maxW="263px"
        minH="200px"
      />
    )}
    <Flex direction="column" justify="space-between" mt={10} h="full">
      <div>
        {emoji && <Emoji text={emoji} fontSize="5xl" />}
        <OldHeading as="h3" fontSize="2xl" lineHeight={1.4}>
          {/* TODO: Re-enable after i18n implemented and remove placeholders */}
          {/* <Translation id={titleKey} /> */}
          {titleKey}
        </OldHeading>
        <Text color="text200" fontSize="xl" lineHeight="140%">
          {/* <Translation id={descriptionKey} /> */}
          {descriptionKey}
        </Text>
      </div>
      {children}
    </Flex>
  </Flex>
)

export default Callout<|MERGE_RESOLUTION|>--- conflicted
+++ resolved
@@ -1,8 +1,4 @@
-<<<<<<< HEAD
-import { Flex, FlexProps } from "@chakra-ui/react"
-=======
 import { Flex, type FlexProps, type ImageProps } from "@chakra-ui/react"
->>>>>>> dc79104b
 
 // TODO: Re-enable once i18n is implemented
 // import Translation from "./Translation"
@@ -15,11 +11,7 @@
 
 export interface IProps extends FlexProps {
   children?: React.ReactNode
-<<<<<<< HEAD
-  image?: string
-=======
   image?: ImageProps["src"]
->>>>>>> dc79104b
   emoji?: string
   alt?: string
   titleKey: TranslationKey
