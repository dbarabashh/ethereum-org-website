import { Flex, type FlexProps } from "@chakra-ui/react"
import { useTranslation } from "next-i18next"

<<<<<<< HEAD
=======
import type { TranslationKey } from "@/lib/types"

// TODO: Re-enable once i18n is implemented
// import Translation from "./Translation"
>>>>>>> abfe6291
import Emoji from "@/components/Emoji"
import { Image, type ImageProps } from "@/components/Image"
import OldHeading from "@/components/OldHeading"
import Text from "@/components/OldText"

export interface IProps extends FlexProps {
  children?: React.ReactNode
  image?: ImageProps["src"]
  emoji?: string
  alt?: string
  titleKey: TranslationKey
  descriptionKey: TranslationKey
  className?: string
}

const Callout: React.FC<IProps> = ({
  image,
  emoji,
  alt,
  titleKey,
  descriptionKey,
  children,
  className,
  ...rest
}) => {
  const { t } = useTranslation("common")

  return (
    <Flex
      as="aside"
      direction="column"
      bgGradient="linear-gradient(
    49.21deg,
    rgba(127, 127, 213, 0.2) 19.87%,
    rgba(134, 168, 231, 0.2) 58.46%,
    rgba(145, 234, 228, 0.2) 97.05%
  )"
      p={6}
      m={4}
      mt={32}
      mb={{ base: 16, lg: 4 }}
      borderRadius="base"
      className={className}
      {...rest}
    >
      {image && (
        <Image
          src={image}
          alt={alt || ""}
          mt={-40}
          alignSelf="center"
          w={263}
          h={200}
          maxW="263px"
          minH="200px"
        />
      )}
      <Flex direction="column" justify="space-between" mt={10} h="full">
        <div>
          {emoji && <Emoji text={emoji} fontSize="5xl" />}
          <OldHeading as="h3" fontSize="2xl" lineHeight={1.4}>
            {t(titleKey)}
          </OldHeading>
          <Text color="text200" fontSize="xl" lineHeight="140%">
            {t(descriptionKey)}
          </Text>
        </div>
        {children}
      </Flex>
    </Flex>
  )
}

export default Callout<|MERGE_RESOLUTION|>--- conflicted
+++ resolved
@@ -1,13 +1,8 @@
 import { Flex, type FlexProps } from "@chakra-ui/react"
+
+import type { TranslationKey } from "@/lib/types"
 import { useTranslation } from "next-i18next"
 
-<<<<<<< HEAD
-=======
-import type { TranslationKey } from "@/lib/types"
-
-// TODO: Re-enable once i18n is implemented
-// import Translation from "./Translation"
->>>>>>> abfe6291
 import Emoji from "@/components/Emoji"
 import { Image, type ImageProps } from "@/components/Image"
 import OldHeading from "@/components/OldHeading"
