--- conflicted
+++ resolved
@@ -2,14 +2,9 @@
 import React, { ReactNode, useState } from "react"
 import { Flex, FlexProps, Heading } from "@chakra-ui/react"
 // Component imports
-<<<<<<< HEAD
-import Button from "./Button"
+import { Button } from "./Buttons"
 // TODO: add Translation when i18n is set up
 // import Translation from "./Translation"
-=======
-import { Button } from "./Buttons"
-import Translation from "./Translation"
->>>>>>> 33593842
 // SVG imports
 import { FeedbackThumbsUpIcon } from "./icons"
 // Utility imports
