--- conflicted
+++ resolved
@@ -1,11 +1,6 @@
 import { ChakraProps, List, ListItem } from "@chakra-ui/react"
-<<<<<<< HEAD
 
-import type { ToCItem } from "@/lib/interfaces"
-=======
-import ToCLink from "@/components/TableOfContents/TableOfContentsLink"
 import type { ToCItem } from "@/lib/types"
->>>>>>> ea7045c3
 
 import ToCLink from "@/components/TableOfContents/TableOfContentsLink"
 
@@ -46,7 +41,8 @@
                   items={items}
                   depth={depth + 1}
                   maxDepth={maxDepth}
-                  activeHash={activeHash} />
+                  activeHash={activeHash}
+                />
               </List>
             )}
           </ListItem>
