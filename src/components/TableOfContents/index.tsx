import { FaGithub } from "react-icons/fa"
import {
  Box,
  BoxProps,
  calc,
  Icon,
  List,
  ListItem,
  Show,
  useToken,
} from "@chakra-ui/react"
<<<<<<< HEAD
import { FaGithub } from "react-icons/fa"
import { useTranslation } from "next-i18next"
=======

import type { ToCItem } from "@/lib/types"
>>>>>>> abfe6291

import { ButtonLink } from "@/components/Buttons"
import ItemsList from "@/components/TableOfContents/ItemsList"
<<<<<<< HEAD

import { useActiveHash } from "@/hooks/useActiveHash"

import { outerListProps } from "@/lib/utils/toc"

import type { ToCItem } from "@/lib/types"
=======
import Mobile from "@/components/TableOfContents/TableOfContentsMobile"

import { outerListProps } from "@/lib/utils/toc"

// TODO: Re-enable after i18n implemented
// import Translation from "@/components/Translation"
import { useActiveHash } from "@/hooks/useActiveHash"
>>>>>>> abfe6291

export interface IProps extends BoxProps {
  items: Array<ToCItem>
  maxDepth?: number
  slug?: string
  editPath?: string
  hideEditButton?: boolean
  isMobile?: boolean
}

const TableOfContents: React.FC<IProps> = ({
  items,
  maxDepth = 1,
  slug,
  editPath,
  hideEditButton = false,
  isMobile = false,
  ...rest
}) => {
  const { t } = useTranslation("common")
  // TODO: Replace with direct token implementation after UI migration is completed
  const lgBp = useToken("breakpoints", "lg")

  const titleIds: Array<string> = []

  if (!isMobile) {
    const getTitleIds = (items: Array<ToCItem>, depth: number): void => {
      // Return early if maxDepth hit
      if (depth > maxDepth) return
      items?.forEach(({ url, items }) => {
        titleIds.push(url)
        items && getTitleIds(items, depth + 1)
      })
    }

    getTitleIds(items, 0)
  }

  const activeHash = useActiveHash(titleIds)

  if (!items) {
    return null
  }
  if (isMobile) {
    return <Mobile items={items} maxDepth={maxDepth} />
  }

  return (
    <Show above={lgBp}>
      <Box
        as="aside"
        position="sticky"
        top="7.25rem" // Account for navbar
        p={4}
        pe={0}
        maxW="25%"
        minW={48}
        height={calc.subtract("100vh", "80px")}
        overflowY="auto"
        {...rest}
      >
        <List {...outerListProps}>
          {!hideEditButton && editPath && (
            <ListItem mb={2}>
              <ButtonLink
                leftIcon={<Icon as={FaGithub} />}
                href={editPath}
                variant="outline"
              >
                {t("edit-page")}
              </ButtonLink>
            </ListItem>
          )}
          <ListItem>
            <Box mb={2} textTransform="uppercase">
              {t("on-this-page")}
            </Box>
            <List m={0}>
              <ItemsList
                items={items}
                depth={0}
                maxDepth={maxDepth ? maxDepth : 1}
                activeHash={activeHash}
              />
            </List>
          </ListItem>
        </List>
      </Box>
    </Show>
  )
}

export default TableOfContents<|MERGE_RESOLUTION|>--- conflicted
+++ resolved
@@ -9,32 +9,22 @@
   Show,
   useToken,
 } from "@chakra-ui/react"
-<<<<<<< HEAD
-import { FaGithub } from "react-icons/fa"
-import { useTranslation } from "next-i18next"
-=======
 
 import type { ToCItem } from "@/lib/types"
->>>>>>> abfe6291
+
+import { useTranslation } from "next-i18next"
 
 import { ButtonLink } from "@/components/Buttons"
 import ItemsList from "@/components/TableOfContents/ItemsList"
-<<<<<<< HEAD
+import Mobile from "@/components/TableOfContents/TableOfContentsMobile"
+
+import { outerListProps } from "@/lib/utils/toc"
 
 import { useActiveHash } from "@/hooks/useActiveHash"
 
 import { outerListProps } from "@/lib/utils/toc"
 
 import type { ToCItem } from "@/lib/types"
-=======
-import Mobile from "@/components/TableOfContents/TableOfContentsMobile"
-
-import { outerListProps } from "@/lib/utils/toc"
-
-// TODO: Re-enable after i18n implemented
-// import Translation from "@/components/Translation"
-import { useActiveHash } from "@/hooks/useActiveHash"
->>>>>>> abfe6291
 
 export interface IProps extends BoxProps {
   items: Array<ToCItem>
