--- conflicted
+++ resolved
@@ -11,19 +11,13 @@
   useDisclosure,
   useToken,
 } from "@chakra-ui/react"
-<<<<<<< HEAD
-import React from "react"
-import { MdExpandMore } from "react-icons/md"
-import { useTranslation } from "next-i18next"
-
-=======
 
 import type { ToCItem } from "@/lib/types"
 
 import { outerListProps } from "@/lib/utils/toc"
 
-// import Translation from "../Translation"
->>>>>>> abfe6291
+import { useTranslation } from "next-i18next"
+
 import ItemsList from "./ItemsList"
 
 export interface IPropsTableOfContentsMobile {
