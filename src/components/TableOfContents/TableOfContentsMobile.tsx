--- conflicted
+++ resolved
@@ -12,17 +12,12 @@
   useToken,
 } from "@chakra-ui/react"
 
-import type { ToCItem } from "@/lib/interfaces"
+import type { ToCItem } from "@/lib/types"
 
 import { outerListProps } from "@/lib/utils/toc"
 
 // import Translation from "../Translation"
 import ItemsList from "./ItemsList"
-<<<<<<< HEAD
-=======
-import { outerListProps } from "@/lib/utils/toc"
-import type { ToCItem } from "@/lib/types"
->>>>>>> ea7045c3
 
 export interface IPropsTableOfContentsMobile {
   items?: Array<ToCItem>
