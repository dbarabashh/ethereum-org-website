--- conflicted
+++ resolved
@@ -1,28 +1,18 @@
 import React from "react"
 import { useStaticQuery, graphql } from "gatsby"
-<<<<<<< HEAD
-import { Box, Center, Flex, LinkBox, LinkOverlay } from "@chakra-ui/react"
-=======
-import { GatsbyImage } from "gatsby-plugin-image"
 import {
   Text,
   Center,
   Flex,
   Heading,
-  Image,
   LinkBox,
   LinkOverlay,
 } from "@chakra-ui/react"
->>>>>>> f69a8846
 
 import { getImage } from "../../utils/image"
 
 import ButtonLink from "../ButtonLink"
-<<<<<<< HEAD
-import Text from "../OldText"
 import GatsbyImage from "../GatsbyImage"
-=======
->>>>>>> f69a8846
 
 interface IProps {
   to: string
