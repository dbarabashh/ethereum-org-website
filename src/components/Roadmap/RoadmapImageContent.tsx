import { Center, Heading, Flex, Stack } from "@chakra-ui/react"
import { Image } from "@/components/Image"
<<<<<<< HEAD
=======
import wallet from "@/../public/wallet.png"
>>>>>>> f771a1ac

export interface IProps {
  children: React.ReactNode
  title: String
}

const RoadmapImageContent: React.FC<IProps> = ({ children, title }) => (
  <Stack mb={1} mt={16}>
    <Heading as="h3">{title}</Heading>
    <Flex flexDir={{ base: "column", lg: "row" }}>
      <Stack mb={4}>{children}</Stack>
<<<<<<< HEAD
      <Center>
        <Image
          src="wallet.png"
          alt="Ethereum Wallet"
          w="350px" />
=======
      <Center minW="fit-content">
        <Image
          src={wallet}
          alt="Ethereum Wallet"
          width={350}
          objectFit="contain"
        />
>>>>>>> f771a1ac
      </Center>
    </Flex>
  </Stack>
)

export default RoadmapImageContent<|MERGE_RESOLUTION|>--- conflicted
+++ resolved
@@ -1,9 +1,6 @@
 import { Center, Heading, Flex, Stack } from "@chakra-ui/react"
 import { Image } from "@/components/Image"
-<<<<<<< HEAD
-=======
 import wallet from "@/../public/wallet.png"
->>>>>>> f771a1ac
 
 export interface IProps {
   children: React.ReactNode
@@ -15,13 +12,6 @@
     <Heading as="h3">{title}</Heading>
     <Flex flexDir={{ base: "column", lg: "row" }}>
       <Stack mb={4}>{children}</Stack>
-<<<<<<< HEAD
-      <Center>
-        <Image
-          src="wallet.png"
-          alt="Ethereum Wallet"
-          w="350px" />
-=======
       <Center minW="fit-content">
         <Image
           src={wallet}
@@ -29,7 +19,6 @@
           width={350}
           objectFit="contain"
         />
->>>>>>> f771a1ac
       </Center>
     </Flex>
   </Stack>
