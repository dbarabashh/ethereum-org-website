import type { ReactNode } from "react"
import { motion } from "framer-motion"
import { MdExpandMore } from "react-icons/md"
import {
  Box,
  Center,
  Collapse,
  Heading,
  HStack,
  Icon,
  Stack,
  type BackgroundProps,
  type ChakraProps,
  useDisclosure,
  VStack,
} from "@chakra-ui/react"

import { Image, type ImageProps } from "@/components/Image"
import Text from "@/components/OldText"

export type ExpandableInfoProps = ChakraProps & {
  children?: ReactNode
  image?: ImageProps["src"]
  title: ReactNode
  contentPreview: ReactNode
  background: BackgroundProps["background"]
  forceOpen?: boolean
  className?: string
}

const ExpandableInfo = ({
  image,
  title,
  contentPreview,
  children,
  background,
  forceOpen,
  className,
  ...props
}: ExpandableInfoProps) => {
  const { isOpen, getButtonProps, getDisclosureProps } = useDisclosure({
    defaultIsOpen: forceOpen,
  })

  const chevronFlip = {
    collapsed: {
      rotate: 0,
      transition: {
        duration: 0.1,
      },
    },
    expanded: {
      rotate: 180,
      transition: {
        duration: 0.4,
      },
    },
  }

  const animateToggle = isOpen ? "expanded" : "collapsed"

  return (
    <VStack
      border="1px"
      borderColor="border"
      borderRadius="2px"
      p="6"
      mb="4"
      spacing="0"
      background={background ?? "background.base"}
      position="relative"
      _hover={{
        "& img": {
          transform: "scale(1.08)",
          transition: "transform 0.1s",
        },
      }}
      {...props}
    >
      <Stack
        justify="space-between"
        align="center"
        gap={{ base: 8, md: 12 }}
        flexDirection={{ base: "column", md: "row" }}
        width="full"
      >
<<<<<<< HEAD
        {image && <Image src={image} alt="" />}
        <HStack gap="12" width="full">
          <Box me="4">
            <HStack width="full" my="4" sx={{ img: { me: 6 } }}>
=======
        {image && <GatsbyImage image={image} alt="" />}
        <HStack gap={12} width="full">
          <Box me={4}>
            <HStack
              width="full"
              my={4}
              sx={{
                img: {
                  me: 6,
                },
              }}
            >
>>>>>>> 2cc2210c
              <Heading
                mt="0"
                mb="1"
                fontSize={{ base: "2xl", md: "2rem" }}
                fontWeight="semibold"
                lineHeight="1.4"
              >
                {title}
              </Heading>
            </HStack>
            <Text color="text200" mb="0">
              {contentPreview}
            </Text>
          </Box>
        </HStack>
        {!forceOpen && (
          <Center
            as={motion.div}
            variants={chevronFlip}
            animate={animateToggle}
            initial={false}
            {...getButtonProps()}
            width={{ base: "full", md: "5rem" }}
            minHeight={{ base: "full", md: "10rem" }}
            cursor="pointer"
            _hover={{
              "& svg": {
                transform: "scale(1.25)",
                transition: "transform 0.1s",
              },
            }}
          >
            <Icon as={MdExpandMore} boxSize="initial" size="36" />
          </Center>
        )}
      </Stack>
      <Collapse
        {...getDisclosureProps()}
        in={isOpen}
        startingHeight="0"
        endingHeight="100%"
        initial={false}
      >
        <Box color="text" mt="8" borderTop="1px" borderColor="border" pt="6">
          {children}
        </Box>
      </Collapse>
    </VStack>
  )
}

export default ExpandableInfo<|MERGE_RESOLUTION|>--- conflicted
+++ resolved
@@ -1,16 +1,16 @@
+import { motion } from "framer-motion"
 import type { ReactNode } from "react"
-import { motion } from "framer-motion"
 import { MdExpandMore } from "react-icons/md"
 import {
+  type BackgroundProps,
   Box,
   Center,
+  type ChakraProps,
   Collapse,
   Heading,
   HStack,
   Icon,
   Stack,
-  type BackgroundProps,
-  type ChakraProps,
   useDisclosure,
   VStack,
 } from "@chakra-ui/react"
@@ -84,25 +84,10 @@
         flexDirection={{ base: "column", md: "row" }}
         width="full"
       >
-<<<<<<< HEAD
         {image && <Image src={image} alt="" />}
         <HStack gap="12" width="full">
           <Box me="4">
             <HStack width="full" my="4" sx={{ img: { me: 6 } }}>
-=======
-        {image && <GatsbyImage image={image} alt="" />}
-        <HStack gap={12} width="full">
-          <Box me={4}>
-            <HStack
-              width="full"
-              my={4}
-              sx={{
-                img: {
-                  me: 6,
-                },
-              }}
-            >
->>>>>>> 2cc2210c
               <Heading
                 mt="0"
                 mb="1"
