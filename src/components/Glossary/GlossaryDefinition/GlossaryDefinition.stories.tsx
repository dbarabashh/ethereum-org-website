<<<<<<< HEAD
import { Meta, StoryObj } from "@storybook/react"
import GlossaryDefinitionComponent from "."
=======
import React from "react"
import { Meta, StoryFn } from "@storybook/react"

import GlossaryDefinition from "."
>>>>>>> fec8acdf

const meta = {
  title: "GlossaryDefinition",
  component: GlossaryDefinitionComponent,
} as Meta<typeof GlossaryDefinitionComponent>

export default meta

export const GlossaryDefinition: StoryObj<typeof meta> = {
  args: {
    term: "51%-attack",
  },
}<|MERGE_RESOLUTION|>--- conflicted
+++ resolved
@@ -1,12 +1,6 @@
-<<<<<<< HEAD
 import { Meta, StoryObj } from "@storybook/react"
+
 import GlossaryDefinitionComponent from "."
-=======
-import React from "react"
-import { Meta, StoryFn } from "@storybook/react"
-
-import GlossaryDefinition from "."
->>>>>>> fec8acdf
 
 const meta = {
   title: "GlossaryDefinition",
