--- conflicted
+++ resolved
@@ -1,10 +1,5 @@
-<<<<<<< HEAD
-import { Flex, FlexProps, LightMode, Text } from "@chakra-ui/react"
-=======
-import React from "react"
 import { Flex, FlexProps, LightMode } from "@chakra-ui/react"
 
->>>>>>> 081cc1e6
 import Emoji from "./Emoji"
 import Text from "./OldText"
 
