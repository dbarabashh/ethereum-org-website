import React, { ReactNode, useState } from "react"
import { AnimatePresence,motion } from "framer-motion"
import { MdExpandMore } from "react-icons/md"
import { Box, Center, HStack, Icon } from "@chakra-ui/react"

import docLinks from "../data/developer-docs-links.yaml"
import { DeveloperDocsLink } from "../types"
import { isLang } from "../utils/languages"
import { TranslationKey } from "../utils/translations"

<<<<<<< HEAD
import { BaseLink } from "@/components/Link"
import Translation from "@/components/Translation"
import { isLang } from "@/lib/utils/languages"
=======
import { BaseLink, IProps as ILinkProps } from "./Link"
>>>>>>> c9ec88f5
import {
  dropdownIconContainerVariant,
  IPropsNavLink as INavLinkProps,
} from "./SideNav"
<<<<<<< HEAD

import docLinks from "../data/developer-docs-links.yaml"
import { DeveloperDocsLink } from "@/lib/interfaces"
import type { TranslationKey } from "@/lib/types"
=======
import Translation from "./Translation"
>>>>>>> c9ec88f5

// Traverse all links to find page id
const getPageTitleId = (
  to: string,
  links: Array<DeveloperDocsLink>
): TranslationKey => {
  for (const link of links) {
    if (link.to === to) {
      return link.id
    }
    if (link.items) {
      let pageTitle = getPageTitleId(to, link.items)
      if (pageTitle) {
        return pageTitle
      }
    }
  }
  return "" as TranslationKey
}

const innerLinksVariants = {
  open: {
    opacity: 1,
    display: "block",
  },
  closed: {
    opacity: 0,
    display: "none",
  },
}

const LinkContainer: React.FC<{ children: ReactNode }> = ({ children }) => {
  return (
    <HStack
      w="full"
      justify="space-between"
      py={2}
      pr={8}
      pl={2}
      _hover={{
        bgColor: "ednBackground",
      }}
    >
      {children}
    </HStack>
  )
}

const SideNavLink = ({ children, ...props }) => {
  return (
    <BaseLink
      w="full"
      textDecoration="none"
      color="text"
      _hover={{
        textDecoration: "none",
        color: "primary.base",
      }}
      _active={{
        color: "primary.base",
      }}
      {...props}
    >
      {children}
    </BaseLink>
  )
}

export interface IPropsNavLink extends INavLinkProps {
  toggle: () => void
}

const NavLink: React.FC<IPropsNavLink> = ({ item, path, toggle }) => {
  const [isOpen, setIsOpen] = useState<boolean>(false)

  if (item.items) {
    return (
      <Box>
        <LinkContainer>
          {item.to && (
            <SideNavLink to={item.to} isPartiallyActive={false}>
              <Translation id={item.id} />
            </SideNavLink>
          )}
          {!item.to && (
            <Box w="full" cursor="pointer" onClick={() => setIsOpen(!isOpen)}>
              <Translation id={item.id} />
            </Box>
          )}
          <Box
            as={motion.div}
            cursor="pointer"
            onClick={() => setIsOpen(!isOpen)}
            variants={dropdownIconContainerVariant}
            animate={isOpen ? "open" : "closed"}
          >
            <Icon as={MdExpandMore} boxSize={6} color="secondary" />
          </Box>
        </LinkContainer>
        <Box
          as={motion.div}
          fontSize="sm"
          lineHeight="tall"
          fontWeight="normal"
          pl={4}
          key={item.id}
          animate={isOpen ? "open" : "closed"}
          variants={innerLinksVariants}
          initial="closed"
        >
          {item.items.map((childItem, idx) => (
            <NavLink item={childItem} path={path} key={idx} toggle={toggle} />
          ))}
        </Box>
      </Box>
    )
  }
  return (
    <Box onClick={toggle}>
      <LinkContainer>
        <SideNavLink to={item.to} isPartiallyActive={false}>
          <Translation id={item.id} />
        </SideNavLink>
      </LinkContainer>
    </Box>
  )
}

export interface IProps {
  path: string
}

// TODO consolidate into SideNav
const SideNavMobile: React.FC<IProps> = ({ path }) => {
  const [isOpen, setIsOpen] = useState<boolean>(false)

  // Strip language path
  let pagePath = path
  if (isLang(pagePath.split("/")[1])) {
    pagePath = pagePath.substring(3)
  }
  let pageTitleId = getPageTitleId(pagePath, docLinks)
  if (!pageTitleId) {
    console.warn(`No id found for "pagePath": `, pagePath)
    pageTitleId = `Change page` as TranslationKey
  }
  return (
    <Box
      position="sticky"
      zIndex={2}
      top="75px"
      bgColor="ednBackground"
      height="auto"
      w="full"
      display={{ base: "block", lg: "none" }}
    >
      <Center
        as={motion.div}
        fontWeight="medium"
        color="primary.base"
        cursor="pointer"
        py={4}
        px={8}
        boxSizing="border-box"
        bg="ednBackground"
        borderBottom="1px solid"
        borderBottomColor="border"
        onClick={() => setIsOpen(!isOpen)}
      >
        <Box mr={2}>
          <Translation id={pageTitleId} />
        </Box>
        <Box
          as={motion.div}
          cursor="pointer"
          variants={dropdownIconContainerVariant}
          animate={isOpen ? "open" : "closed"}
        >
          <Icon as={MdExpandMore} boxSize={6} color="secondary" />
        </Box>
      </Center>
      <AnimatePresence>
        {isOpen && (
          <Box
            as={motion.nav}
            h="auto"
            maxH="calc(100vh - 139px)" // full height minus primary nav
            overflowY="scroll"
            overflowX="hidden"
            borderBottom="1px solid"
            borderBottomColor="border"
            p={2}
            key="nav"
            initial={{ opacity: 0 }}
            animate={{
              opacity: 1,
              display: "block",
              transition: {
                duration: 1,
              },
            }}
            exit={{
              opacity: 0,
              transition: {
                duration: 0.4,
              },
            }}
          >
            {docLinks.map((item, idx) => (
              <NavLink
                item={item}
                path={path}
                key={idx}
                toggle={() => setIsOpen(false)}
              />
            ))}
          </Box>
        )}
      </AnimatePresence>
    </Box>
  )
}

export default SideNavMobile<|MERGE_RESOLUTION|>--- conflicted
+++ resolved
@@ -3,30 +3,17 @@
 import { MdExpandMore } from "react-icons/md"
 import { Box, Center, HStack, Icon } from "@chakra-ui/react"
 
-import docLinks from "../data/developer-docs-links.yaml"
-import { DeveloperDocsLink } from "../types"
-import { isLang } from "../utils/languages"
-import { TranslationKey } from "../utils/translations"
-
-<<<<<<< HEAD
 import { BaseLink } from "@/components/Link"
 import Translation from "@/components/Translation"
 import { isLang } from "@/lib/utils/languages"
-=======
-import { BaseLink, IProps as ILinkProps } from "./Link"
->>>>>>> c9ec88f5
 import {
   dropdownIconContainerVariant,
   IPropsNavLink as INavLinkProps,
 } from "./SideNav"
-<<<<<<< HEAD
-
-import docLinks from "../data/developer-docs-links.yaml"
+
+import docLinks from "@/data/developer-docs-links.yaml"
 import { DeveloperDocsLink } from "@/lib/interfaces"
 import type { TranslationKey } from "@/lib/types"
-=======
-import Translation from "./Translation"
->>>>>>> c9ec88f5
 
 // Traverse all links to find page id
 const getPageTitleId = (
