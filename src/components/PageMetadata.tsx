--- conflicted
+++ resolved
@@ -1,15 +1,7 @@
-<<<<<<< HEAD
-import PropTypes from "prop-types"
-import { Helmet } from "react-helmet"
-import { useLocation } from "@reach/router"
-import { getSrc } from "gatsby-plugin-image"
-import { useRouter } from "next/router"
-import { useTranslation } from "next-i18next"
-=======
 import { join } from "path"
 import Head from "next/head"
 import { useRouter } from "next/router"
->>>>>>> 729426d1
+import { useTranslation } from "next-i18next"
 
 import ogImageDefault from "@/public/home/hero.png"
 import ogImageDevelopers from "@/public/enterprise-eth.png"
@@ -45,60 +37,37 @@
   author,
 }) => {
   const { locale, asPath } = useRouter()
-
-<<<<<<< HEAD
-  const location = useLocation()
-  const { t } = useTranslation("common")
-  const { locale } = useRouter()
+  const { t } = useTranslation()
 
   const desc = description || t("site-description")
   const siteTitle = t("site-title")
-
-  /* Set canonical URL w/ language path to avoid duplicate content */
-  /* e.g. set ethereum.org/about/ to ethereum.org/en/about/ */
-  const { pathname } = location
-  let canonicalPath = pathname
-  const firstDirectory = canonicalPath.split("/")[1]
-
-  if (!isLang(firstDirectory)) {
-    canonicalPath = `/en${pathname}`
-  }
-  const canonical = canonicalUrl || `${site.siteMetadata.url}${canonicalPath}`
-=======
-  // TODO: Re-implement intl
-  // const { t } = useTranslation()
-
-  // const desc = description || t("site-description")
-  const desc =
-    description ||
-    "Ethereum is a global, decentralized platform for money and new kinds of applications. On Ethereum, you can write code that controls money, and build applications accessible anywhere in the world."
-
-  // const siteTitle = t("site-title")
-  const siteTitle = "ethereum.org"
   const fullTitle = `${title} | ${siteTitle}`
 
   /* Set canonical URL w/ language path to avoid duplicate content */
   /* e.g. set ethereum.org/about/ to ethereum.org/en/about/ */
   const canonical = canonicalUrl || join(SITE_URL, DEFAULT_LOCALE, asPath)
   const url = locale ? join(SITE_URL, locale, asPath) : canonical
->>>>>>> 729426d1
 
   /* Set fallback ogImage based on path */
   let ogImage = ogImageDefault.src
+
   if (asPath.includes("/developers/")) {
     ogImage = ogImageDevelopers.src
   }
+
   if (asPath.includes("/dapps/")) {
     ogImage = ogImageDapps.src
   }
+
   if (asPath.includes("/roadmap/")) {
     ogImage = ogImageUpgrades.src
   }
+
   if (image) {
     ogImage = image
   }
+
   const ogImageUrl = join(SITE_URL, ogImage)
-
   const metadata: Array<Meta> = [
     { name: `description`, content: desc },
     { name: `image`, content: ogImageUrl },
@@ -121,7 +90,10 @@
     <Head>
       <title>{fullTitle}</title>
       {metadata.map((data) => (
-        <meta key={(data as NameMeta).name || (data as PropMeta).property} {...data} />
+        <meta
+          key={(data as NameMeta).name || (data as PropMeta).property}
+          {...data}
+        />
       ))}
       <link rel="canonical" key={canonical} href={canonical} />
       {/* favicon */}
