--- conflicted
+++ resolved
@@ -2,6 +2,7 @@
 import { useRouter } from "next/router"
 import { useTranslation } from "next-i18next"
 
+import { filterRealLocales } from "@/lib/utils/translations"
 import { getFullUrl } from "@/lib/utils/url"
 
 import { SITE_URL } from "@/lib/constants"
@@ -33,8 +34,10 @@
   canonicalUrl,
   author,
 }: PageMetadataProps) => {
-  const { locale, locales, asPath } = useRouter()
+  const { locale, locales: rawLocales, asPath } = useRouter()
   const { t } = useTranslation()
+
+  const locales = filterRealLocales(rawLocales)
 
   const desc = description || t("site-description")
   const siteTitle = t("site-title")
@@ -44,19 +47,8 @@
   const path = asPath.replace(/[\?\#].*/, "")
   const slug = path.split("/")
 
-<<<<<<< HEAD
-  /**
-   * Set canonical URL w/ language path to avoid duplicate content
-   * If English, remove language path
-   * Remove trailing slash
-   * @example ethereum.org/about/ -> ethereum.org/about
-   * @example ethereum.org/pt-br/web3/ -> ethereum.org/pt-br/web3
-   */
+  // Set canonical URL w/ language path to avoid duplicate content
   const url = getFullUrl(locale, path)
-=======
-  // Set canonical URL w/ language path to avoid duplicate content
-  const url = new URL(join(locale!, path), SITE_URL).href
->>>>>>> 76d69307
   const canonical = canonicalUrl || url
 
   /* Set fallback ogImage based on path */
@@ -107,16 +99,14 @@
         />
       ))}
       <link rel="canonical" key={canonical} href={canonical} />
-      {locales
-        ?.filter((loc) => loc !== locale)
-        .map((loc) => (
-          <link
-            key={loc}
-            rel="alternate"
-            hrefLang={loc}
-            href={getFullUrl(loc, path)}
-          />
-        ))}
+      {locales.map((loc) => (
+        <link
+          key={loc}
+          rel="alternate"
+          hrefLang={loc}
+          href={getFullUrl(loc, path)}
+        />
+      ))}
     </Head>
   )
 }
