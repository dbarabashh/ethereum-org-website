--- conflicted
+++ resolved
@@ -109,22 +109,7 @@
 )
 Button.displayName = "Button"
 
-<<<<<<< HEAD
-type ButtonLinkProps = LinkProps & {
-  buttonProps?: ButtonProps
-  customEventOptions?: MatomoEventOptions
-}
-
-const ButtonLink = React.forwardRef<HTMLAnchorElement, ButtonLinkProps>(
-  (
-    { buttonProps, onClick, customEventOptions, children, ...linkProps },
-    ref
-  ) => {
-    const handleClick: React.MouseEventHandler<HTMLAnchorElement> = (
-      ...args
-    ) => {
-=======
-type ButtonLinkProps = Omit<LinkProps, "onClick"> &
+type ButtonLinkProps = LinkProps &
   Pick<ButtonProps, "size" | "variant" | "isSecondary"> & {
     buttonProps?: Omit<ButtonProps, "size" | "variant">
     customEventOptions?: MatomoEventOptions
@@ -137,6 +122,7 @@
       variant,
       isSecondary,
       buttonProps,
+      onClick,
       customEventOptions,
       children,
       className,
@@ -144,8 +130,9 @@
     },
     ref
   ) => {
-    const handleClick = () => {
->>>>>>> b68b738c
+    const handleClick: React.MouseEventHandler<HTMLAnchorElement> = (
+      ...args
+    ) => {
       customEventOptions && trackCustomEvent(customEventOptions)
       onClick?.(...args)
     }
