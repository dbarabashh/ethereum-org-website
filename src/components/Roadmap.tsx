--- conflicted
+++ resolved
@@ -1,10 +1,5 @@
 import React, { useState, useEffect } from "react"
-<<<<<<< HEAD
-import { useI18next, useTranslation } from "gatsby-plugin-react-i18next"
-=======
 import { useIntl } from "react-intl"
-import styled from "@emotion/styled"
->>>>>>> 74816b94
 import axios from "axios"
 
 import Translation from "./Translation"
