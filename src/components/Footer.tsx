import { useRouter } from "next/router"
import { useTranslation } from "next-i18next"
import { FaDiscord, FaGithub, FaTwitter } from "react-icons/fa"
import {
  Box,
  Flex,
  Heading,
  Icon,
  List,
  ListItem,
  SimpleGrid,
} from "@chakra-ui/react"

<<<<<<< HEAD
import { Lang, LinkSection } from "@/lib/types"
=======
import type { FooterLink, FooterLinkSection, Lang } from "@/lib/types"
>>>>>>> 273e745f

import { BaseLink } from "@/components/Link"
import Translation from "@/components/Translation"

import { getLocaleTimestamp } from "@/lib/utils/time"

const socialLinks = [
  {
    icon: FaGithub,
    to: "https://github.com/ethereum/ethereum-org-website",
    ariaLabel: "GitHub",
    color: "#333",
  },
  {
    icon: FaTwitter,
    to: "https://twitter.com/ethdotorg",
    ariaLabel: "Twitter",
    color: "#1DA1F2",
  },
  {
    icon: FaDiscord,
    to: "https://discord.gg/ethereum-org",
    ariaLabel: "Discord",
    color: "#7289da",
  },
]

type FooterProps = {
  lastDeployDate: string
}

const Footer = ({ lastDeployDate }: FooterProps) => {
  const { locale } = useRouter()
  const { t } = useTranslation("common")

<<<<<<< HEAD
  const linkSections: Array<LinkSection> = [
=======
  const linkSections: FooterLinkSection[] = [
>>>>>>> 273e745f
    {
      title: t("learn"),
      links: [
        {
          to: "/learn/",
          text: t("learn-hub"),
        },
        {
          to: "/what-is-ethereum/",
          text: t("what-is-ethereum"),
        },
        {
          to: "/eth/",
          text: t("what-is-ether"),
        },
        {
          to: "/wallets/",
          text: t("ethereum-wallets"),
        },
        {
          to: "/web3/",
          text: t("web3"),
        },
        {
          to: "/smart-contracts/",
          text: t("smart-contracts"),
        },
        {
          to: "/gas/",
          text: "Gas fees",
        },
        {
          to: "/run-a-node/",
          text: t("run-a-node"),
        },
        {
          to: "/security/",
          text: t("ethereum-security"),
        },
        {
          to: "/quizzes/",
          text: t("quizzes-title"),
        },
        {
          to: "/glossary/",
          text: t("ethereum-glossary"),
        },
      ],
    },
    {
      title: t("use"),
      links: [
        {
          to: "/guides/",
          text: t("guides"),
        },
        {
          to: "/wallets/find-wallet/",
          text: t("nav-find-wallet-label"),
        },
        {
          to: "/get-eth/",
          text: t("get-eth"),
        },
        {
          to: "/dapps/",
          text: t("decentralized-applications-dapps"),
        },
        {
          to: "/stablecoins/",
          text: t("stablecoins"),
        },
        {
          to: "/nft/",
          text: t("nft-page"),
        },
        {
          to: "/defi/",
          text: t("defi-page"),
        },
        {
          to: "/dao/",
          text: t("dao-page"),
        },
        {
          to: "/decentralized-identity/",
          text: t("decentralized-identity"),
        },
        {
          to: "/staking/",
          text: t("stake-eth"),
        },
        {
          to: "/layer-2/",
          text: t("layer-2"),
        },
      ],
    },
    {
      title: t("build"),
      links: [
        {
          to: "/developers/",
          text: t("nav-builders-home-label"),
          isPartiallyActive: false,
        },
        {
          to: "/developers/tutorials/",
          text: t("tutorials"),
        },
        {
          to: "/developers/docs/",
          text: t("documentation"),
        },
        {
          to: "/developers/learning-tools/",
          text: t("learn-by-coding"),
        },
        {
          to: "/developers/local-environment/",
          text: t("set-up-local-env"),
        },
        {
          to: "/community/grants/",
          text: t("grants"),
        },
        {
          to: "/developers/docs/intro-to-ethereum/",
          text: t("nav-docs-foundation-label"),
        },
        {
          to: "/developers/docs/design-and-ux/",
          text: t("nav-docs-design-label"),
        },
        {
          to: "/enterprise/",
          text: t("enterprise-mainnet"),
        },
        {
          to: "/enterprise/private-ethereum/",
          text: t("enterprise-private"),
        },
      ],
    },
    {
      title: t("participate"),
      links: [
        {
          to: "/community/",
          text: t("community-hub"),
        },
        {
          to: "/community/online/",
          text: t("ethereum-online"),
        },
        {
          to: "/community/events/",
          text: t("ethereum-events"),
        },
        {
          to: "/contributing/",
          text: t("nav-contribute-label"),
        },
        {
          to: "/contributing/translation-program/",
          text: t("translation-program"),
        },
        {
          to: "/bug-bounty/",
          text: t("ethereum-bug-bounty"),
        },
        {
          to: "/foundation/",
          text: t("ethereum-foundation"),
        },
        {
          to: "https://blog.ethereum.org/",
          text: t("ef-blog"),
        },
        {
          to: "https://esp.ethereum.foundation",
          text: t("esp"),
        },
        {
          to: "https://devcon.org/",
          text: t("devcon"),
        },
      ],
    },
    {
      title: t("research"),
      links: [
        {
          to: "/whitepaper/",
          text: t("ethereum-whitepaper"),
        },
        {
          to: "/roadmap/",
          text: t("ethereum-roadmap"),
        },
        {
          to: "/roadmap/security/",
          text: t("nav-roadmap-security-label"),
        },
        {
          to: "/history/",
          text: t("nav-history-label"),
        },
        {
          to: "/community/research/",
          text: t("nav-open-research-label"),
        },
        {
          to: "/eips/",
          text: t("eips"),
        },
        {
          to: "/governance/",
          text: t("ethereum-governance"),
        },
      ],
    },
  ]

  const dipperLinks: FooterLink[] = [
    {
      to: "/about/",
      text: t("about-us"),
    },
    {
      to: "/assets/",
      text: t("ethereum-brand-assets"),
    },
    {
      to: "/community/code-of-conduct/",
      text: t("nav-code-of-conduct"),
    },
    {
      to: "/about/#open-jobs",
      text: t("jobs"),
    },
    {
      to: "/privacy-policy/",
      text: t("privacy-policy"),
    },
    {
      to: "/terms-of-use/",
      text: t("terms-of-use"),
    },
    {
      to: "/cookie-policy/",
      text: t("cookie-policy"),
    },
    {
      to: "mailto:press@ethereum.org",
      text: t("contact"),
    },
  ]

  const hoverStyles = {
    textDecor: "none",
    color: "primary.base",
    _after: {
      color: "primary.base",
    },
    "& svg": {
      fill: "primary.base",
    },
  }
  const linkProps = {
    isPartiallyActive: false,
    textDecor: "none",
    color: "body.medium",
    fontWeight: "normal",
    _hover: hoverStyles,
    sx: {
      "& svg": {
        fill: "text200",
      },
    },
  }

  return (
    <Box as="footer" py="4" px="8">
      <Flex
        fontSize="md"
        justify="space-between"
        alignItems="center"
        flexWrap="wrap"
      >
        <Box color="text200">
          <Translation id="website-last-updated" />:{" "}
          {getLocaleTimestamp(locale as Lang, lastDeployDate!)}
        </Box>
        <Box my={4}>
          {socialLinks.map(({ to, ariaLabel, icon, color }) => (
            <BaseLink
              key={to}
              href={to}
              hideArrow
              color="secondary"
              aria-label={ariaLabel}
              ms="4"
            >
              <Icon
                as={icon}
                _hover={{
                  color,
                  transition:
                    "color 0.2s ease-in-out, transform 0.2s ease-in-out",
                }}
                fontSize="4xl"
              />
            </BaseLink>
          ))}
        </Box>
      </Flex>
      <SimpleGrid
        gap={4}
        justifyContent="space-between"
        templateColumns={{
          base: "auto",
          sm: "repeat(2, auto)",
          md: "repeat(3, auto)",
          xl: "repeat(6, auto)",
        }}
      >
        {linkSections.map((section: FooterLinkSection, idx) => (
          <Box key={idx}>
            <Heading as="h3" fontSize="sm" lineHeight="base" my="1.14em">
              <Translation id={section.title} />
            </Heading>
            <List fontSize="sm" lineHeight="base" fontWeight="normal" m="0">
              {section.links.map((link, linkIdx) => (
                <ListItem key={linkIdx} mb={4}>
                  <BaseLink href={link.to} {...linkProps}>
                    {link.text}
                  </BaseLink>
                </ListItem>
              ))}
            </List>
          </Box>
        ))}
      </SimpleGrid>
      <List
        display="flex"
        flexWrap="wrap"
        justifyContent="center"
        my="6"
        mx="0"
        py="8"
        px="2"
        lineHeight="base"
        fontWeight="normal"
        fontSize="sm"
        bg="background.highlight"
      >
        {dipperLinks.map(({ to, text }) => (
          <ListItem key={text} p="2" m="0">
            <BaseLink href={to} {...linkProps}>
              {text}
            </BaseLink>
          </ListItem>
        ))}
      </List>
    </Box>
  )
}

export default Footer<|MERGE_RESOLUTION|>--- conflicted
+++ resolved
@@ -11,11 +11,7 @@
   SimpleGrid,
 } from "@chakra-ui/react"
 
-<<<<<<< HEAD
-import { Lang, LinkSection } from "@/lib/types"
-=======
 import type { FooterLink, FooterLinkSection, Lang } from "@/lib/types"
->>>>>>> 273e745f
 
 import { BaseLink } from "@/components/Link"
 import Translation from "@/components/Translation"
@@ -51,11 +47,7 @@
   const { locale } = useRouter()
   const { t } = useTranslation("common")
 
-<<<<<<< HEAD
-  const linkSections: Array<LinkSection> = [
-=======
   const linkSections: FooterLinkSection[] = [
->>>>>>> 273e745f
     {
       title: t("learn"),
       links: [
