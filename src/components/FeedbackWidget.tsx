import { useEffect, useMemo, useRef, useState } from "react"
import { useRouter } from "next/router"
import { useTranslation } from "next-i18next"
import {
  AlertDialog,
  AlertDialogBody,
  AlertDialogCloseButton,
  AlertDialogContent,
  AlertDialogFooter,
  AlertDialogHeader,
  AlertDialogOverlay,
  Box,
  Button,
  ButtonProps,
  ScaleFade,
  useDisclosure,
} from "@chakra-ui/react"

import { FeedbackGlyphIcon } from "@/components/icons"
import Text from "@/components/OldText"

import { trackCustomEvent } from "@/lib/utils/matomo"

import { DEFAULT_LOCALE } from "@/lib/constants"

import { useSurvey } from "@/hooks/useSurvey"

type FixedDotProps = ButtonProps & {
  bottomOffset: number
  isExpanded: boolean
}
const FixedDot = ({
  children,
  bottomOffset,
  isExpanded,
  ...props
}: FixedDotProps) => {
  const size = "3rem"
  return (
    <Button
      w={{ base: size, lg: isExpanded ? "15rem" : size }}
      h={size}
      borderRadius="full"
      variant="solid"
      boxShadow="tableItemBox"
      position="sticky"
      bottom={{ base: `${bottomOffset + 1}rem`, lg: 4 }}
      ms="auto"
      mt={{ lg: "inherit" }}
      insetEnd={4}
      zIndex={98} /* Below the mobile menu */
      display="flex"
      justifyContent="center"
      alignItems="center"
      whiteSpace="normal"
      _hover={{
        transform: "scale(1.1)",
        transition: "transform 0.2s ease-in-out",
      }}
      transition="transform 0.2s ease-in-out, width 0.25s ease-in-out,
      border-radius 0.25s linear"
      {...props}
    >
      {children}
    </Button>
  )
}

const FeedbackWidget = () => {
  const { t } = useTranslation("common")
  const { asPath, locale } = useRouter()
  const { isOpen, onOpen, onClose } = useDisclosure()
  const cancelRef = useRef<HTMLButtonElement>(null)
  const [isExpanded, setIsExpanded] = useState(false)
  const [feedbackSubmitted, setFeedbackSubmitted] = useState(false)

  useEffect(() => {
    // Reset component state when path (asPath) changes
    onClose()
    setFeedbackSubmitted(false)
    setIsExpanded(false)

<<<<<<< HEAD
    const expandTimeout = setTimeout(() => setIsExpanded(true), 30000)
=======
    let expandTimeout = setTimeout(() => setIsExpanded(true), 30_000)
>>>>>>> fec8acdf

    return () => clearTimeout(expandTimeout)
  }, [asPath, onClose])

  const surveyUrl = useSurvey(feedbackSubmitted)

  const bottomOffset = useMemo(() => {
    const pathsWithBottomNav = ["/staking", "/dao", "/defi", "/nft"]
    const CONDITIONAL_OFFSET = 6.75
    let offset = 0
    pathsWithBottomNav.forEach((path) => {
      if (asPath.includes(path)) {
        offset = CONDITIONAL_OFFSET
      }
    })
    return offset
  }, [asPath])

  const handleClose = (): void => {
    onClose()
    trackCustomEvent({
      eventCategory: `FeedbackWidget toggled`,
      eventAction: `Clicked`,
      eventName: `Closed feedback widget`,
    })
  }

  const handleOpen = (): void => {
    onOpen()
    setIsExpanded(false)
    trackCustomEvent({
      eventCategory: `FeedbackWidget toggled`,
      eventAction: `Clicked`,
      eventName: `Opened feedback widget`,
    })
  }

  const handleSubmit = (choice: boolean): void => {
    trackCustomEvent({
      eventCategory: `Page is helpful feedback`,
      eventAction: `Clicked`,
      eventName: String(choice),
    })
    setFeedbackSubmitted(true)
  }
  const handleSurveyOpen = (): void => {
    trackCustomEvent({
      eventCategory: `Feedback survey opened`,
      eventAction: `Clicked`,
      eventName: "Feedback survey opened",
    })
    window && surveyUrl && window.open(surveyUrl, "_blank")
    onClose() // Close widget without triggering redundant tracker event
    setIsExpanded(false)
  }

  // Dispay on English pages only
  if (locale !== DEFAULT_LOCALE) return null

  return (
    <>
      <FixedDot
        onClick={handleOpen}
        bottomOffset={bottomOffset}
        isExpanded={isExpanded}
        id="dot"
      >
        <Box
          display="flex"
          justifyContent="space-evenly"
          width={{ base: "3rem", lg: isExpanded ? "13.5rem" : "3rem" }}
          position={{
            base: "inherit",
            lg: isExpanded ? "absolute" : "inherit",
          }}
        >
          <FeedbackGlyphIcon color="white" my="11px" />
          {isExpanded && (
            <ScaleFade in={isExpanded} delay={0.25}>
              <Text
                as="div"
                color="white"
                fontWeight="bold"
                noOfLines={2}
                height="100%"
                alignItems="center"
                display={{ base: "none", lg: isExpanded ? "flex" : "none" }}
              >
                {t("feedback-widget-prompt")}
              </Text>
            </ScaleFade>
          )}
        </Box>
      </FixedDot>

      <AlertDialog
        isOpen={isOpen}
        leastDestructiveRef={cancelRef}
        onClose={handleClose}
      >
        <AlertDialogOverlay>
          <AlertDialogContent
            position="fixed"
            insetEnd={{ base: 4, sm: 8 }}
            insetStart={{ base: 4, sm: "auto" }}
            bottom={{ base: `${bottomOffset + 5}rem`, lg: 20 }}
            w={{ base: "auto", sm: "300px" }}
            bgColor="ednBackground"
            border="1px"
            borderColor="buttonColor"
            boxShadow="tableItemBox"
            borderRadius="base"
            py="4"
            px="2"
          >
            <AlertDialogCloseButton />

            <AlertDialogHeader
              fontSize="xl"
              fontWeight="bold"
              lineHeight="6"
              textAlign="center"
            >
              {feedbackSubmitted
                ? t("feedback-widget-thank-you-title")
                : t("feedback-widget-prompt")}
            </AlertDialogHeader>

            {/* Body: */}
            {feedbackSubmitted && (
              <>
                <AlertDialogBody
                  fontWeight="normal"
                  fontSize="md"
                  lineHeight="5"
                  textAlign="center"
                >
                  {t("feedback-widget-thank-you-subtitle")}
                </AlertDialogBody>
                <AlertDialogBody
                  fontWeight="bold"
                  fontSize="xs"
                  lineHeight="4"
                  letterSpacing="wide"
                  color="searchBorder"
                  textAlign="center"
                >
                  {t("feedback-widget-thank-you-timing")}
                </AlertDialogBody>
              </>
            )}

            <AlertDialogFooter display="flex" gap="6">
              {feedbackSubmitted ? (
                <Button onClick={handleSurveyOpen} flex={1}>
                  {t("feedback-widget-thank-you-cta")}
                </Button>
              ) : (
                <>
                  <Button
                    variant="solid"
                    onClick={() => handleSubmit(true)}
                    flex={1}
                  >
                    {t("yes")}
                  </Button>
                  <Button
                    variant="solid"
                    onClick={() => handleSubmit(false)}
                    flex={1}
                  >
                    {t("no")}
                  </Button>
                </>
              )}
            </AlertDialogFooter>
          </AlertDialogContent>
        </AlertDialogOverlay>
      </AlertDialog>
    </>
  )
}

export default FeedbackWidget<|MERGE_RESOLUTION|>--- conflicted
+++ resolved
@@ -80,11 +80,7 @@
     setFeedbackSubmitted(false)
     setIsExpanded(false)
 
-<<<<<<< HEAD
-    const expandTimeout = setTimeout(() => setIsExpanded(true), 30000)
-=======
-    let expandTimeout = setTimeout(() => setIsExpanded(true), 30_000)
->>>>>>> fec8acdf
+    const expandTimeout = setTimeout(() => setIsExpanded(true), 30_000)
 
     return () => clearTimeout(expandTimeout)
   }, [asPath, onClose])
