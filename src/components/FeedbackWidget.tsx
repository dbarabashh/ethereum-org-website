// Library imports
import React, { useState, useEffect, useRef, useMemo } from "react"
import { Box, Button, ButtonProps, Flex, Icon, Text } from "@chakra-ui/react"
import { useIntl } from "react-intl"
import { MdClose } from "react-icons/md"
import FocusTrap from "focus-trap-react"
import { Text, ScaleFade, Box } from "@chakra-ui/react"
// Component imports
import Translation from "./Translation"
// SVG imports
import FeedbackGlyph from "../assets/feedback-glyph.svg"
// Utility imports
import { trackCustomEvent } from "../utils/matomo"
import { translateMessageId } from "../utils/translations"
// Hook imports
import { useOnClickOutside } from "../hooks/useOnClickOutside"
import { useKeyPress } from "../hooks/useKeyPress"
import { useSurvey } from "../hooks/useSurvey"

interface FixedDotProps extends ButtonProps {
  bottomOffset: number
<<<<<<< HEAD
}
const FixedDot: React.FC<FixedDotProps> = ({
  children,
  bottomOffset,
  ...props
}) => {
  const size = "3rem"
  return (
    <Button
      w={size}
      h={size}
      borderRadius="full"
      variant="solid"
      boxShadow="tableItemBox"
      position="sticky"
      bottom={{ base: `${bottomOffset + 1}rem`, lg: 4 }}
      ms="auto"
      mt={{ base: "150vh", lg: "inherit" }}
      insetEnd={4}
      zIndex={98} /* Below the mobile menu */
      display="flex"
      justifyContent="center"
      alignItems="center"
      _hover={{
        cursor: "pointer",
        transform: "scale(1.1)",
        transition: "transform 0.2s ease-in-out",
      }}
      transition="transform 0.2s ease-in-out"
      {...props}
    >
      {children}
    </Button>
  )
=======
  isExpanded: boolean
}>`
  height: 3rem;
  width: 3rem;
  padding: 11px;
  border-radius: 50%;
  background-color: ${({ theme }) => theme.colors.primary};
  box-shadow: 0px 4px 4px ${({ theme }) => theme.colors.tableItemBoxShadow};
  position: sticky;
  bottom: 1rem;
  margin-left: auto;
  @media (max-width: ${({ theme }) => theme.breakpoints.l}) {
    bottom: ${({ bottomOffset }) => 1 + bottomOffset}rem;
    margin-top: 150vh;
  }
  @media (min-width: ${({ theme }) => theme.breakpoints.l}) {
    width: ${({ isExpanded }) => (isExpanded ? "15rem" : "3rem")};
    border-radius: ${({ isExpanded }) => (isExpanded ? "50px" : "50%")};
  }
  right: 1rem;
  z-index: 98; /* Below the mobile menu */
  display: flex;
  justify-content: center;
  align-items: center;
  &:hover {
    cursor: pointer;
    transform: scale(1.1);
    transition: transform 0.2s ease-in-out;
  }
  transition: transform 0.2s ease-in-out, width 0.25s linear,
    border-radius 0.25s linear;
  overflow: hidden;
`

const ModalBackground = styled.div`
  display: block;
  position: fixed;
  inset: 0;
  background-color: rgba(0, 0, 0, 0.2);
  z-index: 1001; /* Above the nav bar */
`

const Container = styled.div<{
  bottomOffset: number
}>`
  display: flex;
  box-sizing: border-box;
  width: 300px;
  background-color: ${({ theme }) => theme.colors.ednBackground};
  border: 1px solid ${({ theme }) => theme.colors.buttonColor};
  box-shadow: 0px 4px 4px ${({ theme }) => theme.colors.tableItemBoxShadow};
  border-radius: 0.25rem;
  position: fixed;
  right: 2rem;
  bottom: 5rem;
  @media (max-width: ${({ theme }) => theme.breakpoints.l}) {
    offset-position: bottom -300px;
    bottom: ${({ bottomOffset }) => 5 + bottomOffset}rem;
  }
  z-index: 1002; /* Above the ModalBackground */

  @media (max-width: ${({ theme }) => theme.breakpoints.s}) {
    width: auto;
    left: 1rem;
    right: 1rem;
  }

  &:hover {
    transform: scale(1.02);
    transition: transform 0.2s ease-in-out;
  }
  transition: transform 0.2s ease-in-out;

  flex-direction: column;
  align-items: center;
  text-align: center;
  padding: 2rem;

  .title {
    font-weight: 700;
    font-size: 1.25rem;
    line-height: 1.5rem;
  }

  .subtitle {
    font-weight: 400;
    font-size: 1rem;
    line-height: 1.25rem;
  }

  .timing {
    font-weight: 700;
    font-size: 0.75rem;
    line-height: 1rem;
    letter-spacing: 0.025em;
    color: ${({ theme }) => theme.colors.searchBorder};
  }

  a {
    width: 100%;
    color: ${({ theme }) => theme.colors.text} !important;
  }
`

const ButtonContainer = styled.div`
  display: flex;
  flex-wrap: nowrap;
  gap: 1.25rem;
  width: 100%;
  * {
    flex: 1;
    font-weight: 700;
  }
`

const StyledFeedbackGlyph = styled(FeedbackGlyph)`
  min-width: 26px;
  min-height: 32px;
  margin: 11px 0px;
  path {
    fill: ${({ theme }) => theme.colors.white};
  }
`

const IconContainer = styled(NakedButton)`
  position: absolute;
  right: 0.5rem;
  top: 0.5rem;
  cursor: pointer;
  &:hover {
    transform: scale(1.1);
    transition: transform 0.2s ease-in-out;
  }
  transition: transform 0.2s ease-in-out;
`

export interface IProps {
  className?: string
>>>>>>> a76c2afb
}

interface FeedbackWidgetProps {
  location: string
}
const FeedbackWidget: React.FC<FeedbackWidgetProps> = ({ location = "" }) => {
  const intl = useIntl()
  const containerRef = useRef<HTMLInputElement>(null)
  useOnClickOutside(containerRef, () => handleClose(), [`mousedown`])
  const [isOpen, setIsOpen] = useState<boolean>(false)
  const [isExpanded, setIsExpanded] = useState<boolean>(false)
  const [feedbackSubmitted, setFeedbackSubmitted] = useState<boolean>(false)

  useEffect(() => {
<<<<<<< HEAD
    // Reset component state when path (location) changes
    setIsOpen(false)
    setFeedbackSubmitted(false)
  }, [location])
=======
    if (typeof window !== "undefined") {
      setLocation(window.location.href)
      // Reset component state when path (location) changes
      setIsOpen(false)
      setFeedbackSubmitted(false)
      setIsExpanded(false)
    }

    let expandTimeout = setTimeout(() => setIsExpanded(true), 30000)

    return () => clearTimeout(expandTimeout)
  }, [])
>>>>>>> a76c2afb

  const surveyUrl = useSurvey(feedbackSubmitted)

  const bottomOffset = useMemo(() => {
    const pathsWithBottomNav = ["/staking", "/dao", "/defi", "/nft"]
    const CONDITIONAL_OFFSET = 6.75
    let offset = 0
    pathsWithBottomNav.forEach((path) => {
      if (location.includes(path)) {
        offset = CONDITIONAL_OFFSET
      }
    })
    return offset
  }, [location])

  const handleClose = (): void => {
    setIsOpen(false)
    setIsExpanded(false)
    trackCustomEvent({
      eventCategory: `FeedbackWidget toggled`,
      eventAction: `Clicked`,
      eventName: `Closed feedback widget`,
    })
  }
  const handleOpen = (): void => {
    setIsOpen(true)
    trackCustomEvent({
      eventCategory: `FeedbackWidget toggled`,
      eventAction: `Clicked`,
      eventName: `Opened feedback widget`,
    })
  }
  const handleSubmit = (choice: boolean): void => {
    trackCustomEvent({
      eventCategory: `Page is helpful feedback`,
      eventAction: `Clicked`,
      eventName: String(choice),
    })
    setFeedbackSubmitted(true)
  }
  const handleSurveyOpen = (): void => {
    trackCustomEvent({
      eventCategory: `Feedback survey opened`,
      eventAction: `Clicked`,
      eventName: "Feedback survey opened",
    })
    window && surveyUrl && window.open(surveyUrl, "_blank")
    setIsOpen(false) // Close widget without triggering redundant tracker event
    setIsExpanded(false)
  }

  useKeyPress(`Escape`, handleClose)

  if (!location.includes("/en/")) return null
  const closeButtonSize = "24px"
  return (
    <>
<<<<<<< HEAD
      <FixedDot onClick={handleOpen} bottomOffset={bottomOffset} id="dot">
        <Icon as={FeedbackGlyph} color="white" h="32px" w="26px" />
=======
      <FixedDot
        onClick={handleOpen}
        bottomOffset={bottomOffset}
        isExpanded={isExpanded}
        id="dot"
      >
        <Box
          display="flex"
          justifyContent="space-evenly"
          width={{ base: "3rem", lg: isExpanded ? "13.5rem" : "3rem" }}
          position={{
            base: "inherit",
            lg: isExpanded ? "absolute" : "inherit",
          }}
        >
          <StyledFeedbackGlyph />
          {isExpanded && (
            <ScaleFade in={isExpanded} delay={0.25}>
              <Text
                as="div"
                color="white"
                fontWeight="bold"
                noOfLines={2}
                height="100%"
                alignItems="center"
                display={{ base: "none", lg: isExpanded ? "flex" : "none" }}
              >
                <Translation id="feedback-card-prompt-page" />
              </Text>
            </ScaleFade>
          )}
        </Box>
>>>>>>> a76c2afb
      </FixedDot>
      {isOpen && (
        <Box
          display="block"
          position="fixed"
          inset={0}
          bgColor="blackAlpha.400"
          zIndex={1001} /* Above the nav bar */
        >
          <FocusTrap
            focusTrapOptions={{
              fallbackFocus: `#dot`,
            }}
          >
            <Flex
              id="modal"
              ref={containerRef}
              boxSizing="border-box"
              w={{ base: "auto", sm: "300px" }}
              bgColor="ednBackground"
              border="1px"
              borderColor="buttonColor"
              boxShadow="tableItemBox"
              borderRadius="base" /* 0.25rem */
              position="fixed"
              insetEnd={{ base: 4, sm: 8 }}
              insetStart={{ base: 4, sm: "auto" }}
              bottom={{ base: `${bottomOffset + 5}rem`, lg: 20 }}
              zIndex={1002} /* Above the modal background */
              _hover={{
                transform: "scale(1.02)",
                transition: "transform 0.2s ease-in-out",
              }}
              transition="transform 0.2s ease-in-out"
              direction="column"
              alignItems="center"
              textAlign="center"
              p={8}
            >
              <Button
                variant="ghost"
                onClick={handleClose}
                aria-label={translateMessageId("close", intl)}
                position="absolute"
                insetEnd={2}
                top={2}
                cursor="pointer"
                h={closeButtonSize}
                w={closeButtonSize}
                minW={closeButtonSize}
                minH={closeButtonSize}
                _hover={{
                  transform: "scale(1.1)",
                  transition: "transform 0.2s ease-in-out",
                }}
                transition="transform 0.2s ease-in-out"
              >
                <Icon as={MdClose} h={closeButtonSize} w={closeButtonSize} />
              </Button>

              <Text fontWeight="bold" fontSize="xl" lineHeight={6}>
                {feedbackSubmitted ? (
                  <Translation id="feedback-widget-thank-you-title" />
                ) : (
                  <Translation id="feedback-widget-prompt" />
                )}
              </Text>
              {feedbackSubmitted && (
                <Text fontWeight="normal" fontSize="md" lineHeight={5}>
                  <Translation id="feedback-widget-thank-you-subtitle" />
                </Text>
              )}
              {feedbackSubmitted && (
                <Text
                  fontWeight="bold"
                  fontSize="xs"
                  lineHeight={4}
                  letterSpacing="wide"
                  color="searchBorder"
                >
                  <Translation id="feedback-widget-thank-you-timing" />
                </Text>
              )}
              <Flex flexWrap="nowrap" gap={6} width="full">
                {feedbackSubmitted ? (
                  <Button
                    onClick={handleSurveyOpen}
                    aria-label={translateMessageId(
                      "feedback-widget-thank-you-cta",
                      intl
                    )}
                    flex={1}
                  >
                    <Translation id="feedback-widget-thank-you-cta" />
                  </Button>
                ) : (
                  <>
                    <Button
                      variant="solid"
                      onClick={() => handleSubmit(true)}
                      aria-label={translateMessageId("yes", intl)}
                      flex={1}
                    >
                      <Translation id="yes" />
                    </Button>
                    <Button
                      variant="solid"
                      onClick={() => handleSubmit(false)}
                      aria-label={translateMessageId("no", intl)}
                      flex={1}
                    >
                      <Translation id="no" />
                    </Button>
                  </>
                )}
              </Flex>
            </Flex>
          </FocusTrap>
        </Box>
      )}
    </>
  )
}

export default FeedbackWidget<|MERGE_RESOLUTION|>--- conflicted
+++ resolved
@@ -19,17 +19,18 @@
 
 interface FixedDotProps extends ButtonProps {
   bottomOffset: number
-<<<<<<< HEAD
+  isExpanded: boolean
 }
 const FixedDot: React.FC<FixedDotProps> = ({
   children,
   bottomOffset,
+  isExpanded,
   ...props
 }) => {
   const size = "3rem"
   return (
     <Button
-      w={size}
+      w={{ base: size, lg: isExpanded ? "15rem" : size }}
       h={size}
       borderRadius="full"
       variant="solid"
@@ -48,152 +49,13 @@
         transform: "scale(1.1)",
         transition: "transform 0.2s ease-in-out",
       }}
-      transition="transform 0.2s ease-in-out"
+      transition="transform 0.2s ease-in-out, width 0.25s linear,
+      border-radius 0.25s linear"
       {...props}
     >
       {children}
     </Button>
   )
-=======
-  isExpanded: boolean
-}>`
-  height: 3rem;
-  width: 3rem;
-  padding: 11px;
-  border-radius: 50%;
-  background-color: ${({ theme }) => theme.colors.primary};
-  box-shadow: 0px 4px 4px ${({ theme }) => theme.colors.tableItemBoxShadow};
-  position: sticky;
-  bottom: 1rem;
-  margin-left: auto;
-  @media (max-width: ${({ theme }) => theme.breakpoints.l}) {
-    bottom: ${({ bottomOffset }) => 1 + bottomOffset}rem;
-    margin-top: 150vh;
-  }
-  @media (min-width: ${({ theme }) => theme.breakpoints.l}) {
-    width: ${({ isExpanded }) => (isExpanded ? "15rem" : "3rem")};
-    border-radius: ${({ isExpanded }) => (isExpanded ? "50px" : "50%")};
-  }
-  right: 1rem;
-  z-index: 98; /* Below the mobile menu */
-  display: flex;
-  justify-content: center;
-  align-items: center;
-  &:hover {
-    cursor: pointer;
-    transform: scale(1.1);
-    transition: transform 0.2s ease-in-out;
-  }
-  transition: transform 0.2s ease-in-out, width 0.25s linear,
-    border-radius 0.25s linear;
-  overflow: hidden;
-`
-
-const ModalBackground = styled.div`
-  display: block;
-  position: fixed;
-  inset: 0;
-  background-color: rgba(0, 0, 0, 0.2);
-  z-index: 1001; /* Above the nav bar */
-`
-
-const Container = styled.div<{
-  bottomOffset: number
-}>`
-  display: flex;
-  box-sizing: border-box;
-  width: 300px;
-  background-color: ${({ theme }) => theme.colors.ednBackground};
-  border: 1px solid ${({ theme }) => theme.colors.buttonColor};
-  box-shadow: 0px 4px 4px ${({ theme }) => theme.colors.tableItemBoxShadow};
-  border-radius: 0.25rem;
-  position: fixed;
-  right: 2rem;
-  bottom: 5rem;
-  @media (max-width: ${({ theme }) => theme.breakpoints.l}) {
-    offset-position: bottom -300px;
-    bottom: ${({ bottomOffset }) => 5 + bottomOffset}rem;
-  }
-  z-index: 1002; /* Above the ModalBackground */
-
-  @media (max-width: ${({ theme }) => theme.breakpoints.s}) {
-    width: auto;
-    left: 1rem;
-    right: 1rem;
-  }
-
-  &:hover {
-    transform: scale(1.02);
-    transition: transform 0.2s ease-in-out;
-  }
-  transition: transform 0.2s ease-in-out;
-
-  flex-direction: column;
-  align-items: center;
-  text-align: center;
-  padding: 2rem;
-
-  .title {
-    font-weight: 700;
-    font-size: 1.25rem;
-    line-height: 1.5rem;
-  }
-
-  .subtitle {
-    font-weight: 400;
-    font-size: 1rem;
-    line-height: 1.25rem;
-  }
-
-  .timing {
-    font-weight: 700;
-    font-size: 0.75rem;
-    line-height: 1rem;
-    letter-spacing: 0.025em;
-    color: ${({ theme }) => theme.colors.searchBorder};
-  }
-
-  a {
-    width: 100%;
-    color: ${({ theme }) => theme.colors.text} !important;
-  }
-`
-
-const ButtonContainer = styled.div`
-  display: flex;
-  flex-wrap: nowrap;
-  gap: 1.25rem;
-  width: 100%;
-  * {
-    flex: 1;
-    font-weight: 700;
-  }
-`
-
-const StyledFeedbackGlyph = styled(FeedbackGlyph)`
-  min-width: 26px;
-  min-height: 32px;
-  margin: 11px 0px;
-  path {
-    fill: ${({ theme }) => theme.colors.white};
-  }
-`
-
-const IconContainer = styled(NakedButton)`
-  position: absolute;
-  right: 0.5rem;
-  top: 0.5rem;
-  cursor: pointer;
-  &:hover {
-    transform: scale(1.1);
-    transition: transform 0.2s ease-in-out;
-  }
-  transition: transform 0.2s ease-in-out;
-`
-
-export interface IProps {
-  className?: string
->>>>>>> a76c2afb
 }
 
 interface FeedbackWidgetProps {
@@ -208,25 +70,15 @@
   const [feedbackSubmitted, setFeedbackSubmitted] = useState<boolean>(false)
 
   useEffect(() => {
-<<<<<<< HEAD
     // Reset component state when path (location) changes
     setIsOpen(false)
     setFeedbackSubmitted(false)
+    setIsExpanded(false)
+
+    let expandTimeout = setTimeout(() => setIsExpanded(true), 30000)
+
+    return () => clearTimeout(expandTimeout)
   }, [location])
-=======
-    if (typeof window !== "undefined") {
-      setLocation(window.location.href)
-      // Reset component state when path (location) changes
-      setIsOpen(false)
-      setFeedbackSubmitted(false)
-      setIsExpanded(false)
-    }
-
-    let expandTimeout = setTimeout(() => setIsExpanded(true), 30000)
-
-    return () => clearTimeout(expandTimeout)
-  }, [])
->>>>>>> a76c2afb
 
   const surveyUrl = useSurvey(feedbackSubmitted)
 
@@ -284,10 +136,6 @@
   const closeButtonSize = "24px"
   return (
     <>
-<<<<<<< HEAD
-      <FixedDot onClick={handleOpen} bottomOffset={bottomOffset} id="dot">
-        <Icon as={FeedbackGlyph} color="white" h="32px" w="26px" />
-=======
       <FixedDot
         onClick={handleOpen}
         bottomOffset={bottomOffset}
@@ -303,7 +151,7 @@
             lg: isExpanded ? "absolute" : "inherit",
           }}
         >
-          <StyledFeedbackGlyph />
+          <Icon as={FeedbackGlyph} color="white" h="32px" w="26px" my="11px" />
           {isExpanded && (
             <ScaleFade in={isExpanded} delay={0.25}>
               <Text
@@ -320,7 +168,6 @@
             </ScaleFade>
           )}
         </Box>
->>>>>>> a76c2afb
       </FixedDot>
       {isOpen && (
         <Box
