--- conflicted
+++ resolved
@@ -1,10 +1,5 @@
-<<<<<<< HEAD
+import * as React from "react"
 import { Center, Flex, SimpleGrid } from "@chakra-ui/react"
-=======
->>>>>>> fec8acdf
-import * as React from "react"
-import { Center, Flex, SimpleGrid, VStack } from "@chakra-ui/react"
-import { Meta, StoryObj } from "@storybook/react"
 
 import { EthHomeIcon } from "./EthHomeIcon"
 import { FeedbackGlyphIcon } from "./FeedbackGlyphIcon"
