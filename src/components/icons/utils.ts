<<<<<<< HEAD
export const commonIconDefaultProps = {
  fillRule: "evenodd",
  clipRule: "evenodd",
  fill: "current",
} as const
=======
import type { SVGAttributes } from "react"
import { IconProps } from "@chakra-ui/react"

export const commonIconDefaultProps: IconProps = {
  fillRule: "evenodd",
  clipRule: "evenodd",
  fill: "currentColor",
}

export const commonIconDefaultAttrs = {
  fill: "currentColor",
  fillRule: "evenodd",
  clipRule: "evenodd",
} satisfies SVGAttributes<SVGElement>
>>>>>>> dfddcd17
<|MERGE_RESOLUTION|>--- conflicted
+++ resolved
@@ -1,22 +1,13 @@
-<<<<<<< HEAD
+import type { SVGAttributes } from "react"
+
 export const commonIconDefaultProps = {
   fillRule: "evenodd",
   clipRule: "evenodd",
-  fill: "current",
+  fill: "currentColor",
 } as const
-=======
-import type { SVGAttributes } from "react"
-import { IconProps } from "@chakra-ui/react"
-
-export const commonIconDefaultProps: IconProps = {
-  fillRule: "evenodd",
-  clipRule: "evenodd",
-  fill: "currentColor",
-}
 
 export const commonIconDefaultAttrs = {
   fill: "currentColor",
   fillRule: "evenodd",
   clipRule: "evenodd",
-} satisfies SVGAttributes<SVGElement>
->>>>>>> dfddcd17
+} satisfies SVGAttributes<SVGElement>