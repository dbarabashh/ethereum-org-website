--- conflicted
+++ resolved
@@ -1,8 +1,4 @@
-<<<<<<< HEAD
-=======
 /* eslint-disable react/jsx-key */
-import React from "react"
->>>>>>> 2cc2210c
 import { createIcon } from "@chakra-ui/react"
 
 export const DecentralizationEthGlyphIcon = createIcon({
