import { kebabCase } from "lodash"
import { MdInfoOutline } from "react-icons/md"
import { Area, AreaChart, ResponsiveContainer, XAxis, YAxis } from "recharts"
import { Box, Flex, Icon, Text, VStack } from "@chakra-ui/react"

import type { StatsBoxMetric } from "@/lib/types"

import { RANGES } from "@/lib/constants"

<<<<<<< HEAD
import { Direction } from "@/lib/types"

=======
>>>>>>> 2be6e65a
import InlineLink from "../Link"
import OldText from "../OldText"
import StatErrorMessage from "../StatErrorMessage"
import Tooltip from "../Tooltip"
import Translation from "../Translation"

const tooltipContent = (metric: StatsBoxMetric) => (
  <div>
    <Translation id="data-provided-by" />{" "}
    <InlineLink to={metric.apiUrl}>{metric.apiProvider}</InlineLink>
  </div>
)

type GridItemProps = {
  metric: StatsBoxMetric
}

export const GridItem = ({ metric }: GridItemProps) => {
  const { title, description, state, buttonContainer, range } = metric
  const hasError = "error" in state
  const hasData = "data" in state

  const value = hasError ? (
    <StatErrorMessage />
  ) : (
    <VStack>
      <Box>
        {state.value}{" "}
        <Tooltip content={tooltipContent(metric)}>
          <Icon
            as={MdInfoOutline}
            boxSize={6}
            fill="text"
            me={2}
            _hover={{ fill: "primary.base" }}
            _active={{ fill: "primary.base" }}
            _focus={{ fill: "primary.base" }}
          />
        </Tooltip>
      </Box>
    </VStack>
  )

  // Returns either 90 or 30-day data range depending on `range` selection
  const filteredData = (data: Array<{ timestamp: number }>) => {
    if (!data) return
    if (range === RANGES[1]) return [...data]
    return data.filter(({ timestamp }) => {
      const millisecondRange = 1000 * 60 * 60 * 24 * 30
      const now = new Date().getTime()
      return timestamp >= now - millisecondRange
    })
  }

  const minValue = hasData
    ? state.data.reduce(
        (prev, { value }) => (prev < value ? prev : value),
        Infinity
      )
    : 0

  const maxValue = hasData
    ? state.data.reduce((prev, { value }) => (prev > value ? prev : value), 0)
    : 0

  const chart: React.ReactNode = (
    <ResponsiveContainer width="100%" height="100%">
      <AreaChart
<<<<<<< HEAD
        data={filteredData(state.data)}
=======
        data={hasData ? filteredData(state.data) : []}
>>>>>>> 2be6e65a
        margin={{ left: -5, right: -5 }}
      >
        <defs>
          <linearGradient
            id={`colorUv-${kebabCase(title)}`}
            x1="0"
            y1="0"
            x2="0"
            y2="1"
          >
            <stop offset="5%" stopColor="#8884d8" stopOpacity={1} />
            <stop offset="95%" stopColor="#8884d8" stopOpacity={0} />
          </linearGradient>
          <linearGradient
            id={`colorPv-${kebabCase(title)}`}
            x1="0"
            y1="0"
            x2="0"
            y2="1"
          >
            <stop offset="5%" stopColor="#82ca9d" stopOpacity={0.8} />
            <stop offset="95%" stopColor="#82ca9d" stopOpacity={0} />
          </linearGradient>
        </defs>
        <Area
          type="monotone"
          dataKey="value"
          stroke="#8884d8"
          fillOpacity={0.3}
          fill={`url(#colorUv-${kebabCase(title)})`}
          connectNulls
        />
        <YAxis type="number" domain={[minValue, maxValue]} width={0} />
        <XAxis dataKey="timestamp" axisLine={false} tick={false} />
      </AreaChart>
    </ResponsiveContainer>
  )

  return (
    <Flex
      position="relative"
      color="text"
      height={80}
      flexDirection="column"
      justifyContent="space-between"
      borderX={{
        base: "0px solid #000000",
        lg: "1px solid",
      }}
      borderY="1px solid"
      marginTop={{
        base: "-1px",
        lg: "0",
      }}
      padding={{ base: "2rem 1rem 1rem", lg: "1.5rem" }}
    >
      <Box>
        <Text
          fontSize="xl"
          mb={2}
          color="text"
          textTransform="uppercase"
          fontFamily="monospace"
        >
          {title}
        </Text>
        <OldText>{description}</OldText>
      </Box>
      {hasData && (
        <Box position="absolute" insetInline="0" bottom={0} height="65%">
          {chart}
        </Box>
      )}
      <Flex justifyContent="space-between">
        <Box
          fontSize={{ base: "max(8.8vw, 48px)", lg: "min(4.4vw, 4rem)" }}
          fontWeight={600}
          color="text"
          flexWrap="wrap"
          textOverflow="ellipsis"
          lineHeight="1.6rem"
          mb="2"
        >
          {value}
        </Box>
        {hasData && (
          <Box fontFamily="monospace" me="-1" mb="-1">
            {buttonContainer}
          </Box>
        )}
      </Flex>
    </Flex>
  )
}<|MERGE_RESOLUTION|>--- conflicted
+++ resolved
@@ -7,11 +7,6 @@
 
 import { RANGES } from "@/lib/constants"
 
-<<<<<<< HEAD
-import { Direction } from "@/lib/types"
-
-=======
->>>>>>> 2be6e65a
 import InlineLink from "../Link"
 import OldText from "../OldText"
 import StatErrorMessage from "../StatErrorMessage"
@@ -80,11 +75,7 @@
   const chart: React.ReactNode = (
     <ResponsiveContainer width="100%" height="100%">
       <AreaChart
-<<<<<<< HEAD
-        data={filteredData(state.data)}
-=======
         data={hasData ? filteredData(state.data) : []}
->>>>>>> 2be6e65a
         margin={{ left: -5, right: -5 }}
       >
         <defs>
