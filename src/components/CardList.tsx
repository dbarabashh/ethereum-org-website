import Image, { type ImageProps } from "next/image"
import type { ReactNode } from "react"
import {
  Box,
  type BoxProps,
  Flex,
  HStack,
  LinkBox,
  LinkOverlay,
  type StackProps,
  useColorModeValue,
} from "@chakra-ui/react"

import { BaseLink } from "@/components/Link"

import * as url from "@/lib/utils/url"

import { useRtlFlip } from "@/hooks/useRtlFlip"

export type CardListItem = {
  title?: ReactNode
  description?: ReactNode
  caption?: ReactNode
  link?: string
  id?: string
  image?: ImageProps["src"]
  alt?: string
}

const CardContainer = (props: StackProps) => (
  <HStack
    spacing={4}
    p={4}
    color="text"
    border="1px solid"
    borderColor="border"
    _hover={{
      borderRadius: "base",
      boxShadow: "0 0 1px var(--eth-colors-primary)",
      background: "tableBackgroundHover",
    }}
    {...props}
  />
)

type CardProps = CardListItem & Omit<StackProps, "title" | "id">

const Card = ({
  title,
  description,
  caption,
  link,
  image,
  alt,
  ...props
}: CardProps) => {
  const { flipForRtl } = useRtlFlip()
  const isLink = !!link
  const isExternal = url.isExternal(link || "")

  const descriptionColor = useColorModeValue("gray.500", "gray.400")

  return (
<<<<<<< HEAD
    <CardContainer {...rest}>
      {image && <Image src={image} alt={alt ?? ""} w="20px" />}
=======
    <CardContainer {...props}>
      {image && <Image src={image} alt={alt ?? ""} width={20} />}
>>>>>>> a353df1b
      <Flex flex="1 1 75%" direction="column">
        {isLink ? (
          <LinkOverlay
            as={BaseLink}
            href={link}
            hideArrow
            color="text"
            textDecoration="none"
            _hover={{ textDecoration: "none" }}
          >
            {title}
          </LinkOverlay>
        ) : (
          <Box>{title}</Box>
        )}

        <Box fontSize="sm" mb={0} color={descriptionColor}>
          {description}
        </Box>
      </Flex>
      {caption && (
        <Flex flex="1 0 25%" align="center" wrap="wrap" me={4}>
          <Box fontSize="sm" mb={0} opacity={0.6}>
            {caption}
          </Box>
        </Flex>
      )}
      {isExternal && <Box transform={flipForRtl}>↗</Box>}
    </CardContainer>
  )
}

export type CardListProps = BoxProps & {
  items: CardProps[]
  clickHandler?: (idx: string | number) => void
}

const CardList = ({
  items,
  clickHandler = () => null,
  ...props
}: CardListProps) => (
  <Box bg="background.base" w="full" {...props}>
    {items.map((listItem, idx) => {
      const { link, id } = listItem
      const isLink = !!link

      return isLink ? (
        <LinkBox key={id || idx}>
          <Card {...listItem} />
        </LinkBox>
      ) : (
        <Card
          key={idx}
          onClick={() => clickHandler(idx)}
          mb={4}
          {...listItem}
        />
      )
    })}
  </Box>
)

export default CardList<|MERGE_RESOLUTION|>--- conflicted
+++ resolved
@@ -61,13 +61,8 @@
   const descriptionColor = useColorModeValue("gray.500", "gray.400")
 
   return (
-<<<<<<< HEAD
-    <CardContainer {...rest}>
-      {image && <Image src={image} alt={alt ?? ""} w="20px" />}
-=======
     <CardContainer {...props}>
       {image && <Image src={image} alt={alt ?? ""} width={20} />}
->>>>>>> a353df1b
       <Flex flex="1 1 75%" direction="column">
         {isLink ? (
           <LinkOverlay
