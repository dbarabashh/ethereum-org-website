--- conflicted
+++ resolved
@@ -1,11 +1,11 @@
-import type { ReactNode } from "react"
+import { type ReactNode } from "react"
 import {
   Box,
+  type BoxProps,
   Flex,
   HStack,
   LinkBox,
   LinkOverlay,
-  type BoxProps,
   type StackProps,
   useColorModeValue,
 } from "@chakra-ui/react"
@@ -15,13 +15,9 @@
 
 import * as url from "@/lib/utils/url"
 
-<<<<<<< HEAD
-export type CardProps = {
-=======
 import { useRtlFlip } from "@/hooks/useRtlFlip"
 
 export type CardListItem = {
->>>>>>> 2cc2210c
   title?: ReactNode
   description?: ReactNode
   caption?: ReactNode
@@ -47,7 +43,8 @@
   />
 )
 
-<<<<<<< HEAD
+type CardProps = CardListItem & Omit<StackProps, "title" | "id">
+
 const Card = ({
   title,
   description,
@@ -56,13 +53,8 @@
   image,
   alt,
   ...props
-}: CardProps & Omit<StackProps, "title" | "id">) => {
-=======
-const Card = (props: CardListItem & Omit<StackProps, "title" | "id">) => {
-  const { title, description, caption, link, image, alt, ...rest } = props
+}: CardProps) => {
   const { flipForRtl } = useRtlFlip()
-
->>>>>>> 2cc2210c
   const isLink = !!link
   const isExternal = url.isExternal(link || "")
 
