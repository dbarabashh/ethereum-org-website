import { ReactNode } from "react"
import {
  Box,
  Flex,
  HStack,
  LinkBox,
  LinkOverlay,
  type BoxProps,
  type StackProps,
  useColorModeValue,
} from "@chakra-ui/react"

import { BaseLink } from "@/components/Link"
import { Image, type ImageProps } from "@/components/Image"
import * as url from "@/lib/utils/url"

export type CardListItem = {
  title?: ReactNode
  description?: ReactNode
  caption?: ReactNode
  link?: string
  id?: string
  image?: ImageProps["src"]
  alt?: string
}

<<<<<<< HEAD
const CardContainer = (props: StackProps) => (
  <HStack
    spacing={4}
    p={4}
    color="text"
    border="1px solid"
    borderColor="border"
    _hover={{
      borderRadius: "base",
      boxShadow: "0 0 1px var(--eth-colors-primary)",
      background: "tableBackgroundHover",
    }}
    {...props}
  />
)
=======
export interface IProps extends BoxProps {
  items: Array<CardListItem>
  clickHandler?: (idx: string | number) => void
}

const CardContainer = (props: StackProps) => {
  return (
    <HStack
      spacing={4}
      p={4}
      color="text"
      border="1px solid"
      borderColor="border"
      _hover={{
        borderRadius: "base",
        boxShadow: "0 0 1px var(--eth-colors-primary)",
        background: "tableBackgroundHover",
      }}
      {...props}
    />
  )
}
>>>>>>> 33344089

const Card = (props: CardListItem & Omit<StackProps, "title" | "id">) => {
  const { title, description, caption, link, image, alt, ...rest } = props

  const isLink = !!link
  const isExternal = url.isExternal(link || "")

  const descriptionColor = useColorModeValue("gray.500", "gray.400")

  return (
    <CardContainer {...rest}>
      {image && <Image src={image} alt={alt || ""} minW="20px" />}
      <Flex flex="1 1 75%" direction="column">
        {isLink ? (
          <LinkOverlay
            as={BaseLink}
            href={link}
            hideArrow
            color="text"
            textDecoration="none"
            _hover={{ textDecoration: "none" }}
          >
            {title}
          </LinkOverlay>
        ) : (
          <Box>{title}</Box>
        )}

        <Box fontSize="sm" mb={0} color={descriptionColor}>
          {description}
        </Box>
      </Flex>
      {caption && (
        <Flex flex="1 0 25%" align="center" wrap="wrap" mr={4}>
          <Box fontSize="sm" mb={0} opacity={0.6}>
            {caption}
          </Box>
        </Flex>
      )}
      {isExternal && <Box>↗</Box>}
    </CardContainer>
  )
}

export interface IProps extends Omit<BoxProps, "content"> {
  content: Array<CardListItem>
  clickHandler?: (idx: string | number) => void
}

const CardList: React.FC<IProps> = ({
  items,
  clickHandler = () => null,
  ...rest
}) => (
  <Box bg="background.base" w="full" {...rest}>
    {items.map((listItem, idx) => {
      const { link, id } = listItem
      const isLink = !!link

      return isLink ? (
        <LinkBox key={id || idx}>
          <Card {...listItem} />
        </LinkBox>
      ) : (
        <Card
          key={idx}
          onClick={() => clickHandler(idx)}
          mb={4}
          {...listItem}
        />
      )
    })}
  </Box>
)

export default CardList<|MERGE_RESOLUTION|>--- conflicted
+++ resolved
@@ -24,7 +24,6 @@
   alt?: string
 }
 
-<<<<<<< HEAD
 const CardContainer = (props: StackProps) => (
   <HStack
     spacing={4}
@@ -40,30 +39,6 @@
     {...props}
   />
 )
-=======
-export interface IProps extends BoxProps {
-  items: Array<CardListItem>
-  clickHandler?: (idx: string | number) => void
-}
-
-const CardContainer = (props: StackProps) => {
-  return (
-    <HStack
-      spacing={4}
-      p={4}
-      color="text"
-      border="1px solid"
-      borderColor="border"
-      _hover={{
-        borderRadius: "base",
-        boxShadow: "0 0 1px var(--eth-colors-primary)",
-        background: "tableBackgroundHover",
-      }}
-      {...props}
-    />
-  )
-}
->>>>>>> 33344089
 
 const Card = (props: CardListItem & Omit<StackProps, "title" | "id">) => {
   const { title, description, caption, link, image, alt, ...rest } = props
@@ -108,8 +83,8 @@
   )
 }
 
-export interface IProps extends Omit<BoxProps, "content"> {
-  content: Array<CardListItem>
+export interface IProps extends BoxProps {
+  items: Array<CardListItem>
   clickHandler?: (idx: string | number) => void
 }
 
