--- conflicted
+++ resolved
@@ -14,17 +14,10 @@
 import Emoji from "./Emoji"
 import Text from "./OldText"
 
-<<<<<<< HEAD
-export interface IProps {
+export type TranslationLeaderboardProps = {
   monthData: unknown
   quarterData: unknown
   allTimeData: unknown
-=======
-export type TranslationLeaderboardProps = {
-  monthData: any
-  quarterData: any
-  allTimeData: any
->>>>>>> fec8acdf
 }
 
 const Button = (props) => {
