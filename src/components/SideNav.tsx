--- conflicted
+++ resolved
@@ -2,18 +2,13 @@
 import { motion } from "framer-motion"
 import { useTranslation } from "next-i18next"
 import { MdExpandMore } from "react-icons/md"
-<<<<<<< HEAD
 
-import { BaseLink, LinkProps } from "./Link"
-import Translation from "./Translation"
-=======
+
+import { BaseLink, LinkProps } from "@/components/Link"
 import { Box, HStack, Icon } from "@chakra-ui/react"
->>>>>>> c9ec88f5
 
 import docLinks from "../data/developer-docs-links.yaml"
 import { DeveloperDocsLink } from "@/lib/interfaces"
-
-import { BaseLink, IProps as ILinkProps } from "./Link"
 
 export const dropdownIconContainerVariant = {
   open: {
@@ -74,6 +69,7 @@
 }
 
 const NavLink: React.FC<IPropsNavLink> = ({ item, path }) => {
+  const { t } = useTranslation("page-developers-docs")
   const isLinkInPath = path.includes(item.to) || path.includes(item.path)
   const [isOpen, setIsOpen] = useState<boolean>(isLinkInPath)
 
@@ -147,14 +143,8 @@
 // of the given parent. Currently all `path` items default to open
 // and they only collapse when clicked on.
 // e.g. solution: https://github.com/hasura/gatsby-gitbook-starter/blob/5c165af40e48fc55eb06b45b95c84eb64b17ed32/src/components/sidebar/tree.js
-<<<<<<< HEAD
 const SideNav: React.FC<SideNavProps> = ({ path }) => {
-  // TODO: Implement intl
-  // const { t } = useTranslation()
-=======
-const SideNav: React.FC<IProps> = ({ path }) => {
   const { t } = useTranslation("page-developers-docs")
->>>>>>> c9ec88f5
 
   return (
     <Box
@@ -173,12 +163,7 @@
       borderRight="1px solid"
       borderRightColor="border"
       display={{ base: "none", lg: "block" }}
-<<<<<<< HEAD
-      // TODO: Implement intl
-      // aria-label={t("nav-developers-docs")}
-=======
       aria-label={t("common:nav-developers-docs")}
->>>>>>> c9ec88f5
     >
       {docLinks.map((item, idx) => (
         <NavLink item={item} path={path} key={idx} />
