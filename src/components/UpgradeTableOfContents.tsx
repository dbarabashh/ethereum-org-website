--- conflicted
+++ resolved
@@ -1,20 +1,18 @@
 import { Box, List, ListItem } from "@chakra-ui/react"
 
-import type { ToCItem } from "@/lib/interfaces"
+import type { ToCItem } from "@/lib/types"
 
 import { BaseLink } from "@/components/Link"
 import { IPropsItemsList } from "@/components/TableOfContents/ItemsList"
 
 import { parseToCTitle } from "@/lib/utils/toc"
-<<<<<<< HEAD
-=======
-import type { ToCItem } from "@/lib/types"
->>>>>>> ea7045c3
 
 export interface IPropsTableOfContentsLink {
   item: ToCItem
 }
-const TableOfContentsLink: React.FC<IPropsTableOfContentsLink> = ({ item: { title, url } }) => {
+const TableOfContentsLink: React.FC<IPropsTableOfContentsLink> = ({
+  item: { title, url },
+}) => {
   let isActive = false
   if (typeof window !== `undefined`) {
     isActive = window.location.hash === url
@@ -57,7 +55,10 @@
   items: Array<ToCItem>
   maxDepth?: number
 }
-const UpgradeTableOfContents: React.FC<IPropsToC> = ({ items, maxDepth = 1}) => (
+const UpgradeTableOfContents: React.FC<IPropsToC> = ({
+  items,
+  maxDepth = 1,
+}) => (
   <Box
     as="nav"
     p={0}
