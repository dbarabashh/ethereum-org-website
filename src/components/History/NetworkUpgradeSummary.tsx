--- conflicted
+++ resolved
@@ -5,14 +5,9 @@
 
 // Components
 import Emoji from "../Emoji"
-<<<<<<< HEAD
-import Link from "../Link"
+import InlineLink from "../Link"
 // TODO add Translation
 // import Translation from "../Translation"
-=======
-import InlineLink from "../Link"
-import Translation from "../Translation"
->>>>>>> 7555fe39
 
 // Data
 import NetworkUpgradeSummaryData from "../../data/NetworkUpgradeSummaryData"
@@ -66,15 +61,9 @@
     return (
       <Flex>
         <Emoji fontSize="sm" mr={2} text=":bricks:" />
-<<<<<<< HEAD
         {/* <Translation id={translationKey} /> */}
         {temporalGetValue[translationKey]}:&nbsp;
-        <Link to={`${explorerUrl}${number}`}>
-=======
-        <Translation id={translationKey} />
-        :&nbsp;
         <InlineLink to={`${explorerUrl}${number}`}>
->>>>>>> 7555fe39
           {new Intl.NumberFormat(localeForStatsBoxNumbers).format(number)}
         </InlineLink>
       </Flex>
@@ -124,17 +113,11 @@
       {waybackLink && (
         <Flex>
           <Emoji fontSize="sm" mr={2} text=":desktop_computer:" />
-<<<<<<< HEAD
-          <Link to={waybackLink}>
+          <InlineLink to={waybackLink}>
             {/* TODO: remove hardcoded text when Translation & i18n are set up */}
             {/* <Translation id="page-history-ethereum-org-wayback" /> */}
             ethereum.org on waybackmachine
-          </Link>
-=======
-          <InlineLink to={waybackLink}>
-            <Translation id="page-history-ethereum-org-wayback" />
           </InlineLink>
->>>>>>> 7555fe39
         </Flex>
       )}
     </Stack>
