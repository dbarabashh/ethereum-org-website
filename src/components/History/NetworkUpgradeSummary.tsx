--- conflicted
+++ resolved
@@ -1,16 +1,12 @@
 import { useEffect, useState } from "react"
 import { useRouter } from "next/router"
-<<<<<<< HEAD
+import { Flex, Stack, Text } from "@chakra-ui/react"
+import { useRouter } from "next/router"
 import { useTranslation } from "next-i18next"
 
 // Components
 import Emoji from "../Emoji"
 import InlineLink from "../Link"
-=======
-import { Flex, Stack, Text } from "@chakra-ui/react"
-
-import { Lang } from "@/lib/types"
->>>>>>> abfe6291
 
 import { getLocaleForNumberFormat } from "@/lib/utils/translations"
 
