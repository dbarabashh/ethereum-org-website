<<<<<<< HEAD
import React, { ReactNode } from "react"
import { useTranslation } from "gatsby-plugin-react-i18next"
import { chakra, forwardRef, HTMLChakraProps } from "@chakra-ui/react"
=======
import { ReactNode } from "react"
import { useTranslation } from "next-i18next"
import { chakra, HTMLChakraProps } from "@chakra-ui/react"

>>>>>>> a19b5bdd
import { HandleClickParam } from "./useTrilemma"

export interface IProps {
  handleClick: (selection: HandleClickParam) => void
  isDecentralizedAndSecure: boolean
  isScalableAndSecure: boolean
  isDecentralizedAndScalable: boolean
  isEthereum: boolean
  isDecentralized: boolean
  isSecure: boolean
  isScalable: boolean
}

export const TriangleSVG: React.FC<IProps> = ({
  handleClick,
  isDecentralizedAndSecure,
  isScalableAndSecure,
  isDecentralizedAndScalable,
  isEthereum,
  isDecentralized,
  isSecure,
  isScalable,
}) => {
  const { t } = useTranslation("page-roadmap-vision")

  const Path = () => (
    <chakra.path
      d="M111.183 479.532L566.904 181.217L598.824 787.211L111.183 479.532Z"
      stroke="border"
      strokeWidth="2"
    />
  )

  const CircleSelect = forwardRef((props, ref) => (
    <chakra.g
      ref={ref}
      cursor="pointer"
      sx={{
        "circle:first-of-type": {
          fill: "white",
        },
      }}
      {...props}
    />
  ))

  const FillCircle = ({ isEthereum = false, isActive, ...rest }) => {
    return (
      <chakra.circle
        fill={
          (isActive && (isEthereum ? "primary300" : "primary.base")) ||
          "background.base"
        }
        _hover={{
          fill: isActive ? "primary.base" : "primary100",
        }}
        {...rest}
      />
    )
  }

  const Text = ({
    isActive,
    ...rest
  }: { isActive: boolean } & HTMLChakraProps<"text">) => (
    <chakra.text
      fill={isActive ? "primary400" : "text200"}
      fontWeight={isActive ? 700 : 500}
      opacity={isActive ? 1.0 : 0.6}
      fontSize={{ base: "2rem", sm: "1.4rem" }}
      textTransform="uppercase"
      transform={{ base: "translate(-80px, 0px)", sm: "none" }}
      {...rest}
    />
  )

  const commonCircleStyles = {
    stroke: "black",
    strokeOpacity: "0.12",
  }

  const topCircleStyles = {
    cx: "337.5",
    cy: "326.5",
    ...commonCircleStyles,
  }
  const centerCircleStyles = {
    cx: "400",
    cy: "480",
    ...commonCircleStyles,
  }
  const bottomCircleStyles = {
    cx: "321.5",
    cy: "611.501",
    ...commonCircleStyles,
  }
  const rightCircleStyles = {
    cx: "582.5",
    cy: "460.5",
    ...commonCircleStyles,
  }
  const OUTER_CIRCLE_RADIUS = "27"
  const INNER_CIRCLE_RADIUS = "21"

  return (
    <chakra.svg
      xmlns="http://www.w3.org/2000/svg"
      height="620px"
      viewBox="-100 100 850 915"
      fill="background.base"
      width={{ base: "full", lg: "auto" }}
<<<<<<< HEAD
=======
      my={{ base: -28, sm: -16, lg: 0 }}
      mt={{ lg: 32 }}
      me={{ lg: 32 }}
>>>>>>> a19b5bdd
    >
      <Path />
      <Path />
      <Path />
      <CircleSelect onClick={() => handleClick("isDecentralizedAndSecure")}>
        <circle r={OUTER_CIRCLE_RADIUS} fill="white" {...topCircleStyles} />
        <FillCircle
          isEthereum={isEthereum}
          isActive={isDecentralizedAndSecure}
          r={INNER_CIRCLE_RADIUS}
          {...topCircleStyles}
        />
      </CircleSelect>
      <CircleSelect onClick={() => handleClick("isEthereum")}>
        <circle r={OUTER_CIRCLE_RADIUS} fill="white" {...centerCircleStyles} />
        <FillCircle
          isActive={isEthereum}
          r={INNER_CIRCLE_RADIUS}
          {...centerCircleStyles}
        />
      </CircleSelect>
      <CircleSelect onClick={() => handleClick("isScalableAndSecure")}>
        <circle r={OUTER_CIRCLE_RADIUS} fill="white" {...bottomCircleStyles} />
        <FillCircle
          isEthereum={isEthereum}
          isActive={isScalableAndSecure}
          r={INNER_CIRCLE_RADIUS}
          {...bottomCircleStyles}
        />
      </CircleSelect>
      <CircleSelect onClick={() => handleClick("isDecentralizedAndScalable")}>
        <circle r={OUTER_CIRCLE_RADIUS} fill="white" {...rightCircleStyles} />
        <FillCircle
          isEthereum={isEthereum}
          isActive={isDecentralizedAndScalable}
          r={INNER_CIRCLE_RADIUS}
          {...rightCircleStyles}
        />
      </CircleSelect>
      <Text x="400" y="540" isActive={isEthereum}>
        {t("ethereum")}
      </Text>
      <Text x="460" y="150" isActive={isDecentralized}>
        {t("page-roadmap-vision-trilemma-text-1")}
      </Text>
      <Text x="-24" y="486" isActive={isSecure}>
        {t("page-roadmap-vision-trilemma-text-2")}
      </Text>
      <Text x="540" y="835" isActive={isScalable}>
        {t("page-roadmap-vision-trilemma-text-3")}
      </Text>
    </chakra.svg>
  )
}<|MERGE_RESOLUTION|>--- conflicted
+++ resolved
@@ -1,13 +1,6 @@
-<<<<<<< HEAD
-import React, { ReactNode } from "react"
-import { useTranslation } from "gatsby-plugin-react-i18next"
+import { useTranslation } from "next-i18next"
 import { chakra, forwardRef, HTMLChakraProps } from "@chakra-ui/react"
-=======
-import { ReactNode } from "react"
-import { useTranslation } from "next-i18next"
-import { chakra, HTMLChakraProps } from "@chakra-ui/react"
 
->>>>>>> a19b5bdd
 import { HandleClickParam } from "./useTrilemma"
 
 export interface IProps {
@@ -119,12 +112,9 @@
       viewBox="-100 100 850 915"
       fill="background.base"
       width={{ base: "full", lg: "auto" }}
-<<<<<<< HEAD
-=======
       my={{ base: -28, sm: -16, lg: 0 }}
       mt={{ lg: 32 }}
       me={{ lg: 32 }}
->>>>>>> a19b5bdd
     >
       <Path />
       <Path />
