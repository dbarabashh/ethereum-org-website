import React from "react"
import {
  Box,
  Drawer,
  DrawerCloseButton,
  DrawerContent,
  DrawerOverlay,
  Flex,
  Hide,
<<<<<<< HEAD
  Stack,
=======
  useToken,
>>>>>>> 6930d2ca
} from "@chakra-ui/react"
import Card from "../Card"
import Translation from "../Translation"
import Text from "../OldText"
import OldHeading from "../OldHeading"
import { TriangleSVG, IProps as TriangleSVGProps } from "./Triangle"
import { useTrilemma } from "./useTrilemma"

export interface IProps {}

const Trilemma: React.FC<IProps> = () => {
  const {
    trilemmaChecks,
    mobileModalOpen,
    handleClick,
    handleModalClose,
    cardDetail,
  } = useTrilemma()

  const triangleSVGProps: TriangleSVGProps = {
    handleClick,
    ...trilemmaChecks,
  }

  return (
    <Flex
      alignItems="center"
      flexDirection={{ base: "column", lg: "row" }}
      gap={12}
      py={12}
      pl={{ lg: 12 }}
      pr={{ lg: 32 }}
    >
      <Stack
        gap={8}
        py={{ lg: 8 }}
        px={{ base: 12, lg: 0 }}
        flex={{
          lg: "0 1 500px",
        }}
      >
<<<<<<< HEAD
        <Box>
          <OldHeading fontSize="2rem" mt={0}>
            <Translation id="page-roadmap-vision-trilemma-h2" />
          </OldHeading>
          <Text>
            <Translation id="page-roadmap-vision-trilemma-p" />
          </Text>
          <Text>
            <Translation id="page-roadmap-vision-trilemma-p-1" />
          </Text>
          <Text>
            <Translation id="page-roadmap-vision-trilemma-p-2" />
          </Text>
          <Text fontWeight={600} hideFrom="lg">
            <Translation id="page-roadmap-vision-trilemma-modal-tip" />:
          </Text>
        </Box>
        <Card {...cardDetail} minH="300px" hideBelow="lg" />
      </Stack>
      <Hide above="lg">
=======
        <OldHeading fontSize="2rem" mt={0}>
          <Translation id="page-roadmap-vision-trilemma-h2" />
        </OldHeading>
        <Text>
          <Translation id="page-roadmap-vision-trilemma-p" />
        </Text>
        <Text>
          <Translation id="page-roadmap-vision-trilemma-p-1" />
        </Text>
        <Text>
          <Translation id="page-roadmap-vision-trilemma-p-2" />
        </Text>
        <Text fontWeight={600} hideFrom={lgBp}>
          <Translation id="page-roadmap-vision-trilemma-modal-tip" />:
        </Text>
        <Card {...cardDetail} mt={8} minH="300px" hideBelow={lgBp} />
      </Flex>
      <Hide above={lgBp}>
>>>>>>> 6930d2ca
        <Drawer
          isOpen={mobileModalOpen}
          onClose={handleModalClose}
          placement="bottom"
        >
          <DrawerOverlay background="rgba(0,0,0,0.3)" />
          <DrawerContent borderTopRadius="1rem" background="background.base">
            <Card {...cardDetail} background="none" border="none" my={8} />
            <DrawerCloseButton top={6} right={6} />
          </DrawerContent>
        </Drawer>
      </Hide>
      <TriangleSVG {...triangleSVGProps} />
    </Flex>
  )
}

export default Trilemma<|MERGE_RESOLUTION|>--- conflicted
+++ resolved
@@ -7,11 +7,7 @@
   DrawerOverlay,
   Flex,
   Hide,
-<<<<<<< HEAD
   Stack,
-=======
-  useToken,
->>>>>>> 6930d2ca
 } from "@chakra-ui/react"
 import Card from "../Card"
 import Translation from "../Translation"
@@ -53,7 +49,6 @@
           lg: "0 1 500px",
         }}
       >
-<<<<<<< HEAD
         <Box>
           <OldHeading fontSize="2rem" mt={0}>
             <Translation id="page-roadmap-vision-trilemma-h2" />
@@ -67,33 +62,13 @@
           <Text>
             <Translation id="page-roadmap-vision-trilemma-p-2" />
           </Text>
-          <Text fontWeight={600} hideFrom="lg">
+          <Text fontWeight={600} hideFrom={lgBp}>
             <Translation id="page-roadmap-vision-trilemma-modal-tip" />:
           </Text>
         </Box>
-        <Card {...cardDetail} minH="300px" hideBelow="lg" />
+        <Card {...cardDetail} mt={8} minH="300px" hideBelow={lgBp} />
       </Stack>
       <Hide above="lg">
-=======
-        <OldHeading fontSize="2rem" mt={0}>
-          <Translation id="page-roadmap-vision-trilemma-h2" />
-        </OldHeading>
-        <Text>
-          <Translation id="page-roadmap-vision-trilemma-p" />
-        </Text>
-        <Text>
-          <Translation id="page-roadmap-vision-trilemma-p-1" />
-        </Text>
-        <Text>
-          <Translation id="page-roadmap-vision-trilemma-p-2" />
-        </Text>
-        <Text fontWeight={600} hideFrom={lgBp}>
-          <Translation id="page-roadmap-vision-trilemma-modal-tip" />:
-        </Text>
-        <Card {...cardDetail} mt={8} minH="300px" hideBelow={lgBp} />
-      </Flex>
-      <Hide above={lgBp}>
->>>>>>> 6930d2ca
         <Drawer
           isOpen={mobileModalOpen}
           onClose={handleModalClose}
