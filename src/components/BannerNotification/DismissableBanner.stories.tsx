import React from "react"
<<<<<<< HEAD
import DismissableBannerComponent from "../Banners/DismissableBanner"
=======
import { Meta, StoryObj } from "@storybook/react"

import DismissableBanner from "../Banners/DismissableBanner"
>>>>>>> fec8acdf

const meta = {
  component: DismissableBannerComponent,
  title: "DismissableBanner",
} as Meta<typeof DismissableBannerComponent>

export default meta
/**
 * Story taken from DismissableBanner component
 */
const dismissableBannerStoryPageKey = "dismissableBannerStoryPageKey"
const bannerText = "This is a dismissable banner"

export const DismissableBanner: StoryObj<typeof meta> = {
  args: {
    children: <div>{bannerText}</div>,
    storageKey: dismissableBannerStoryPageKey,
  },
  play: () => {
    localStorage.setItem(dismissableBannerStoryPageKey, "false")
  },
<<<<<<< HEAD
=======
  render: () => {
    const children = <div>{bannerText}</div>
    return (
      <DismissableBanner storageKey={dismissableBannerStoryPageKey}>
        {children}
      </DismissableBanner>
    )
  },
>>>>>>> fec8acdf
}<|MERGE_RESOLUTION|>--- conflicted
+++ resolved
@@ -1,16 +1,12 @@
 import React from "react"
-<<<<<<< HEAD
-import DismissableBannerComponent from "../Banners/DismissableBanner"
-=======
 import { Meta, StoryObj } from "@storybook/react"
 
-import DismissableBanner from "../Banners/DismissableBanner"
->>>>>>> fec8acdf
+import DismissableBannerComponent from "../Banners/DismissableBanner"
 
 const meta = {
   component: DismissableBannerComponent,
   title: "DismissableBanner",
-} as Meta<typeof DismissableBannerComponent>
+} satisfies Meta<typeof DismissableBannerComponent>
 
 export default meta
 /**
@@ -27,15 +23,12 @@
   play: () => {
     localStorage.setItem(dismissableBannerStoryPageKey, "false")
   },
-<<<<<<< HEAD
-=======
   render: () => {
     const children = <div>{bannerText}</div>
     return (
-      <DismissableBanner storageKey={dismissableBannerStoryPageKey}>
+      <DismissableBannerComponent storageKey={dismissableBannerStoryPageKey}>
         {children}
-      </DismissableBanner>
+      </DismissableBannerComponent>
     )
   },
->>>>>>> fec8acdf
 }