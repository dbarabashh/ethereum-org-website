import React from "react"
import { Box, Center, chakra, Flex } from "@chakra-ui/react"

import CardList from "../CardList"
import InlineLink from "../Link"
import Emoji from "../Emoji"
import Translation from "../Translation"
import { StyledSelect as Select } from "../SharedStyledComponents"
import Text from "../OldText"
import OldHeading from "../OldHeading"

import { ChildOnlyProp } from "../../types"
import { useEthExchanges } from "./use-eth-exchanges"

const ListContainer = (props: ChildOnlyProp) => (
  <Box mt={16} flex={{ base: "1 1 100%", md: "1 1 50%" }} {...props} />
)

const ResultsContainer = (props: ChildOnlyProp) => (
  <Flex
    justify="center"
    w="full"
    maxWidth="876px"
    flexWrap={{ base: "wrap", md: "initial" }}
    sx={{
      "& > *": {
        _first: {
          mr: { base: 0, md: 6 },
        },
      },
    }}
    {...props}
  />
)

const EmptyStateContainer = (props: ChildOnlyProp) => (
  <Center flexDir="column" mt={16} {...props} />
)

const SuccessContainer = (props: ChildOnlyProp) => (
  <Flex flexDir="column" mt={4} {...props} />
)

const EmptyStateText = (props: ChildOnlyProp) => (
  <Text m={8} fontSize="xl" maxW="450px" textAlign="center" {...props} />
)

const StyledSelect = chakra(Select, {
  baseStyle: {
    maxW: "container.sm",
  },
})

const NoResults = ({ children }) => (
  <EmptyStateContainer>
    <Emoji text=":crying_face:" fontSize="80px" />
    <EmptyStateText>
      {children}{" "}
      <InlineLink to="mailto:website@ethereum.org">
        website@ethereum.org
      </InlineLink>
      .
    </EmptyStateText>
  </EmptyStateContainer>
)

const NoResultsSingle = ({ children }) => (
  <Center flexDir="column" mt={6}>
    <Text maxW="450px" mb={16}>
      {children}{" "}
      <InlineLink to="mailto:website@ethereum.org">
        website@ethereum.org
      </InlineLink>
      .
    </Text>
    <Emoji text=":crying_face:" fontSize="80px" />
  </Center>
)

// TODO move component into get-eth.js page?
const EthExchanges = () => {
  const {
    exchangesByCountry,
    handleSelectChange,
    hasSelectedCountry,
    placeholderString,
    t,
    hasExchangeResults,
    filteredExchanges,
    lastUpdated,
  } = useEthExchanges()

  return (
    <Flex flexDir="column" align="center" w="full">
      <OldHeading
        fontSize={{ base: "2xl", md: "2rem" }}
        fontWeight={600}
        lineHeight={1.4}
      >
        <Translation id="page-get-eth-exchanges-header" />
      </OldHeading>
      <Text maxW="container.sm" mb={8} lineHeight={1.4} textAlign="center">
        <Translation id="page-get-eth-exchanges-intro" />
      </Text>
      <StyledSelect
        aria-label={t("page-get-eth-exchanges-header")}
        className="react-select-container"
        classNamePrefix="react-select"
        options={exchangesByCountry}
        onChange={handleSelectChange}
        placeholder={placeholderString}
      />
      {!hasSelectedCountry && (
        <EmptyStateContainer>
          <Emoji text=":world_map:" fontSize="80px" />
          <EmptyStateText>
            <Translation id="page-get-eth-exchanges-empty-state-text" />
          </EmptyStateText>
        </EmptyStateContainer>
      )}
      {/* No results */}
      {hasSelectedCountry && !hasExchangeResults && (
        <ResultsContainer>
          <NoResults>
            <Translation id="page-get-eth-exchanges-no-exchanges-or-wallets" />
          </NoResults>
        </ResultsContainer>
      )}
      {/* Has results */}
      {hasExchangeResults && (
        <>
          <ResultsContainer>
            <ListContainer>
              <OldHeading
                as="h3"
                fontSize={{ base: "xl", md: "2xl" }}
                fontWeight={600}
                lineHeight={1.4}
              >
                <Translation id="page-get-eth-exchanges-header-exchanges" />
              </OldHeading>
              {hasExchangeResults && (
                <SuccessContainer>
                  <Text>
                    <Translation id="page-get-eth-exchanges-success-exchange" />
                  </Text>
                  <CardList content={filteredExchanges} />
                </SuccessContainer>
              )}
              {!hasExchangeResults && (
                <NoResultsSingle>
                  <Translation id="page-get-eth-exchanges-no-exchanges" />
                </NoResultsSingle>
              )}
            </ListContainer>
<<<<<<< HEAD
=======
            <ListContainer>
              <OldHeading
                as="h3"
                fontSize={{ base: "xl", md: "2xl" }}
                fontWeight={600}
                lineHeight={1.4}
              >
                <Translation id="page-get-eth-exchanges-header-wallets" />
              </OldHeading>

              {hasWalletResults && (
                <SuccessContainer>
                  <Text>
                    <Translation id="page-get-eth-exchanges-success-wallet-paragraph" />{" "}
                    <InlineLink to="/wallets/">
                      <Translation id="page-get-eth-exchanges-success-wallet-link" />
                    </InlineLink>
                    .
                  </Text>
                  <CardList content={filteredWallets} />
                </SuccessContainer>
              )}
              {!hasWalletResults && (
                <NoResultsSingle>
                  <Translation id="page-get-eth-exchanges-no-wallets" />
                </NoResultsSingle>
              )}
            </ListContainer>
>>>>>>> d2431e49
          </ResultsContainer>
          <Text w="full" maxW="876px" mt={16} mb={0}>
            <Translation id="page-get-eth-exchanges-disclaimer" />{" "}
            <InlineLink to="mailto:website@ethereum.org">
              website@ethereum.org
            </InlineLink>
            . <Translation id="page-find-wallet-last-updated" />{" "}
            <strong>{lastUpdated}</strong>
          </Text>
        </>
      )}
    </Flex>
  )
}

export default EthExchanges<|MERGE_RESOLUTION|>--- conflicted
+++ resolved
@@ -153,37 +153,6 @@
                 </NoResultsSingle>
               )}
             </ListContainer>
-<<<<<<< HEAD
-=======
-            <ListContainer>
-              <OldHeading
-                as="h3"
-                fontSize={{ base: "xl", md: "2xl" }}
-                fontWeight={600}
-                lineHeight={1.4}
-              >
-                <Translation id="page-get-eth-exchanges-header-wallets" />
-              </OldHeading>
-
-              {hasWalletResults && (
-                <SuccessContainer>
-                  <Text>
-                    <Translation id="page-get-eth-exchanges-success-wallet-paragraph" />{" "}
-                    <InlineLink to="/wallets/">
-                      <Translation id="page-get-eth-exchanges-success-wallet-link" />
-                    </InlineLink>
-                    .
-                  </Text>
-                  <CardList content={filteredWallets} />
-                </SuccessContainer>
-              )}
-              {!hasWalletResults && (
-                <NoResultsSingle>
-                  <Translation id="page-get-eth-exchanges-no-wallets" />
-                </NoResultsSingle>
-              )}
-            </ListContainer>
->>>>>>> d2431e49
           </ResultsContainer>
           <Text w="full" maxW="876px" mt={16} mb={0}>
             <Translation id="page-get-eth-exchanges-disclaimer" />{" "}
