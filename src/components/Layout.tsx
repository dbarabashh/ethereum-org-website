import React, { useState, useEffect } from "react"
import { ApolloProvider } from "@apollo/client"
import { useColorModeValue } from "@chakra-ui/react"
import { ThemeProvider } from "@emotion/react"
import styled from "@emotion/styled"

import { lightTheme, darkTheme } from "../theme"

import Footer from "./Footer"
import ZenMode from "./ZenMode"
import Nav from "./Nav"
import SideNav from "./SideNav"
import SideNavMobile from "./SideNavMobile"
import TranslationBanner from "./TranslationBanner"
import TranslationBannerLegal from "./TranslationBannerLegal"
import FeedbackWidget from "./FeedbackWidget"
import { SkipLink, SkipLinkAnchor } from "./SkipLink"

import { ZenModeContext } from "../contexts/ZenModeContext"

import { useKeyPress } from "../hooks/useKeyPress"

import { isLangRightToLeft } from "../utils/translations"
import { scrollIntoView } from "../utils/scrollIntoView"
import { isMobile } from "../utils/isMobile"

import type { Context } from "../types"

import client from "../apollo"

const ContentContainer = styled.div`
  position: relative;
  margin: 0px auto;
  min-height: 100vh;
  display: flex;
  flex-flow: column;

  @media (min-width: ${(props) => props.theme.breakpoints.l}) {
    max-width: ${(props) => props.theme.variables.maxPageWidth};
  }
`

const MainContainer = styled.div`
  display: flex;
  @media (max-width: ${(props) => props.theme.breakpoints.l}) {
    flex-direction: column;
  }
`

const MainContent = styled.div`
  display: flex;
  flex-direction: column;
  width: 100%;
`

const Main = styled.main`
  display: flex;
  justify-content: space-around;
  align-items: flex-start;
  overflow: visible;
  width: 100%;
  flex-grow: 1;
`

export interface IProps {
  children?: React.ReactNode
  data?: {
    pageData?: {
      frontmatter?: {
        isOutdated: boolean
      }
    }
  }
  location: {
    hash: string
  }
  path: string
  pageContext: Context
}

const Layout: React.FC<IProps> = ({
  data,
  location,
  path,
  pageContext,
  children,
}) => {
  // TODO: tmp - for backward compatibility with old theme
  const theme = useColorModeValue(lightTheme, darkTheme)

  const [isZenMode, setIsZenMode] = useState<boolean>(false)
  const [shouldShowSideNav, setShouldShowSideNav] = useState<boolean>(false)

  // Exit Zen Mode on 'esc' click
  useKeyPress(`Escape`, () => handleZenModeChange(false))

  useEffect(() => {
    if (path.includes("/docs/")) {
      setShouldShowSideNav(true)

      if (localStorage.getItem("zen-mode") !== null) {
        setIsZenMode(localStorage.getItem("zen-mode") === "true" && !isMobile())
      }
    } else {
      // isZenMode and shouldShowSideNav only applicable in /docs pages
      setIsZenMode(false)
      setShouldShowSideNav(false)
    }

    if (location.hash && !location.hash.includes("gatsby")) {
      const idTag = location.hash.split("#")
      scrollIntoView(idTag[1])
    }
  }, [path, location])

  const handleZenModeChange = (val?: boolean): void => {
    // Use 'val' param if provided. Otherwise toggle
    const newVal = val !== undefined ? val : !isZenMode

    setIsZenMode(newVal)
    if (localStorage) {
      localStorage.setItem("zen-mode", String(newVal))
    }
  }

  const isPageLanguageEnglish = pageContext.isDefaultLang
  const isPageContentEnglish = !!pageContext.isContentEnglish
  const isLegal = !!pageContext.isLegal
  const isTranslationBannerIgnored = !!pageContext.ignoreTranslationBanner
  const isPageTranslationOutdated =
    !!pageContext.isOutdated || !!data?.pageData?.frontmatter?.isOutdated
  const isPageRightToLeft = isLangRightToLeft(pageContext.language)

  const shouldShowTranslationBanner =
    (isPageTranslationOutdated ||
      (isPageContentEnglish && !isPageLanguageEnglish)) &&
    !isTranslationBannerIgnored

  return (
<<<<<<< HEAD
    <ApolloProvider client={client}>
      <ThemeProvider theme={theme}>
        <SkipLink hrefId="#main-content" />
        <TranslationBanner
          shouldShow={shouldShowTranslationBanner}
          isPageContentEnglish={isPageContentEnglish}
          isPageRightToLeft={isPageRightToLeft}
          originalPagePath={pageContext.i18n.originalPath || ""}
        />
        <TranslationBannerLegal
          shouldShow={isLegal}
          isPageRightToLeft={isPageRightToLeft}
          originalPagePath={pageContext.i18n.originalPath || ""}
        />
        <ContentContainer>
          <VisuallyHidden isHidden={isZenMode}>
            <Nav path={path} />
            {shouldShowSideNav && <SideNavMobile path={path} />}
          </VisuallyHidden>
          <SkipLinkAnchor id="main-content" />
          <MainContainer>
            {shouldShowSideNav && (
              <VisuallyHidden isHidden={isZenMode}>
                <SideNav path={path} />
              </VisuallyHidden>
            )}
            <MainContent>
              <ZenModeContext.Provider
                value={{ isZenMode, handleZenModeChange }}
              >
                <Main>{children}</Main>
              </ZenModeContext.Provider>
            </MainContent>
          </MainContainer>
          <VisuallyHidden isHidden={isZenMode}>
            <Footer />
          </VisuallyHidden>
          <FeedbackWidget />
        </ContentContainer>
      </ThemeProvider>
    </ApolloProvider>
=======
    <LocaleProvider pageContext={pageContext}>
      {/* our current react-intl types does not support react 18 */}
      {/* TODO: once we upgrade react-intl to v6, remove this ts-ignore */}
      {/* @ts-ignore */}
      <IntlProvider locale={locale!} key={locale} messages={messages}>
        <ApolloProvider client={client}>
          <ThemeProvider theme={theme}>
            <ZenModeContext.Provider value={{ isZenMode, handleZenModeChange }}>
              <SkipLink hrefId="#main-content" />
              <TranslationBanner
                shouldShow={shouldShowTranslationBanner}
                isPageContentEnglish={isPageContentEnglish}
                isPageRightToLeft={isPageRightToLeft}
                originalPagePath={pageContext.originalPath!}
              />
              <TranslationBannerLegal
                shouldShow={isLegal}
                isPageRightToLeft={isPageRightToLeft}
                originalPagePath={pageContext.originalPath!}
              />
              <ContentContainer>
                <ZenMode>
                  <Nav path={path} />
                  {shouldShowSideNav && <SideNavMobile path={path} />}
                </ZenMode>
                <SkipLinkAnchor id="main-content" />
                <MainContainer>
                  {shouldShowSideNav && (
                    <ZenMode>
                      <SideNav path={path} />
                    </ZenMode>
                  )}
                  <MainContent>
                    <Main>{children}</Main>
                  </MainContent>
                </MainContainer>
                <ZenMode>
                  <Footer />
                </ZenMode>
                <FeedbackWidget />
              </ContentContainer>
            </ZenModeContext.Provider>
          </ThemeProvider>
        </ApolloProvider>
      </IntlProvider>
    </LocaleProvider>
>>>>>>> 884bac13
  )
}

export default Layout<|MERGE_RESOLUTION|>--- conflicted
+++ resolved
@@ -137,96 +137,50 @@
     !isTranslationBannerIgnored
 
   return (
-<<<<<<< HEAD
     <ApolloProvider client={client}>
       <ThemeProvider theme={theme}>
-        <SkipLink hrefId="#main-content" />
-        <TranslationBanner
-          shouldShow={shouldShowTranslationBanner}
-          isPageContentEnglish={isPageContentEnglish}
-          isPageRightToLeft={isPageRightToLeft}
-          originalPagePath={pageContext.i18n.originalPath || ""}
-        />
-        <TranslationBannerLegal
-          shouldShow={isLegal}
-          isPageRightToLeft={isPageRightToLeft}
-          originalPagePath={pageContext.i18n.originalPath || ""}
-        />
-        <ContentContainer>
-          <VisuallyHidden isHidden={isZenMode}>
-            <Nav path={path} />
-            {shouldShowSideNav && <SideNavMobile path={path} />}
-          </VisuallyHidden>
-          <SkipLinkAnchor id="main-content" />
-          <MainContainer>
-            {shouldShowSideNav && (
-              <VisuallyHidden isHidden={isZenMode}>
-                <SideNav path={path} />
-              </VisuallyHidden>
-            )}
-            <MainContent>
-              <ZenModeContext.Provider
-                value={{ isZenMode, handleZenModeChange }}
-              >
-                <Main>{children}</Main>
-              </ZenModeContext.Provider>
-            </MainContent>
-          </MainContainer>
-          <VisuallyHidden isHidden={isZenMode}>
-            <Footer />
-          </VisuallyHidden>
-          <FeedbackWidget />
-        </ContentContainer>
+        <ZenModeContext.Provider value={{ isZenMode, handleZenModeChange }}>
+          <SkipLink hrefId="#main-content" />
+          <TranslationBanner
+            shouldShow={shouldShowTranslationBanner}
+            isPageContentEnglish={isPageContentEnglish}
+            isPageRightToLeft={isPageRightToLeft}
+            originalPagePath={pageContext.i18n.originalPath || ""}
+          />
+          <TranslationBannerLegal
+            shouldShow={isLegal}
+            isPageRightToLeft={isPageRightToLeft}
+            originalPagePath={pageContext.i18n.originalPath || ""}
+          />
+          <ContentContainer>
+            <ZenMode>
+              <Nav path={path} />
+              {shouldShowSideNav && <SideNavMobile path={path} />}
+            </ZenMode>
+            <SkipLinkAnchor id="main-content" />
+            <MainContainer>
+              {shouldShowSideNav && (
+                <ZenMode>
+                  <SideNav path={path} />
+                </ZenMode>
+              )}
+              <MainContent>
+                <ZenModeContext.Provider
+                  value={{ isZenMode, handleZenModeChange }}
+                >
+                  <Main>{children}</Main>
+                </ZenModeContext.Provider>
+              </MainContent>
+            </MainContainer>
+            <ZenMode>
+              <Footer />
+            </ZenMode>
+            <FeedbackWidget />
+          </ContentContainer>
+        </ZenModeContext.Provider>
+        ?
       </ThemeProvider>
     </ApolloProvider>
-=======
-    <LocaleProvider pageContext={pageContext}>
-      {/* our current react-intl types does not support react 18 */}
-      {/* TODO: once we upgrade react-intl to v6, remove this ts-ignore */}
-      {/* @ts-ignore */}
-      <IntlProvider locale={locale!} key={locale} messages={messages}>
-        <ApolloProvider client={client}>
-          <ThemeProvider theme={theme}>
-            <ZenModeContext.Provider value={{ isZenMode, handleZenModeChange }}>
-              <SkipLink hrefId="#main-content" />
-              <TranslationBanner
-                shouldShow={shouldShowTranslationBanner}
-                isPageContentEnglish={isPageContentEnglish}
-                isPageRightToLeft={isPageRightToLeft}
-                originalPagePath={pageContext.originalPath!}
-              />
-              <TranslationBannerLegal
-                shouldShow={isLegal}
-                isPageRightToLeft={isPageRightToLeft}
-                originalPagePath={pageContext.originalPath!}
-              />
-              <ContentContainer>
-                <ZenMode>
-                  <Nav path={path} />
-                  {shouldShowSideNav && <SideNavMobile path={path} />}
-                </ZenMode>
-                <SkipLinkAnchor id="main-content" />
-                <MainContainer>
-                  {shouldShowSideNav && (
-                    <ZenMode>
-                      <SideNav path={path} />
-                    </ZenMode>
-                  )}
-                  <MainContent>
-                    <Main>{children}</Main>
-                  </MainContent>
-                </MainContainer>
-                <ZenMode>
-                  <Footer />
-                </ZenMode>
-                <FeedbackWidget />
-              </ContentContainer>
-            </ZenModeContext.Provider>
-          </ThemeProvider>
-        </ApolloProvider>
-      </IntlProvider>
-    </LocaleProvider>
->>>>>>> 884bac13
   )
 }
 
