--- conflicted
+++ resolved
@@ -163,7 +163,6 @@
                 <ZenMode>
                   <SideNav path={path} />
                 </ZenMode>
-<<<<<<< HEAD
               )}
               <MainContent>
                 <ZenModeContext.Provider
@@ -176,35 +175,12 @@
             <ZenMode>
               <Footer />
             </ZenMode>
-            <FeedbackWidget />
+            <FeedbackWidget location={path} />
           </ContentContainer>
         </ZenModeContext.Provider>
         ?
       </ThemeProvider>
     </ApolloProvider>
-=======
-                <SkipLinkAnchor id="main-content" />
-                <MainContainer>
-                  {shouldShowSideNav && (
-                    <ZenMode>
-                      <SideNav path={path} />
-                    </ZenMode>
-                  )}
-                  <MainContent>
-                    <Main>{children}</Main>
-                  </MainContent>
-                </MainContainer>
-                <ZenMode>
-                  <Footer />
-                </ZenMode>
-                <FeedbackWidget location={path} />
-              </ContentContainer>
-            </ZenModeContext.Provider>
-          </ThemeProvider>
-        </ApolloProvider>
-      </IntlProvider>
-    </LocaleProvider>
->>>>>>> bae21b07
   )
 }
 
