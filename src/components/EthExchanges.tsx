--- conflicted
+++ resolved
@@ -6,13 +6,7 @@
 
 import CardList from "./CardList"
 import Link from "./Link"
-<<<<<<< HEAD
-import Emoji from "./Emoji"
-=======
-import { getLocaleTimestamp } from "../utils/time"
-import { trackCustomEvent } from "../utils/matomo"
 import Emoji from "./OldEmoji"
->>>>>>> 8018b815
 import Translation from "./Translation"
 import { StyledSelect as Select } from "./SharedStyledComponents"
 
