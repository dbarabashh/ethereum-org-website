--- conflicted
+++ resolved
@@ -58,25 +58,16 @@
         className
       )}
     >
-<<<<<<< HEAD
       <div
         // TODO: container.sm width unavailable
         className={cn(
           "max-w-full lg:max-w-[640px]",
 
           isReverse ? "pb-8 pt-0" : "pb-0 pt-8",
-          "lg:py-32",
+          "lg:pb-32 lg:pt-16",
           "ps-0 lg:ps-8",
           "me-0 lg:me-4"
         )}
-=======
-      <Box
-        maxW={{ base: "full", lg: "container.sm" }}
-        pt={{ base: isReverse ? 0 : 8, lg: 16 }}
-        pb={{ base: isReverse ? 8 : 0, lg: 32 }}
-        ps={{ base: 0, lg: 8 }}
-        me={{ base: 0, lg: 4 }}
->>>>>>> 67eebaa3
       >
         <h1 className="mb-4 mt-0 text-md font-normal uppercase !leading-[1.4] text-text-300 lg:mt-8">
           {title}
