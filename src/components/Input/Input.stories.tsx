--- conflicted
+++ resolved
@@ -1,40 +1,43 @@
 import * as React from "react"
 import { BsSlashSquare } from "react-icons/bs"
 import { VStack } from "@chakra-ui/react"
-<<<<<<< HEAD
-import { Meta } from "@storybook/react"
-=======
 import { Meta, StoryObj } from "@storybook/react"
 
->>>>>>> fec8acdf
 import Input from "."
+
+type InputType = typeof Input
 
 const meta = {
   title: "Atoms / Form / Input",
   component: Input,
-} satisfies Meta<typeof Input>
+} satisfies Meta<InputType>
 
 export default meta
 
-export const Sizes = {
-  render: () => (
+type Story = StoryObj<InputType>
+
+export const Sizes: Story = {
+  args: {
+    rightIcon: <BsSlashSquare />,
+    placeholder: "Search",
+  },
+  render: (args) => (
     <VStack width="154px">
-      <Input rightIcon={<BsSlashSquare />} placeholder="Search" />
-      <Input rightIcon={<BsSlashSquare />} placeholder="Search" size="sm" />
+      <Input {...args} />
+      <Input {...args} size="sm" />
     </VStack>
   ),
 }
 
-export const ElementVariations = {
-  render: () => (
+export const ElementVariations: Story = {
+  args: {
+    placeholder: "input text",
+  },
+  render: (args) => (
     <VStack width="258px" spacing={4}>
-      <Input placeholder="input text" />
-      <Input rightIcon={<BsSlashSquare />} placeholder="input text" />
-      <Input
-        rightIcon={<BsSlashSquare />}
-        placeholder="input text"
-        isDisabled
-      />
+      <Input {...args} />
+      <Input {...args} rightIcon={<BsSlashSquare />} />
+      <Input {...args} rightIcon={<BsSlashSquare />} isDisabled />
     </VStack>
   ),
 }