--- conflicted
+++ resolved
@@ -19,6 +19,7 @@
 } from "../icons/staking"
 // Component imports
 import ButtonDropdown, { List as ButtonDropdownList } from "../ButtonDropdown"
+import Translation from "../Translation"
 import { EventOptions, trackCustomEvent } from "../../utils/matomo"
 
 const Container = styled.div`
@@ -128,7 +129,6 @@
   matomo: EventOptions
 }
 
-<<<<<<< HEAD
 export interface IProps {
   page: "solo" | "saas" | "pools"
 }
@@ -145,7 +145,7 @@
         valid: t("page-staking-considerations-solo-1-title"),
         caution: "",
         warning: t("page-staking-considerations-solo-1-warning"),
-        Svg: OpenSource,
+        Svg: OpenSourceStakingIcon,
         matomo: {
           eventCategory: `StakingConsiderations`,
           eventAction: `Clicked`,
@@ -158,7 +158,7 @@
         valid: t("page-staking-considerations-solo-2-title"),
         caution: "",
         warning: t("page-staking-considerations-solo-2-warning"),
-        Svg: Audited,
+        Svg: AuditedIcon,
         matomo: {
           eventCategory: `StakingConsiderations`,
           eventAction: `Clicked`,
@@ -171,7 +171,7 @@
         valid: t("page-staking-considerations-solo-3-valid"),
         caution: t("page-staking-considerations-solo-3-caution"),
         warning: t("page-staking-considerations-solo-2-warning"),
-        Svg: BugBounty,
+        Svg: BugBountyIcon,
         matomo: {
           eventCategory: `StakingConsiderations`,
           eventAction: `Clicked`,
@@ -184,7 +184,7 @@
         valid: t("page-staking-considerations-solo-4-valid"),
         caution: t("page-staking-considerations-solo-4-caution"),
         warning: t("page-staking-considerations-solo-4-warning"),
-        Svg: BattleTested,
+        Svg: BattleTestedIcon,
         matomo: {
           eventCategory: `StakingConsiderations`,
           eventAction: `Clicked`,
@@ -197,7 +197,7 @@
         valid: t("page-staking-considerations-solo-5-title"),
         caution: "",
         warning: t("page-staking-considerations-solo-5-warning"),
-        Svg: Trustless,
+        Svg: TrustlessIcon,
         matomo: {
           eventCategory: `StakingConsiderations`,
           eventAction: `Clicked`,
@@ -210,7 +210,7 @@
         valid: t("page-staking-considerations-solo-6-valid"),
         caution: "",
         warning: t("page-staking-considerations-solo-6-warning"),
-        Svg: Permissionless,
+        Svg: PermissionlessIcon,
         matomo: {
           eventCategory: `StakingConsiderations`,
           eventAction: `Clicked`,
@@ -223,7 +223,7 @@
         valid: t("page-staking-considerations-solo-7-valid"),
         caution: "",
         warning: t("page-staking-considerations-solo-7-warning"),
-        Svg: MultiClient,
+        Svg: MultiClientIcon,
         matomo: {
           eventCategory: `StakingConsiderations`,
           eventAction: `Clicked`,
@@ -236,7 +236,7 @@
         valid: t("page-staking-considerations-solo-8-title"),
         caution: "",
         warning: t("page-staking-considerations-solo-8-warning"),
-        Svg: SelfCustody,
+        Svg: SelfCustodyIcon,
         matomo: {
           eventCategory: `StakingConsiderations`,
           eventAction: `Clicked`,
@@ -249,7 +249,7 @@
         valid: t("page-staking-considerations-solo-9-valid"),
         caution: "",
         warning: t("page-staking-considerations-solo-9-warning"),
-        Svg: Economical,
+        Svg: EconomicalIcon,
         matomo: {
           eventCategory: `StakingConsiderations`,
           eventAction: `Clicked`,
@@ -264,7 +264,7 @@
         valid: t("page-staking-considerations-solo-1-title"),
         caution: "",
         warning: t("page-staking-considerations-solo-1-warning"),
-        Svg: OpenSource,
+        Svg: OpenSourceStakingIcon,
         matomo: {
           eventCategory: `StakingConsiderations`,
           eventAction: `Clicked`,
@@ -277,7 +277,7 @@
         valid: t("page-staking-considerations-solo-2-title"),
         caution: "",
         warning: t("page-staking-considerations-solo-2-warning"),
-        Svg: Audited,
+        Svg: AuditedIcon,
         matomo: {
           eventCategory: `StakingConsiderations`,
           eventAction: `Clicked`,
@@ -290,7 +290,7 @@
         valid: t("page-staking-considerations-solo-3-valid"),
         caution: t("page-staking-considerations-solo-3-caution"),
         warning: t("page-staking-considerations-solo-2-warning"),
-        Svg: BugBounty,
+        Svg: BugBountyIcon,
         matomo: {
           eventCategory: `StakingConsiderations`,
           eventAction: `Clicked`,
@@ -303,7 +303,7 @@
         valid: t("page-staking-considerations-solo-4-valid"),
         caution: t("page-staking-considerations-solo-4-caution"),
         warning: t("page-staking-considerations-solo-4-warning"),
-        Svg: BattleTested,
+        Svg: BattleTestedIcon,
         matomo: {
           eventCategory: `StakingConsiderations`,
           eventAction: `Clicked`,
@@ -316,7 +316,7 @@
         valid: t("page-staking-considerations-saas-6-valid"),
         caution: "",
         warning: t("page-staking-considerations-saas-6-warning"),
-        Svg: Permissionless,
+        Svg: PermissionlessIcon,
         matomo: {
           eventCategory: `StakingConsiderations`,
           eventAction: `Clicked`,
@@ -329,7 +329,7 @@
         valid: t("page-staking-considerations-saas-7-valid"),
         caution: t("page-staking-considerations-saas-7-caution"),
         warning: t("page-staking-considerations-saas-7-warning"),
-        Svg: MultiClient,
+        Svg: MultiClientIcon,
         matomo: {
           eventCategory: `StakingConsiderations`,
           eventAction: `Clicked`,
@@ -342,7 +342,7 @@
         valid: t("page-staking-considerations-solo-8-title"),
         caution: "",
         warning: t("page-staking-considerations-solo-8-warning"),
-        Svg: SelfCustody,
+        Svg: SelfCustodyIcon,
         matomo: {
           eventCategory: `StakingConsiderations`,
           eventAction: `Clicked`,
@@ -357,7 +357,7 @@
         valid: t("page-staking-considerations-solo-1-title"),
         caution: "",
         warning: t("page-staking-considerations-solo-1-warning"),
-        Svg: OpenSource,
+        Svg: OpenSourceStakingIcon,
         matomo: {
           eventCategory: `StakingConsiderations`,
           eventAction: `Clicked`,
@@ -370,7 +370,7 @@
         valid: t("page-staking-considerations-solo-2-title"),
         caution: "",
         warning: t("page-staking-considerations-solo-2-warning"),
-        Svg: Audited,
+        Svg: AuditedIcon,
         matomo: {
           eventCategory: `StakingConsiderations`,
           eventAction: `Clicked`,
@@ -383,7 +383,7 @@
         valid: t("page-staking-considerations-solo-3-valid"),
         caution: t("page-staking-considerations-solo-3-caution"),
         warning: t("page-staking-considerations-solo-2-warning"),
-        Svg: BugBounty,
+        Svg: BugBountyIcon,
         matomo: {
           eventCategory: `StakingConsiderations`,
           eventAction: `Clicked`,
@@ -396,7 +396,7 @@
         valid: t("page-staking-considerations-solo-4-valid"),
         caution: t("page-staking-considerations-solo-4-caution"),
         warning: t("page-staking-considerations-solo-4-warning"),
-        Svg: BattleTested,
+        Svg: BattleTestedIcon,
         matomo: {
           eventCategory: `StakingConsiderations`,
           eventAction: `Clicked`,
@@ -409,7 +409,7 @@
         valid: t("page-staking-hierarchy-solo-pill-4"),
         caution: "",
         warning: t("page-staking-considerations-solo-5-warning"),
-        Svg: Trustless,
+        Svg: TrustlessIcon,
         matomo: {
           eventCategory: `StakingConsiderations`,
           eventAction: `Clicked`,
@@ -422,7 +422,7 @@
         valid: t("page-staking-considerations-saas-6-valid"),
         caution: "",
         warning: t("page-staking-considerations-saas-6-warning"),
-        Svg: Permissionless,
+        Svg: PermissionlessIcon,
         matomo: {
           eventCategory: `StakingConsiderations`,
           eventAction: `Clicked`,
@@ -435,7 +435,7 @@
         valid: t("page-staking-considerations-saas-7-valid"),
         caution: t("page-staking-considerations-saas-7-caution"),
         warning: t("page-staking-considerations-saas-7-warning"),
-        Svg: MultiClient,
+        Svg: MultiClientIcon,
         matomo: {
           eventCategory: `StakingConsiderations`,
           eventAction: `Clicked`,
@@ -448,330 +448,12 @@
         valid: t("page-staking-considerations-pools-8-valid"),
         caution: "",
         warning: t("page-staking-considerations-pools-8-warning"),
-        Svg: LiquidityToken,
+        Svg: LiquidityTokenIcon,
         matomo: {
           eventCategory: `StakingConsiderations`,
           eventAction: `Clicked`,
           eventName: "clicked pooled liquidity token",
         },
-=======
-const data: { [key in "solo" | "saas" | "pools"]: DataType[] } = {
-  solo: [
-    {
-      title: "page-staking-considerations-solo-1-title",
-      description: "page-staking-considerations-solo-1-description",
-      valid: "page-staking-considerations-solo-1-title",
-      caution: "",
-      warning: "page-staking-considerations-solo-1-warning",
-      Svg: OpenSourceStakingIcon,
-      matomo: {
-        eventCategory: `StakingConsiderations`,
-        eventAction: `Clicked`,
-        eventName: "clicked solo open source",
-      },
-    },
-    {
-      title: "page-staking-considerations-solo-2-title",
-      description: "page-staking-considerations-solo-2-description",
-      valid: "page-staking-considerations-solo-2-title",
-      caution: "",
-      warning: "page-staking-considerations-solo-2-warning",
-      Svg: AuditedIcon,
-      matomo: {
-        eventCategory: `StakingConsiderations`,
-        eventAction: `Clicked`,
-        eventName: "clicked solo audited",
-      },
-    },
-    {
-      title: "page-staking-considerations-solo-3-title",
-      description: "page-staking-considerations-solo-3-description",
-      valid: "page-staking-considerations-solo-3-valid",
-      caution: "page-staking-considerations-solo-3-caution",
-      warning: "page-staking-considerations-solo-2-warning",
-      Svg: BugBountyIcon,
-      matomo: {
-        eventCategory: `StakingConsiderations`,
-        eventAction: `Clicked`,
-        eventName: "clicked solo bug bounty",
-      },
-    },
-    {
-      title: "page-staking-considerations-solo-4-title",
-      description: "page-staking-considerations-solo-4-description",
-      valid: "page-staking-considerations-solo-4-valid",
-      caution: "page-staking-considerations-solo-4-caution",
-      warning: "page-staking-considerations-solo-4-warning",
-      Svg: BattleTestedIcon,
-      matomo: {
-        eventCategory: `StakingConsiderations`,
-        eventAction: `Clicked`,
-        eventName: "clicked solo battle tested",
-      },
-    },
-    {
-      title: "page-staking-considerations-solo-5-title",
-      description: "page-staking-considerations-solo-5-description",
-      valid: "page-staking-considerations-solo-5-title",
-      caution: "",
-      warning: "page-staking-considerations-solo-5-warning",
-      Svg: TrustlessIcon,
-      matomo: {
-        eventCategory: `StakingConsiderations`,
-        eventAction: `Clicked`,
-        eventName: "clicked solo trustless",
-      },
-    },
-    {
-      title: "page-staking-considerations-solo-6-title",
-      description: "page-staking-considerations-solo-6-description",
-      valid: "page-staking-considerations-solo-6-valid",
-      caution: "",
-      warning: "page-staking-considerations-solo-6-warning",
-      Svg: PermissionlessIcon,
-      matomo: {
-        eventCategory: `StakingConsiderations`,
-        eventAction: `Clicked`,
-        eventName: "clicked solo permissionless",
-      },
-    },
-    {
-      title: "page-staking-considerations-solo-7-title",
-      description: "page-staking-considerations-solo-7-description",
-      valid: "page-staking-considerations-solo-7-valid",
-      caution: "",
-      warning: "page-staking-considerations-solo-7-warning",
-      Svg: MultiClientIcon,
-      matomo: {
-        eventCategory: `StakingConsiderations`,
-        eventAction: `Clicked`,
-        eventName: "clicked solo multi-client",
-      },
-    },
-    {
-      title: "page-staking-considerations-solo-8-title",
-      description: "page-staking-considerations-solo-8-description",
-      valid: "page-staking-considerations-solo-8-title",
-      caution: "",
-      warning: "page-staking-considerations-solo-8-warning",
-      Svg: SelfCustodyIcon,
-      matomo: {
-        eventCategory: `StakingConsiderations`,
-        eventAction: `Clicked`,
-        eventName: "clicked solo self custody",
-      },
-    },
-    {
-      title: "page-staking-considerations-solo-9-title",
-      description: "page-staking-considerations-solo-9-description",
-      valid: "page-staking-considerations-solo-9-valid",
-      caution: "",
-      warning: "page-staking-considerations-solo-9-warning",
-      Svg: EconomicalIcon,
-      matomo: {
-        eventCategory: `StakingConsiderations`,
-        eventAction: `Clicked`,
-        eventName: "clicked solo economical",
-      },
-    },
-  ],
-  saas: [
-    {
-      title: "page-staking-considerations-solo-1-title",
-      description: "page-staking-considerations-solo-1-description",
-      valid: "page-staking-considerations-solo-1-title",
-      caution: "",
-      warning: "page-staking-considerations-solo-1-warning",
-      Svg: OpenSourceStakingIcon,
-      matomo: {
-        eventCategory: `StakingConsiderations`,
-        eventAction: `Clicked`,
-        eventName: "clicked saas open source",
-      },
-    },
-    {
-      title: "page-staking-considerations-solo-2-title",
-      description: "page-staking-considerations-solo-2-description",
-      valid: "page-staking-considerations-solo-2-title",
-      caution: "",
-      warning: "page-staking-considerations-solo-2-warning",
-      Svg: AuditedIcon,
-      matomo: {
-        eventCategory: `StakingConsiderations`,
-        eventAction: `Clicked`,
-        eventName: "clicked saas audited",
-      },
-    },
-    {
-      title: "page-staking-considerations-solo-3-title",
-      description: "page-staking-considerations-solo-3-description",
-      valid: "page-staking-considerations-solo-3-valid",
-      caution: "page-staking-considerations-solo-3-caution",
-      warning: "page-staking-considerations-solo-2-warning",
-      Svg: BugBountyIcon,
-      matomo: {
-        eventCategory: `StakingConsiderations`,
-        eventAction: `Clicked`,
-        eventName: "clicked saas bug-bounty",
-      },
-    },
-    {
-      title: "page-staking-considerations-solo-4-title",
-      description: "page-staking-considerations-saas-4-description",
-      valid: "page-staking-considerations-solo-4-valid",
-      caution: "page-staking-considerations-solo-4-caution",
-      warning: "page-staking-considerations-solo-4-warning",
-      Svg: BattleTestedIcon,
-      matomo: {
-        eventCategory: `StakingConsiderations`,
-        eventAction: `Clicked`,
-        eventName: "clicked saas battle tested",
-      },
-    },
-    {
-      title: "page-staking-considerations-solo-6-title",
-      description: "page-staking-considerations-saas-6-description",
-      valid: "page-staking-considerations-saas-6-valid",
-      caution: "",
-      warning: "page-staking-considerations-saas-6-warning",
-      Svg: PermissionlessIcon,
-      matomo: {
-        eventCategory: `StakingConsiderations`,
-        eventAction: `Clicked`,
-        eventName: "clicked saas permissionless",
-      },
-    },
-    {
-      title: "page-staking-considerations-saas-7-title",
-      description: "page-staking-considerations-saas-7-description",
-      valid: "page-staking-considerations-saas-7-valid",
-      caution: "page-staking-considerations-saas-7-caution",
-      warning: "page-staking-considerations-saas-7-warning",
-      Svg: MultiClientIcon,
-      matomo: {
-        eventCategory: `StakingConsiderations`,
-        eventAction: `Clicked`,
-        eventName: "clicked saas diverse clients",
-      },
-    },
-    {
-      title: "page-staking-considerations-solo-8-title",
-      description: "page-staking-considerations-solo-8-description",
-      valid: "page-staking-considerations-solo-8-title",
-      caution: "",
-      warning: "page-staking-considerations-solo-8-warning",
-      Svg: SelfCustodyIcon,
-      matomo: {
-        eventCategory: `StakingConsiderations`,
-        eventAction: `Clicked`,
-        eventName: "clicked saas self custody",
-      },
-    },
-  ],
-  pools: [
-    {
-      title: "page-staking-considerations-solo-1-title",
-      description: "page-staking-considerations-solo-1-description",
-      valid: "page-staking-considerations-solo-1-title",
-      caution: "",
-      warning: "page-staking-considerations-solo-1-warning",
-      Svg: OpenSourceStakingIcon,
-      matomo: {
-        eventCategory: `StakingConsiderations`,
-        eventAction: `Clicked`,
-        eventName: "clicked pooled open source",
-      },
-    },
-    {
-      title: "page-staking-considerations-solo-2-title",
-      description: "page-staking-considerations-solo-2-description",
-      valid: "page-staking-considerations-solo-2-title",
-      caution: "",
-      warning: "page-staking-considerations-solo-2-warning",
-      Svg: AuditedIcon,
-      matomo: {
-        eventCategory: `StakingConsiderations`,
-        eventAction: `Clicked`,
-        eventName: "clicked pooled audited",
-      },
-    },
-    {
-      title: "page-staking-considerations-solo-3-title",
-      description: "page-staking-considerations-solo-3-description",
-      valid: "page-staking-considerations-solo-3-valid",
-      caution: "page-staking-considerations-solo-3-caution",
-      warning: "page-staking-considerations-solo-2-warning",
-      Svg: BugBountyIcon,
-      matomo: {
-        eventCategory: `StakingConsiderations`,
-        eventAction: `Clicked`,
-        eventName: "clicked pooled bug bounty",
-      },
-    },
-    {
-      title: "page-staking-considerations-solo-4-title",
-      description: "page-staking-considerations-saas-4-description",
-      valid: "page-staking-considerations-solo-4-valid",
-      caution: "page-staking-considerations-solo-4-caution",
-      warning: "page-staking-considerations-solo-4-warning",
-      Svg: BattleTestedIcon,
-      matomo: {
-        eventCategory: `StakingConsiderations`,
-        eventAction: `Clicked`,
-        eventName: "clicked pooled battle tested",
-      },
-    },
-    {
-      title: "page-staking-hierarchy-solo-pill-4",
-      description: "page-staking-considerations-pools-5-description",
-      valid: "page-staking-hierarchy-solo-pill-4",
-      caution: "",
-      warning: "page-staking-considerations-solo-5-warning",
-      Svg: TrustlessIcon,
-      matomo: {
-        eventCategory: `StakingConsiderations`,
-        eventAction: `Clicked`,
-        eventName: "clicked pooled trustless",
-      },
-    },
-    {
-      title: "page-staking-considerations-pools-6-title",
-      description: "page-staking-considerations-pools-6-description",
-      valid: "page-staking-considerations-saas-6-valid",
-      caution: "",
-      warning: "page-staking-considerations-saas-6-warning",
-      Svg: PermissionlessIcon,
-      matomo: {
-        eventCategory: `StakingConsiderations`,
-        eventAction: `Clicked`,
-        eventName: "clicked pooled permissionless nodes",
-      },
-    },
-    {
-      title: "page-staking-considerations-saas-7-title",
-      description: "page-staking-considerations-pools-7-description",
-      valid: "page-staking-considerations-saas-7-valid",
-      caution: "page-staking-considerations-saas-7-caution",
-      warning: "page-staking-considerations-saas-7-warning",
-      Svg: MultiClientIcon,
-      matomo: {
-        eventCategory: `StakingConsiderations`,
-        eventAction: `Clicked`,
-        eventName: "clicked pooled diverse clients",
-      },
-    },
-    {
-      title: "page-staking-considerations-pools-8-title",
-      description: "page-staking-considerations-pools-8-description",
-      valid: "page-staking-considerations-pools-8-valid",
-      caution: "",
-      warning: "page-staking-considerations-pools-8-warning",
-      Svg: LiquidityTokenIcon,
-      matomo: {
-        eventCategory: `StakingConsiderations`,
-        eventAction: `Clicked`,
-        eventName: "clicked pooled liquidity token",
->>>>>>> ad77d594
       },
     ],
   }
@@ -833,41 +515,26 @@
         <IndicatorRow>
           {!!valid && (
             <Indicator>
-<<<<<<< HEAD
-              <GreenCheck style={indicatorSvgStyle} />
-              <p>{valid}</p>
-=======
               <GreenCheckProductGlyphIcon style={indicatorSvgStyle} />
               <p>
                 <Translation id={valid} />
               </p>
->>>>>>> ad77d594
             </Indicator>
           )}
           {!!caution && (
             <Indicator>
-<<<<<<< HEAD
-              <Caution style={indicatorSvgStyle} />
-              <p>{caution}</p>
-=======
               <CautionProductGlyphIcon style={indicatorSvgStyle} />
               <p>
                 <Translation id={caution} />
               </p>
->>>>>>> ad77d594
             </Indicator>
           )}
           {!!warning && (
             <Indicator>
-<<<<<<< HEAD
-              <Warning style={indicatorSvgStyle} />
-              <p>{warning}</p>
-=======
               <WarningProductGlyphIcon style={indicatorSvgStyle} />
               <p>
                 <Translation id={warning} />
               </p>
->>>>>>> ad77d594
             </Indicator>
           )}
         </IndicatorRow>
