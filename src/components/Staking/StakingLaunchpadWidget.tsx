--- conflicted
+++ resolved
@@ -10,12 +10,8 @@
 import { cn } from "@/lib/utils/cn"
 import { trackCustomEvent } from "@/lib/utils/matomo"
 
-<<<<<<< HEAD
-import Select, { type SelectOnChange } from "../Select"
 import { Flex } from "../ui/flex"
-=======
 import Select, { type SelectOnChange } from "../ui/Select"
->>>>>>> df87cb85
 
 type StakingDataOption = { label: string; value: string }
 
