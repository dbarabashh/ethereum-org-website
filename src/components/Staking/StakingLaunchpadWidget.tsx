--- conflicted
+++ resolved
@@ -1,18 +1,10 @@
 import { useState } from "react"
 import { FaTools } from "react-icons/fa"
-import { Box, Flex } from "@chakra-ui/react"
+import { Box, chakra, Flex } from "@chakra-ui/react"
 
-<<<<<<< HEAD
-// TODO: Figure out "react-select" usage
-// import { StyledSelect as Select } from "@/components/SharedStyledComponents"
-import { ButtonLink } from "@/components/Buttons"
-import Text from "@/components/OldText"
-
-=======
 import { ButtonLink } from "@/components/Buttons"
 import Text from "@/components/OldText"
 import { StyledSelect as Select } from "@/components/SharedStyledComponents"
->>>>>>> 729426d1
 // TODO: Re-enable after i18n implemented
 // import Translation from "@/components/Translation"
 import { trackCustomEvent } from "@/lib/utils/matomo"
