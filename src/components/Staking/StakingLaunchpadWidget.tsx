import { useState } from "react"
<<<<<<< HEAD
import { chakra, Box, Flex } from "@chakra-ui/react"
import { FaTools } from "react-icons/fa"
import { useTranslation } from "next-i18next"
=======
import { FaTools } from "react-icons/fa"
import { Box, chakra, Flex } from "@chakra-ui/react"
>>>>>>> abfe6291

import { ButtonLink } from "@/components/Buttons"
import Text from "@/components/OldText"
import Translation from "@/components/Translation"
import { StyledSelect as Select } from "@/components/SharedStyledComponents"

<<<<<<< HEAD
=======
// TODO: Re-enable after i18n implemented
// import Translation from "@/components/Translation"
>>>>>>> abfe6291
import { trackCustomEvent } from "@/lib/utils/matomo"

const StyledSelect = chakra(Select, {
  baseStyle: {
    maxW: { base: "full", md: "50%" },
  },
})

const StakingLaunchpadWidget: React.FC = () => {
  const { t } = useTranslation("page-staking")
  const [selection, setSelection] = useState("testnet")

  const handleChange = (e) => {
    trackCustomEvent({
      eventCategory: `Selected testnet vs mainnet for Launchpad link`,
      eventAction: `Clicked`,
      eventName: `${e.label} bridge selected`,
      eventValue: `${e.value}`,
    })
    setSelection(e.value)
  }

  const data = {
    testnet: {
      label: "Goerli testnet",
      url: "https://goerli.launchpad.ethereum.org",
    },
    mainnet: {
      label: "Mainnet",
      url: "https://launchpad.ethereum.org",
    },
  }

  const selectOptions = Object.keys(data).map((key) => ({
    label: data[key].label,
    value: key,
  }))

  return (
    <Flex
      bg="layer2Gradient"
      borderRadius="base"
      flexDir="column"
      p={{ base: 6, md: 8 }}
    >
      <Text as="span" color="text200">
        <Translation id="page-staking-launchpad-widget-span" />
      </Text>
      <Box my={4}>
        <StyledSelect
          className="react-select-container"
          classNamePrefix="react-select"
          options={selectOptions}
          onChange={handleChange}
          defaultValue={selectOptions[0]}
        />
      </Box>
      <Text>
        <Translation id="page-staking-launchpad-widget-p1" />
      </Text>
      <Text>
        <Translation id="page-staking-launchpad-widget-p2" />
      </Text>
      <Box mb={4}>
        <ButtonLink
          to={data[selection].url}
          width={{ base: "full", md: "auto" }}
        >
          {selection === "mainnet"
            ? t("page-staking-launchpad-widget-mainnet-start")
            : t("page-staking-launchpad-widget-testnet-start")}
        </ButtonLink>
      </Box>
      <Text>
        <Translation id="page-staking-launchpad-widget-p3" />
      </Text>
      <Box>
        <ButtonLink
          to="#node-and-client-tools"
          variant="outline"
          width={{ base: "full", md: "auto" }}
          leftIcon={<FaTools />}
        >
          <Translation id="page-staking-launchpad-widget-link" />
        </ButtonLink>
      </Box>
    </Flex>
  )
}

export default StakingLaunchpadWidget<|MERGE_RESOLUTION|>--- conflicted
+++ resolved
@@ -1,23 +1,13 @@
 import { useState } from "react"
-<<<<<<< HEAD
+import { FaTools } from "react-icons/fa"
 import { chakra, Box, Flex } from "@chakra-ui/react"
-import { FaTools } from "react-icons/fa"
 import { useTranslation } from "next-i18next"
-=======
-import { FaTools } from "react-icons/fa"
-import { Box, chakra, Flex } from "@chakra-ui/react"
->>>>>>> abfe6291
 
 import { ButtonLink } from "@/components/Buttons"
 import Text from "@/components/OldText"
 import Translation from "@/components/Translation"
 import { StyledSelect as Select } from "@/components/SharedStyledComponents"
 
-<<<<<<< HEAD
-=======
-// TODO: Re-enable after i18n implemented
-// import Translation from "@/components/Translation"
->>>>>>> abfe6291
 import { trackCustomEvent } from "@/lib/utils/matomo"
 
 const StyledSelect = chakra(Select, {
