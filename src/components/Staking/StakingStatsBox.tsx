--- conflicted
+++ resolved
@@ -1,21 +1,7 @@
 import { useRouter } from "next/router"
 import { useTranslation } from "next-i18next"
 import { MdInfoOutline } from "react-icons/md"
-<<<<<<< HEAD
-import { useI18next } from "gatsby-plugin-react-i18next"
-import { Box, Code, Flex, Icon, Spinner, VStack } from "@chakra-ui/react"
-// Import components
-import Translation from "../Translation"
-import Tooltip from "../Tooltip"
-import InlineLink from "../Link"
-import Text from "../OldText"
-// Import utilities
-import { Lang } from "../../utils/languages"
-import { getData } from "../../utils/cache"
-import { getLocaleForNumberFormat } from "../../utils/translations"
-=======
 import { Code, Flex, Icon, VStack } from "@chakra-ui/react"
->>>>>>> 534d7df9
 
 import type { ChildOnlyProp, Lang, StakingStatsData } from "@/lib/types"
 
@@ -110,19 +96,11 @@
         <Label>
           {t("page-staking-stats-box-metric-1")}
           <BeaconchainTooltip>
-<<<<<<< HEAD
             <Box textTransform="none">
-              <Text>
-                <Translation id="page-staking-stats-box-metric-1-tooltip" />
-              </Text>
-              <Translation id="data-provided-by" />{" "}
+              <Text>{t("page-staking-stats-box-metric-1-tooltip")}</Text>
+              {t("common:data-provided-by")}{" "}
               <InlineLink to="https://beaconcha.in/">Beaconcha.in</InlineLink>
             </Box>
-=======
-            <Text>{t("page-staking-stats-box-metric-1-tooltip")}</Text>
-            {t("common:data-provided-by")}{" "}
-            <InlineLink to="https://beaconcha.in/">Beaconcha.in</InlineLink>
->>>>>>> 534d7df9
           </BeaconchainTooltip>
         </Label>
       </Cell>
@@ -131,19 +109,11 @@
         <Label>
           {t("page-staking-stats-box-metric-2")}
           <BeaconchainTooltip>
-<<<<<<< HEAD
             <Box textTransform="none">
-              <Text>
-                <Translation id="page-staking-stats-box-metric-2-tooltip" />
-              </Text>
-              <Translation id="data-provided-by" />{" "}
+              <Text>{t("page-staking-stats-box-metric-2-tooltip")}</Text>
+              {t("common:data-provided-by")}{" "}
               <InlineLink to="https://beaconcha.in/">Beaconcha.in</InlineLink>
             </Box>
-=======
-            <Text>{t("page-staking-stats-box-metric-2-tooltip")}</Text>
-            {t("common:data-provided-by")}{" "}
-            <InlineLink to="https://beaconcha.in/">Beaconcha.in</InlineLink>
->>>>>>> 534d7df9
           </BeaconchainTooltip>
         </Label>
       </Cell>
@@ -152,23 +122,13 @@
         <Label>
           {t("page-staking-stats-box-metric-3")}
           <BeaconchainTooltip>
-<<<<<<< HEAD
             <Box textTransform="none">
-              <Text>
-                <Translation id="page-staking-stats-box-metric-3-tooltip" />
-              </Text>
-              <Translation id="data-provided-by" />{" "}
+              <Text>{t("page-staking-stats-box-metric-3-tooltip")}</Text>
+              {t("common:data-provided-by")}{" "}
               <InlineLink to="https://beaconcha.in/ethstore">
                 Beaconcha.in
               </InlineLink>
             </Box>
-=======
-            <Text>{t("page-staking-stats-box-metric-3-tooltip")}</Text>
-            {t("common:data-provided-by")}{" "}
-            <InlineLink to="https://beaconcha.in/ethstore">
-              Beaconcha.in
-            </InlineLink>
->>>>>>> 534d7df9
           </BeaconchainTooltip>
         </Label>
       </Cell>
