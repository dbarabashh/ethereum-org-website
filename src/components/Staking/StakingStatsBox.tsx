import { useRouter } from "next/router"
import { useTranslation } from "next-i18next"
import { MdInfoOutline } from "react-icons/md"
import { Box, Code, Flex, Icon, VStack } from "@chakra-ui/react"

import type { ChildOnlyProp, Lang, StakingStatsData } from "@/lib/types"

import InlineLink from "@/components/Link"
import Text from "@/components/OldText"
import Tooltip from "@/components/Tooltip"

import { getLocaleForNumberFormat } from "@/lib/utils/translations"

const Cell = ({ children }: ChildOnlyProp) => (
  <VStack
    spacing={2}
    py={4}
    px={8}
    borderInlineStart={{ md: "1px" }}
    borderTop={{ base: "1px", md: "none" }}
    // `!important` needed to force an override of the user-agent
    borderColor="preBorder !important"
    _first={{
      borderInlineStart: "none",
      borderTop: "none",
    }}
  >
    {children}
  </VStack>
)

const Value = ({ children }: ChildOnlyProp) => (
  <Code
    fontWeight="bold"
    fontSize="2rem"
    background="none"
    color="primary.base"
    p={0}
  >
    {children}
  </Code>
)

const Label = ({ children }: ChildOnlyProp) => (
  <Flex alignItems="center" textTransform="uppercase" fontSize="sm">
    {children}
  </Flex>
)

// BeaconchainTooltip component
const BeaconchainTooltip = ({ children }: ChildOnlyProp) => (
  <Tooltip content={children}>
    <Box as="span" marginInlineStart={2}>
      <Icon
        as={MdInfoOutline}
        color="text"
        _hover={{ color: "primary.base" }}
        _active={{ color: "primary.base" }}
        _focus={{ color: "primary.base" }}
        boxSize={4}
        verticalAlign="middle"
      />
    </Box>
  </Tooltip>
)

// StatsBox component
type StakingStatsBoxProps = {
  data: StakingStatsData
}
const StakingStatsBox = ({ data }: StakingStatsBoxProps) => {
  const { locale } = useRouter()
  const { t } = useTranslation("page-staking")

  const localeForStatsBoxNumbers = getLocaleForNumberFormat(locale! as Lang)

  // Helper functions
  const formatInteger = (amount: number): string =>
    new Intl.NumberFormat(localeForStatsBoxNumbers).format(amount)

  const formatPercentage = (amount: number): string =>
    new Intl.NumberFormat(localeForStatsBoxNumbers, {
      style: "percent",
      minimumSignificantDigits: 2,
      maximumSignificantDigits: 2,
    }).format(amount)

  const totalEth = formatInteger(data.totalEthStaked)
  const totalValidators = formatInteger(data.validatorscount)
  const currentApr = formatPercentage(data.apr)

  return (
    <Flex direction={{ base: "column", md: "row" }}>
      <Cell>
        <Value>{totalEth}</Value>
        <Label>
          {t("page-staking-stats-box-metric-1")}
          <BeaconchainTooltip>
<<<<<<< HEAD
            <Box textTransform="none">
              <Text>{t("page-staking-stats-box-metric-1-tooltip")}</Text>
              {t("common:data-provided-by")}{" "}
              <InlineLink to="https://beaconcha.in/">Beaconcha.in</InlineLink>
            </Box>
=======
            <Text>{t("page-staking-stats-box-metric-1-tooltip")}</Text>
            {t("common:data-provided-by")}{" "}
            <InlineLink href="https://beaconcha.in/">Beaconcha.in</InlineLink>
>>>>>>> 7607a7a2
          </BeaconchainTooltip>
        </Label>
      </Cell>
      <Cell>
        <Value>{totalValidators}</Value>
        <Label>
          {t("page-staking-stats-box-metric-2")}
          <BeaconchainTooltip>
<<<<<<< HEAD
            <Box textTransform="none">
              <Text>{t("page-staking-stats-box-metric-2-tooltip")}</Text>
              {t("common:data-provided-by")}{" "}
              <InlineLink to="https://beaconcha.in/">Beaconcha.in</InlineLink>
            </Box>
=======
            <Text>{t("page-staking-stats-box-metric-2-tooltip")}</Text>
            {t("common:data-provided-by")}{" "}
            <InlineLink href="https://beaconcha.in/">Beaconcha.in</InlineLink>
>>>>>>> 7607a7a2
          </BeaconchainTooltip>
        </Label>
      </Cell>
      <Cell>
        <Value>{currentApr}</Value>
        <Label>
          {t("page-staking-stats-box-metric-3")}
          <BeaconchainTooltip>
<<<<<<< HEAD
            <Box textTransform="none">
              <Text>{t("page-staking-stats-box-metric-3-tooltip")}</Text>
              {t("common:data-provided-by")}{" "}
              <InlineLink to="https://beaconcha.in/ethstore">
                Beaconcha.in
              </InlineLink>
            </Box>
=======
            <Text>{t("page-staking-stats-box-metric-3-tooltip")}</Text>
            {t("common:data-provided-by")}{" "}
            <InlineLink href="https://beaconcha.in/ethstore">
              Beaconcha.in
            </InlineLink>
>>>>>>> 7607a7a2
          </BeaconchainTooltip>
        </Label>
      </Cell>
    </Flex>
  )
}

export default StakingStatsBox<|MERGE_RESOLUTION|>--- conflicted
+++ resolved
@@ -96,17 +96,11 @@
         <Label>
           {t("page-staking-stats-box-metric-1")}
           <BeaconchainTooltip>
-<<<<<<< HEAD
             <Box textTransform="none">
               <Text>{t("page-staking-stats-box-metric-1-tooltip")}</Text>
               {t("common:data-provided-by")}{" "}
-              <InlineLink to="https://beaconcha.in/">Beaconcha.in</InlineLink>
+              <InlineLink href="https://beaconcha.in/">Beaconcha.in</InlineLink>
             </Box>
-=======
-            <Text>{t("page-staking-stats-box-metric-1-tooltip")}</Text>
-            {t("common:data-provided-by")}{" "}
-            <InlineLink href="https://beaconcha.in/">Beaconcha.in</InlineLink>
->>>>>>> 7607a7a2
           </BeaconchainTooltip>
         </Label>
       </Cell>
@@ -115,17 +109,11 @@
         <Label>
           {t("page-staking-stats-box-metric-2")}
           <BeaconchainTooltip>
-<<<<<<< HEAD
             <Box textTransform="none">
               <Text>{t("page-staking-stats-box-metric-2-tooltip")}</Text>
               {t("common:data-provided-by")}{" "}
-              <InlineLink to="https://beaconcha.in/">Beaconcha.in</InlineLink>
+              <InlineLink href="https://beaconcha.in/">Beaconcha.in</InlineLink>
             </Box>
-=======
-            <Text>{t("page-staking-stats-box-metric-2-tooltip")}</Text>
-            {t("common:data-provided-by")}{" "}
-            <InlineLink href="https://beaconcha.in/">Beaconcha.in</InlineLink>
->>>>>>> 7607a7a2
           </BeaconchainTooltip>
         </Label>
       </Cell>
@@ -134,21 +122,13 @@
         <Label>
           {t("page-staking-stats-box-metric-3")}
           <BeaconchainTooltip>
-<<<<<<< HEAD
             <Box textTransform="none">
               <Text>{t("page-staking-stats-box-metric-3-tooltip")}</Text>
               {t("common:data-provided-by")}{" "}
-              <InlineLink to="https://beaconcha.in/ethstore">
+              <InlineLink href="https://beaconcha.in/ethstore">
                 Beaconcha.in
               </InlineLink>
             </Box>
-=======
-            <Text>{t("page-staking-stats-box-metric-3-tooltip")}</Text>
-            {t("common:data-provided-by")}{" "}
-            <InlineLink href="https://beaconcha.in/ethstore">
-              Beaconcha.in
-            </InlineLink>
->>>>>>> 7607a7a2
           </BeaconchainTooltip>
         </Label>
       </Cell>
