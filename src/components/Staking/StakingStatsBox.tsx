<<<<<<< HEAD
// Import libraries
import { useState, useEffect, ReactNode } from "react"
import { MdInfoOutline } from "react-icons/md"
import { Code, Flex, Icon, Spinner, VStack } from "@chakra-ui/react"
import { useTranslation } from "next-i18next"
import { useRouter } from "next/router"
// Import components
import Tooltip from "../Tooltip"
import InlineLink from "../Link"
import Text from "../OldText"
// Import utilities
import { Lang } from "../../utils/languages"
=======
import React, { ReactNode, useEffect, useState } from "react"
import { useI18next } from "gatsby-plugin-react-i18next"
import { MdInfoOutline } from "react-icons/md"
import { Code, Flex, Icon, Spinner, VStack } from "@chakra-ui/react"

>>>>>>> abfe6291
import { getData } from "../../utils/cache"
import { Lang } from "../../utils/languages"
import { getLocaleForNumberFormat } from "../../utils/translations"
import InlineLink from "../Link"
import Text from "../OldText"
import Tooltip from "../Tooltip"
import Translation from "../Translation"

const NA_ERROR = "n/a"
const ZERO = "0"

const Cell: React.FC<{ children: ReactNode }> = ({ children }) => {
  return (
    <VStack
      spacing={2}
      py={4}
      px={8}
      borderLeft={{ md: "1px" }}
      borderTop={{ base: "1px", md: "none" }}
      // `!important` needed to force an override of the user-agent
      borderColor="preBorder !important"
      _first={{
        borderLeft: "none",
        borderTop: "none",
      }}
    >
      {children}
    </VStack>
  )
}

const Value: React.FC<{ children: ReactNode; title: string }> = ({
  children,
  title,
}) => {
  return (
    <Code
      title={title}
      fontWeight="bold"
      fontSize="2rem"
      background="none"
      color="primary.base"
      p={0}
    >
      {children}
    </Code>
  )
}

const Label: React.FC<{ children: ReactNode }> = ({ children }) => {
  return (
    <Flex alignItems="center" textTransform="uppercase" fontSize="sm">
      {children}
    </Flex>
  )
}

// BeaconchainTooltip component
interface BeaconchainTooltipProps {
  children: ReactNode
}
const BeaconchainTooltip: React.FC<BeaconchainTooltipProps> = ({
  children,
}) => (
  <Tooltip content={children}>
    <Icon
      as={MdInfoOutline}
      color="text"
      marginInlineStart={2}
      _hover={{ color: "primary.base" }}
      _active={{ color: "primary.base" }}
      _focus={{ color: "primary.base" }}
      boxSize={4}
    />
  </Tooltip>
)

// Interfaces
interface EthStoreResponse {
  data: {
    apr: number
    effective_balances_sum_wei: number
  }
}

interface EpochResponse {
  data: {
    validatorscount: number
  }
}

export interface IProps {}

// StatsBox component
const StakingStatsBox: React.FC<IProps> = () => {
  const { locale } = useRouter()
  const { t } = useTranslation("page-staking")
  /**
   * State variables:
   * - ZERO is default string, "0", representing loading state
   * - null is error state
   */
  const [totalEth, setTotalEth] = useState<string | null>(ZERO)
  const [totalValidators, setTotalValidators] = useState<string | null>(ZERO)
  const [currentApr, setCurrentApr] = useState<string | null>(ZERO)

  useEffect(() => {
    const localeForStatsBoxNumbers = getLocaleForNumberFormat(locale! as Lang)

    // Helper functions
    const formatInteger = (amount: number): string =>
      new Intl.NumberFormat(localeForStatsBoxNumbers).format(amount)

    const formatPercentage = (amount: number): string =>
      new Intl.NumberFormat(localeForStatsBoxNumbers, {
        style: "percent",
        minimumSignificantDigits: 2,
        maximumSignificantDigits: 2,
      }).format(amount)

    // API calls, data formatting, and state setting
    const base = "https://beaconcha.in"
    const { href: ethstore } = new URL("api/v1/ethstore/latest", base)
    const { href: epoch } = new URL("api/v1/epoch/latest", base)
    // Get total ETH staked and current APR from ethstore endpoint
    ;(async () => {
      try {
        const ethStoreResponse = await getData<EthStoreResponse>(ethstore)
        const {
          data: { apr, effective_balances_sum_wei },
        } = ethStoreResponse
        const totalEffectiveBalance: number = effective_balances_sum_wei * 1e-18
        const valueTotalEth = formatInteger(Math.floor(totalEffectiveBalance))
        const valueCurrentApr = formatPercentage(apr)
        setTotalEth(valueTotalEth)
        setCurrentApr(valueCurrentApr)
      } catch (error) {
        setTotalEth(null)
        setCurrentApr(null)
      }
    })()
    // Get total active validators from latest epoch endpoint
    ;(async () => {
      try {
        const epochResponse = await getData<EpochResponse>(epoch)
        const {
          data: { validatorscount },
        } = epochResponse
        const valueTotalValidators = formatInteger(validatorscount)
        setTotalValidators(valueTotalValidators)
      } catch (error) {
        setTotalValidators(null)
      }
    })()
  }, [locale!])

  return (
    <Flex direction={{ base: "column", md: "row" }}>
      <Cell>
        {totalEth === ZERO ? (
          <Spinner />
        ) : (
          <Value title={totalEth ? "" : NA_ERROR}>{totalEth || NA_ERROR}</Value>
        )}
        <Label>
          {t("page-staking-stats-box-metric-1")}
          <BeaconchainTooltip>
            <Text>{t("page-staking-stats-box-metric-1-tooltip")}</Text>
            {t("common:data-provided-by")}{" "}
            <InlineLink to="https://beaconcha.in/">Beaconcha.in</InlineLink>
          </BeaconchainTooltip>
        </Label>
      </Cell>
      <Cell>
        {totalValidators === ZERO ? (
          <Spinner />
        ) : (
          <Value title={totalValidators ? "" : NA_ERROR}>
            {totalValidators || NA_ERROR}
          </Value>
        )}
        <Label>
          {t("page-staking-stats-box-metric-2")}
          <BeaconchainTooltip>
            <Text>{t("page-staking-stats-box-metric-2-tooltip")}</Text>
            {t("common:data-provided-by")}{" "}
            <InlineLink to="https://beaconcha.in/">Beaconcha.in</InlineLink>
          </BeaconchainTooltip>
        </Label>
      </Cell>
      <Cell>
        {currentApr === ZERO ? (
          <Spinner />
        ) : (
          <Value title={currentApr ? "" : NA_ERROR}>
            {currentApr || NA_ERROR}
          </Value>
        )}
        <Label>
          {t("page-staking-stats-box-metric-3")}
          <BeaconchainTooltip>
            <Text>{t("page-staking-stats-box-metric-3-tooltip")}</Text>
            {t("common:data-provided-by")}{" "}
            <InlineLink to="https://beaconcha.in/ethstore">
              Beaconcha.in
            </InlineLink>
          </BeaconchainTooltip>
        </Label>
      </Cell>
    </Flex>
  )
}

export default StakingStatsBox<|MERGE_RESOLUTION|>--- conflicted
+++ resolved
@@ -1,6 +1,4 @@
-<<<<<<< HEAD
-// Import libraries
-import { useState, useEffect, ReactNode } from "react"
+import { ReactNode, useEffect, useState } from "react"
 import { MdInfoOutline } from "react-icons/md"
 import { Code, Flex, Icon, Spinner, VStack } from "@chakra-ui/react"
 import { useTranslation } from "next-i18next"
@@ -10,15 +8,6 @@
 import InlineLink from "../Link"
 import Text from "../OldText"
 // Import utilities
-import { Lang } from "../../utils/languages"
-=======
-import React, { ReactNode, useEffect, useState } from "react"
-import { useI18next } from "gatsby-plugin-react-i18next"
-import { MdInfoOutline } from "react-icons/md"
-import { Code, Flex, Icon, Spinner, VStack } from "@chakra-ui/react"
-
->>>>>>> abfe6291
-import { getData } from "../../utils/cache"
 import { Lang } from "../../utils/languages"
 import { getLocaleForNumberFormat } from "../../utils/translations"
 import InlineLink from "../Link"
