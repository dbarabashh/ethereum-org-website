--- conflicted
+++ resolved
@@ -2,11 +2,6 @@
 import { useTranslation } from "next-i18next"
 
 import { ButtonLink } from "@/components/Buttons"
-<<<<<<< HEAD
-=======
-// TODO: Re-enable after i18n implemented
-// import Translation from "@/components/Translation"
->>>>>>> abfe6291
 import CalloutBanner from "@/components/CalloutBanner"
 
 import { trackCustomEvent } from "@/lib/utils/matomo"
