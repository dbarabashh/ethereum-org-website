--- conflicted
+++ resolved
@@ -68,15 +68,12 @@
     activeIndex,
   } = useStakingConsiderations({ page })
 
-<<<<<<< HEAD
-=======
   const activeStyles = {
     bg: "background.highlight",
     color: "body.base",
     transition: "background 0.5s, color 0.5s"
   }
 
->>>>>>> 200c3b36
   return (
     <Flex flexDir={{ base: "column", md: "row" }} gap={8}>
       <ButtonDropdown list={dropdownLinks} hideFrom={mdBp} />
@@ -92,16 +89,11 @@
                   handleSelection(idx)
                   trackCustomEvent(matomo)
                 }}
-                py={1}
-                px={2}
                 cursor="pointer"
                 h={8}
-<<<<<<< HEAD
-=======
                 p="3"
                 mb="0"
                 _hover={activeStyles}
->>>>>>> 200c3b36
                 position="relative"
                 {...(idx === activeIndex
                   ? {
