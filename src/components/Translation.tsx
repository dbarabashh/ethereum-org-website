--- conflicted
+++ resolved
@@ -29,13 +29,9 @@
   const translatedText = t(id, options)
 
   // Use `htmr` to parse html content in the translation text
-<<<<<<< HEAD
-  return htmr(translatedText, { transform })
-=======
   return htmr(translatedText, {
     transform: { ...defaultTransform, ...transform },
   })
->>>>>>> c9577e6d
 }
 
 export default Translation