--- conflicted
+++ resolved
@@ -87,15 +87,10 @@
 }
 
 const StyledIcon = styled(Icon)`
-<<<<<<< HEAD
   fill: ${(props) =>
     props.color ? props.color : props.theme.colors.secondary};
 
   &:hover path {
-=======
-  fill: ${(props) => props.theme.colors.secondary};
-  &:hover path:last-of-type {
->>>>>>> a3e45e27
     fill: ${(props) => props.theme.colors.primary};
   }
 `
