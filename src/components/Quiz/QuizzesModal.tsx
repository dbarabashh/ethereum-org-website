--- conflicted
+++ resolved
@@ -11,29 +11,20 @@
 
 import { QuizStatus } from "@/lib/types"
 
-<<<<<<< HEAD
 type props = {
   isQuizModalOpen: boolean
   onQuizModalClose: () => void
-=======
-interface IProps extends Omit<ModalProps, "isCentered" | "scrollBehavior"> {
->>>>>>> 3aa8849e
   children: React.ReactNode
   quizStatus: QuizStatus
 }
 
-<<<<<<< HEAD
 const QuizzesModal: React.FC<props> = ({
   isQuizModalOpen,
   onQuizModalClose,
   children,
+  quizStatus,
   ...rest
 }) => {
-  const { status: quizStatus } = useContext(QuizzesHubContext)
-
-=======
-const QuizzesModal: React.FC<IProps> = ({ children, quizStatus, ...rest }) => {
->>>>>>> 3aa8849e
   const getStatusColor = (): ModalContentProps["bg"] => {
     if (quizStatus === "neutral") {
       return "neutral"
