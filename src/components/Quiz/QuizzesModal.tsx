import {
  Center,
  Modal as ChakraModal,
  ModalCloseButton,
  ModalContent,
  ModalContentProps,
  ModalOverlay,
  ModalProps,
} from "@chakra-ui/react"

import { QuizStatus } from "@/lib/types"

import Modal from "../Modal"

type QuizzesModalProps = {
  isQuizModalOpen: boolean
  onQuizModalClose: () => void
  children: React.ReactNode
  quizStatus: QuizStatus
}

const QuizzesModal = ({
  children,
  quizStatus,
  isQuizModalOpen,
  onQuizModalClose,
  ...props
}: QuizzesModalProps) => {
  const getStatusColor = (): ModalContentProps["bg"] => {
    if (quizStatus === "neutral") {
      return "neutral"
    }
    if (quizStatus === "success") {
      return "success.neutral"
    }
    return "error.neutral"
  }

  return (
    <Modal
      isOpen={isQuizModalOpen}
      setIsOpen={onQuizModalClose}
      size={{ base: "full", md: "xl" }}
      {...props}
    >
<<<<<<< HEAD
      <Center m={0} bg={getStatusColor()} py="16">
=======
      <ModalOverlay bg="blackAlpha.700" />

      <Center as={ModalContent} m={0} bg={getStatusColor()} py="16">
        <ModalCloseButton size="lg" p="6" zIndex="1"/>
>>>>>>> f3b82534
        {children}
      </Center>
    </Modal>
  )
}

export default QuizzesModal<|MERGE_RESOLUTION|>--- conflicted
+++ resolved
@@ -1,12 +1,4 @@
-import {
-  Center,
-  Modal as ChakraModal,
-  ModalCloseButton,
-  ModalContent,
-  ModalContentProps,
-  ModalOverlay,
-  ModalProps,
-} from "@chakra-ui/react"
+import { Center, ModalContentProps } from "@chakra-ui/react"
 
 import { QuizStatus } from "@/lib/types"
 
@@ -43,14 +35,7 @@
       size={{ base: "full", md: "xl" }}
       {...props}
     >
-<<<<<<< HEAD
       <Center m={0} bg={getStatusColor()} py="16">
-=======
-      <ModalOverlay bg="blackAlpha.700" />
-
-      <Center as={ModalContent} m={0} bg={getStatusColor()} py="16">
-        <ModalCloseButton size="lg" p="6" zIndex="1"/>
->>>>>>> f3b82534
         {children}
       </Center>
     </Modal>
