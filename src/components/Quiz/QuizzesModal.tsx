--- conflicted
+++ resolved
@@ -12,28 +12,20 @@
 
 import Modal from "../Modal"
 
-type props = {
+type QuizzesModalProps = {
   isQuizModalOpen: boolean
   onQuizModalClose: () => void
   children: React.ReactNode
   quizStatus: QuizStatus
 }
 
-<<<<<<< HEAD
-const QuizzesModal: React.FC<props> = ({
-  isQuizModalOpen,
-  onQuizModalClose,
-  children,
-  quizStatus,
-  ...rest
-}) => {
-=======
 const QuizzesModal = ({
   children,
   quizStatus,
+  isQuizModalOpen,
+  onQuizModalClose,
   ...props
 }: QuizzesModalProps) => {
->>>>>>> f3c98241
   const getStatusColor = (): ModalContentProps["bg"] => {
     if (quizStatus === "neutral") {
       return "neutral"
@@ -49,12 +41,7 @@
       isOpen={isQuizModalOpen}
       setIsOpen={onQuizModalClose}
       size={{ base: "full", md: "xl" }}
-<<<<<<< HEAD
-      {...rest}
-=======
-      scrollBehavior="inside"
       {...props}
->>>>>>> f3c98241
     >
       <Center m={0} bg={getStatusColor()} py="16">
         {children}
