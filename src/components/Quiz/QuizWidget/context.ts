import { createContext, Dispatch, SetStateAction, useContext } from "react"

<<<<<<< HEAD
import { QuizStatus } from "@/lib/types"
import { AnswerChoice, Quiz } from "@/lib/interfaces"
=======
import { AnswerChoice, Quiz, QuizKey, QuizStatus, UserStats } from "@/lib/types"
>>>>>>> fec8acdf

import { AnswerStatus } from "./useQuizWidget"

type QuizWidgetContextType = Quiz & {
  answerStatus: AnswerStatus
  currentQuestionIndex: number
  userQuizProgress: AnswerChoice[]
  showResults: boolean
  currentQuestionAnswerChoice: AnswerChoice | null
  quizPageProps:
  | {
    currentHandler: (nextKey: QuizKey) => void
    statusHandler: (status: QuizStatus) => void
    nextQuiz: QuizKey | undefined
  }
  | false
  numberOfCorrectAnswers: number
  quizScore: number
  ratioCorrect: number
  isPassingScore: boolean
  initialize: () => void
  setUserQuizProgress: Dispatch<SetStateAction<AnswerChoice[]>>
  setShowAnswer: (prev: boolean) => void
  setCurrentQuestionAnswerChoice: (answer: AnswerChoice | null) => void
}

const QuizWidgetContext = createContext<QuizWidgetContextType | null>(null)

export const QuizWidgetProvider = QuizWidgetContext.Provider

export const useQuizWidgetContext = () => {
  const context = useContext(QuizWidgetContext)

  if (!context) {
    throw new Error(
      "useQuizWidgetContext must be used within a QuizWidgetProvider"
    )
  }

  return context
}<|MERGE_RESOLUTION|>--- conflicted
+++ resolved
@@ -1,11 +1,6 @@
 import { createContext, Dispatch, SetStateAction, useContext } from "react"
 
-<<<<<<< HEAD
-import { QuizStatus } from "@/lib/types"
-import { AnswerChoice, Quiz } from "@/lib/interfaces"
-=======
-import { AnswerChoice, Quiz, QuizKey, QuizStatus, UserStats } from "@/lib/types"
->>>>>>> fec8acdf
+import { AnswerChoice, Quiz, QuizKey, QuizStatus } from "@/lib/types"
 
 import { AnswerStatus } from "./useQuizWidget"
 
@@ -16,12 +11,12 @@
   showResults: boolean
   currentQuestionAnswerChoice: AnswerChoice | null
   quizPageProps:
-  | {
-    currentHandler: (nextKey: QuizKey) => void
-    statusHandler: (status: QuizStatus) => void
-    nextQuiz: QuizKey | undefined
-  }
-  | false
+    | {
+        currentHandler: (nextKey: QuizKey) => void
+        statusHandler: (status: QuizStatus) => void
+        nextQuiz: QuizKey | undefined
+      }
+    | false
   numberOfCorrectAnswers: number
   quizScore: number
   ratioCorrect: number
