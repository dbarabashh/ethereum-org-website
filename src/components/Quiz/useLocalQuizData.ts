--- conflicted
+++ resolved
@@ -1,8 +1,4 @@
-<<<<<<< HEAD
-import { CompletedQuizzes, UserStats } from "@/lib/types"
-=======
-import { UserStats } from "@/lib/types"
->>>>>>> 9c48ba8c
+import type { CompletedQuizzes, UserStats } from "@/lib/types"
 
 import { USER_STATS_KEY } from "@/lib/constants"
 
@@ -11,13 +7,7 @@
 export const INITIAL_USER_STATS: UserStats = {
   score: 0,
   average: [],
-<<<<<<< HEAD
   completed: {} as CompletedQuizzes,
-}
-
-export const useLocalQuizData = () => useLocalStorage<UserStats>(USER_STATS_KEY, INITIAL_USER_STATS)
-=======
-  completed: {},
 }
 
 export const useLocalQuizData = () => {
@@ -31,5 +21,4 @@
   }
 
   return data
-}
->>>>>>> 9c48ba8c
+}