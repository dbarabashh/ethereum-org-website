import React, {
  useEffect,
  useState,
  useMemo,
  useCallback,
  useContext,
} from "react"
import {
  Box,
  Center,
  Circle,
  Flex,
  Heading,
  Icon,
  Text,
  Spinner,
  Stack,
  Container,
} from "@chakra-ui/react"
import { shuffle } from "lodash"
import { FaTwitter } from "react-icons/fa"
import { useTranslation } from "gatsby-plugin-react-i18next"

import Button from "../Button"
import QuizRadioGroup from "./QuizRadioGroup"
import QuizSummary from "./QuizSummary"
import Translation from "../Translation"

import {
  CorrectIcon,
  IncorrectIcon,
  StarConfettiIcon,
  TrophyIcon,
} from "../icons/quiz"

import { QuizzesHubContext } from "./context"

import { trackCustomEvent } from "../../utils/matomo"

import {
  PASSING_QUIZ_SCORE,
  PROGRESS_BAR_GAP,
  USER_STATS_KEY,
} from "../../constants"
import { INITIAL_USER_STATS } from "../../pages/quizzes"

import { getNextQuiz } from "./utils"

import {
  AnswerChoice,
  RawQuiz,
  Quiz,
  RawQuestion,
  Question,
  QuizStatus,
} from "../../types"

import allQuizzesData from "../../data/quizzes"
import questionBank from "../../data/quizzes/questionBank"

interface IProps {
  quizKey?: string
  currentHandler: (next?: string) => void
  statusHandler: (status: QuizStatus) => void
  maxQuestions?: number
  isStandaloneQuiz?: boolean
}

// TODO: Fix a11y keyboard tab stops
const QuizWidget: React.FC<IProps> = ({
  quizKey,
  currentHandler,
  statusHandler,
  maxQuestions,
  isStandaloneQuiz = true,
}) => {
  const { t } = useTranslation()
  const [quizData, setQuizData] = useState<Quiz | null>(null)
  const [nextQuiz, setNextQuiz] = useState<string | undefined>(undefined)
  const [userQuizProgress, setUserQuizProgress] = useState<Array<AnswerChoice>>(
    []
  )
  const [showAnswer, setShowAnswer] = useState<boolean>(false)
  const [currentQuestionAnswerChoice, setCurrentQuestionAnswerChoice] =
    useState<AnswerChoice | null>(null)
  const [selectedAnswer, setSelectedAnswer] = useState<string | null>(null)

  const { setUserStats } = useContext(QuizzesHubContext)

  useEffect(() => {
    // If quiz is standalone (out of Quiz Hub page),
    // stats required to be initialized on localStorage first
    const item = window.localStorage.getItem(USER_STATS_KEY)

    if (item === null) {
      localStorage.setItem(USER_STATS_KEY, JSON.stringify(INITIAL_USER_STATS))
    }

    setNextQuiz(getNextQuiz(quizKey))
  }, [quizKey])

  const hasNextQuiz = !isStandaloneQuiz && !!nextQuiz
  const finishedQuiz =
    userQuizProgress.length === quizData?.questions.length! - 1

  // Reset quiz state
  const initialize = () => {
    setQuizData(null)
    setCurrentQuestionAnswerChoice(null)
    setUserQuizProgress([])
    setShowAnswer(false)
    setSelectedAnswer(null)

    if (!isStandaloneQuiz) {
      statusHandler("neutral")
    }

    const currentQuizKey =
      quizKey ||
      Object.keys(allQuizzesData).filter((quizUri) =>
        window?.location.href.includes(quizUri)
      )[0] ||
      null

    if (!currentQuizKey) return

    // Get quiz data from key, shuffle, then truncate if necessary
    const rawQuiz: RawQuiz = allQuizzesData[currentQuizKey]
    const questions: Array<Question> = rawQuiz.questions.map((id) => {
      const rawQuestion: RawQuestion = questionBank[id]
      return { id, ...rawQuestion }
    })
    const shuffledQuestions = shuffle(questions)
    const trimmedQuestions = maxQuestions
      ? shuffledQuestions.slice(0, maxQuestions)
      : shuffledQuestions
    const quiz: Quiz = {
      title: t(rawQuiz.title),
      questions: trimmedQuestions,
    }

    setQuizData(quiz)
  }

  useEffect(initialize, [quizKey])

  const currentQuestionIndex = userQuizProgress.length
  const showResults = currentQuestionIndex === quizData?.questions.length

  const progressBarBackground = useCallback(
    (index: number): string => {
      if (
        (showAnswer &&
          index === currentQuestionIndex &&
          currentQuestionAnswerChoice?.isCorrect) ||
        userQuizProgress[index]?.isCorrect
<<<<<<< HEAD
      )
        return "success.base"
=======
      ) {
        return "success"
      }

>>>>>>> b09bf846
      if (
        (showAnswer &&
          index === currentQuestionIndex &&
          !currentQuestionAnswerChoice?.isCorrect) ||
        (userQuizProgress[index] && !userQuizProgress[index].isCorrect)
<<<<<<< HEAD
      )
        return "error.base"
      if (index === currentQuestionIndex) return "gray.400"
=======
      ) {
        return "error"
      }

      if (index === currentQuestionIndex) {
        return "gray.400"
      }

>>>>>>> b09bf846
      return "gray.500"
    },
    [
      showAnswer,
      currentQuestionIndex,
      currentQuestionAnswerChoice,
      userQuizProgress,
    ]
  )

  const numberOfCorrectAnswers = userQuizProgress.filter(
    ({ isCorrect }) => isCorrect
  ).length

  const ratioCorrect = !quizData
    ? 0
    : numberOfCorrectAnswers / quizData.questions.length

  const quizScore = Math.floor(ratioCorrect * 100)
  const isPassingScore = quizScore > PASSING_QUIZ_SCORE

  const showConfetti = useMemo<boolean>(
    () => !!quizData && showResults && isPassingScore,
    [quizData, showResults, isPassingScore]
  )

  const handleSelectAnswerChoice = (answerId: string) => {
    const isCorrect =
      answerId === quizData?.questions[currentQuestionIndex].correctAnswerId
    setCurrentQuestionAnswerChoice({ answerId, isCorrect })
  }

  const handleSelection = (answerId: string) => {
    setSelectedAnswer(answerId)
    handleSelectAnswerChoice(answerId)
  }

  const handleSubmitAnswer = (questionId: string, answer: AnswerChoice) => {
    trackCustomEvent({
      eventCategory: "Quiz widget",
      eventAction: "Question answered",
      eventName: `QID: ${questionId}`,
      eventValue: answer.isCorrect ? "1" : "0",
    })

    setShowAnswer(true)

    if (!isStandaloneQuiz) {
      if (currentQuestionAnswerChoice?.isCorrect) {
        statusHandler("success")
      }

      if (!currentQuestionAnswerChoice?.isCorrect) {
        statusHandler("error")
      }
    }
  }

  const handleRetryQuestion = () => {
    trackCustomEvent({
      eventCategory: "Quiz widget",
      eventAction: "Other",
      eventName: "Retry question",
    })

    setCurrentQuestionAnswerChoice(null)
    setSelectedAnswer(null)
    setShowAnswer(false)

    if (!isStandaloneQuiz) {
      statusHandler("neutral")
    }
  }

  const handleShare = () => {
    if (!quizData || !window) return

    trackCustomEvent({
      eventCategory: "quiz_hub_events",
      eventAction: "Secondary button clicks",
      eventName: "Twitter_share_quiz",
    })

    const url = `https://ethereum.org${window.location.pathname}%23quiz`
    const hashtags = ["ethereumquiz", "ethereum", "quiz"]
    const tweet = `${encodeURI(
      `I just took the "${quizData.title}" quiz on ethereum.org and scored ${numberOfCorrectAnswers} out of ${quizData.questions.length}! Try it yourself at ${url}`
    )}`

    window.open(
      `https://twitter.com/intent/tweet?text=${tweet}&hashtags=${hashtags}`
    )
  }

  const handleContinue = () => {
    if (!currentQuestionAnswerChoice) return

    setUserQuizProgress((prev) => [...prev, currentQuestionAnswerChoice])
    setCurrentQuestionAnswerChoice(null)
    setShowAnswer(false)

    // Reset quiz status (modifies bg color for mobile)
    if (!isStandaloneQuiz) {
      statusHandler("neutral")
    }

    if (finishedQuiz) {
      trackCustomEvent({
        eventCategory: "Quiz widget",
        eventAction: "Other",
        eventName: "Submit results",
        eventValue: `${quizScore}%`,
      })
    }
  }

  const handleNextQuiz = () => {
    currentHandler(nextQuiz)
  }

  const AnswerIcon = () => {
    const commonProps = {
      color: "neutral",
    }

    if (!showAnswer) {
      return <TrophyIcon {...commonProps} />
    }

    return currentQuestionAnswerChoice?.isCorrect ? (
      <CorrectIcon {...commonProps} />
    ) : (
      <IncorrectIcon {...commonProps} />
    )
  }

  // Render QuizWidget component
  return (
    <Flex width="full" direction="column" alignItems="center">
      {/* Hide heading if quiz is not in Learning Quizzes Hub page */}
      {isStandaloneQuiz && (
        <Heading
          as="h2"
          mb={12}
          textAlign="center"
          scrollBehavior="smooth"
          scrollMarginTop={24}
          id="quiz"
        >
          <Translation id="test-your-knowledge" />
        </Heading>
      )}

      <Stack
        w="full"
        maxW="600px"
        h={isStandaloneQuiz ? "100%" : { base: "$100vh", md: "100%" }}
        px={{ base: 8, md: 12, lg: 16 }}
        // Reduce padding when showing Spinner
        pt={!quizData ? 10 : { base: 10, md: 12 }}
        pb={!quizData ? 2 : { base: 4, md: 8 }}
        justifyContent="space-between"
        bg={
          !showAnswer
            ? "neutral"
            : currentQuestionAnswerChoice?.isCorrect
            ? "success.neutral"
            : "error.neutral"
        }
        borderRadius="base"
        boxShadow={isStandaloneQuiz ? "drop" : "none"}
        position="relative"
        isolation="isolate"
      >
        {showConfetti && (
          <>
            <StarConfettiIcon
              fontSize="184px"
              position="absolute"
              zIndex={-1}
              top={0}
              left={0}
            />

            <StarConfettiIcon
              fontSize="184px"
              position="absolute"
              zIndex={-1}
              top={0}
              right={0}
              transform="scaleX(-100%)"
            />
          </>
        )}
<<<<<<< HEAD
        {/* Answer Icon - defaults to TrophyIcon */}
        <Circle
          size="50px"
          bg={
            !showAnswer
              ? "primary.base"
              : currentQuestionAnswerChoice?.isCorrect
              ? "success.base"
              : "error.base"
          }
          position="absolute"
          top={0}
          left="50%"
          transform="translateX(-50%) translateY(-50%)"
        >
          <AnswerIcon />
        </Circle>
        {quizData ? (
          <>
            <Center>
              <Text fontStyle="normal" fontWeight="700" color="primary.hover">
                {quizData.title}
              </Text>
            </Center>
            {/* Progress bar */}
            <Center gap={PROGRESS_BAR_GAP} marginBottom={6}>
              {quizData.questions.map(({ id }, index) => {
                /* Calculate width percent based on number of questions */
                const width = `calc(${Math.floor(
                  100 / quizData.questions.length
                )}% - ${PROGRESS_BAR_GAP})`
                return (
                  <Container
                    key={id}
                    bg={progressBarBackground(index)}
                    h="4px"
                    w={width}
                    maxW={`min(${width}, 2rem)`}
                    marginInline={0}
                    p={0}
=======

        <Box mb={isStandaloneQuiz ? 8 : { base: 0, md: 8 }}>
          {/* Answer Icon - defaults to TrophyIcon */}
          <Circle
            size="50px"
            bg={
              !showAnswer
                ? "primary"
                : currentQuestionAnswerChoice?.isCorrect
                ? "success"
                : "error"
            }
            position={{ base: "relative", md: "absolute" }}
            top={{ base: 2, md: 0 }}
            left="50%"
            transform="translateX(-50%) translateY(-50%)"
          >
            <AnswerIcon />
          </Circle>

          {quizData ? (
            <>
              {/* Quiz title */}
              <Center mb={-2}>
                <Text
                  fontStyle="normal"
                  fontWeight="700"
                  color={
                    showAnswer && currentQuestionAnswerChoice?.isCorrect
                      ? "success"
                      : showAnswer && !currentQuestionAnswerChoice?.isCorrect
                      ? "fail"
                      : "primaryHover"
                  }
                >
                  {showAnswer && currentQuestionAnswerChoice?.isCorrect
                    ? "Correct!"
                    : showAnswer && !currentQuestionAnswerChoice?.isCorrect
                    ? "Incorrect"
                    : quizData.title}
                </Text>
              </Center>

              {/* Progress bar */}
              <Center gap={PROGRESS_BAR_GAP} mb={6}>
                {quizData?.questions.map(({ id }, index) => {
                  /* Calculate width percent based on number of questions */
                  const width = `calc(${Math.floor(
                    100 / quizData?.questions.length
                  )}% - ${PROGRESS_BAR_GAP})`

                  return (
                    <Container
                      key={id}
                      bg={progressBarBackground(index)}
                      h="4px"
                      w={width}
                      maxW={`min(${width}, 2rem)`}
                      marginInline={0}
                      p={0}
                    />
                  )
                })}
              </Center>

              {/* Quiz main body */}
              <Center>
                {showResults ? (
                  // QuizSummary is receiving quizKey & setUserStats as props as it can be rendered on
                  // other pages without access to the Context values defined on /quizzes
                  <QuizSummary
                    quizKey={quizKey!}
                    numberOfCorrectAnswers={numberOfCorrectAnswers}
                    isPassingScore={isPassingScore}
                    questionCount={quizData.questions.length}
                    ratioCorrect={ratioCorrect}
                    quizScore={quizScore}
                    setUserStats={setUserStats}
                  />
                ) : (
                  <QuizRadioGroup
                    questionData={quizData.questions[currentQuestionIndex]}
                    showAnswer={showAnswer}
                    handleSelection={handleSelection}
                    selectedAnswer={selectedAnswer}
>>>>>>> b09bf846
                  />
                )}
              </Center>
            </>
          ) : (
            <Flex justify="center">
              <Spinner />
            </Flex>
          )}
        </Box>

        {/* Quiz buttons */}
        {quizData && (
          <Center>
            <Flex
              gap={{ base: 4, md: 6 }}
              flex={{ base: 1, sm: "unset" }}
              direction={{ base: "column", sm: "row" }}
              justifyContent="flex-start"
              sx={{
                button: { width: { base: "100%", sm: "fit-content" } },
              }}
            >
              {showAnswer &&
                currentQuestionAnswerChoice &&
                !currentQuestionAnswerChoice.isCorrect && (
                  <Button onClick={handleRetryQuestion} variant="outline-color">
                    <Translation id="try-again" />
                  </Button>
                )}

              {showResults ? (
                <Flex
                  direction="column"
                  alignItems="center"
                  gap={{ base: 6, md: 2 }}
                  mt={isStandaloneQuiz ? 8 : { md: 8 }}
                >
                  <Flex
                    direction={{ base: "column", md: "row" }}
                    gap={{ base: 4, md: 2 }}
                    w="100%"
                  >
                    <Button
                      variant="outline-color"
                      leftIcon={<Icon as={FaTwitter} />}
                      onClick={handleShare}
                    >
                      <Translation id="share-results" />
                    </Button>

                    {/* Show `Next Quiz` button if quiz is opened from hub page */}
                    {hasNextQuiz && (
                      <Button onClick={handleNextQuiz}>
                        <Translation id="next-quiz" />
                      </Button>
                    )}
                  </Flex>

                  {showResults && quizScore < 100 && (
                    <Button
                      onClick={initialize}
                      variant="unstyled"
                      color="primary"
                      _hover={{ boxShadow: "none" }}
                    >
                      <Text textDecoration="underline" fontWeight="bold" m={0}>
                        <Translation id="try-again" />
                      </Text>
                    </Button>
                  )}
                </Flex>
              ) : showAnswer ? (
                <Button onClick={handleContinue}>
                  {finishedQuiz ? t("see-results") : t("next-question")}
                </Button>
              ) : (
                <Button
                  onClick={() =>
                    handleSubmitAnswer(
                      quizData.questions[currentQuestionIndex].id,
                      currentQuestionAnswerChoice!
                    )
                  }
                  isDisabled={!currentQuestionAnswerChoice}
                >
                  <Translation id="submit-answer" />
                </Button>
              )}
            </Flex>
          </Center>
        )}
      </Stack>
    </Flex>
  )
}

export default QuizWidget<|MERGE_RESOLUTION|>--- conflicted
+++ resolved
@@ -154,34 +154,23 @@
           index === currentQuestionIndex &&
           currentQuestionAnswerChoice?.isCorrect) ||
         userQuizProgress[index]?.isCorrect
-<<<<<<< HEAD
-      )
+      ) {
         return "success.base"
-=======
-      ) {
-        return "success"
       }
 
->>>>>>> b09bf846
       if (
         (showAnswer &&
           index === currentQuestionIndex &&
           !currentQuestionAnswerChoice?.isCorrect) ||
         (userQuizProgress[index] && !userQuizProgress[index].isCorrect)
-<<<<<<< HEAD
-      )
+      ) {
         return "error.base"
-      if (index === currentQuestionIndex) return "gray.400"
-=======
-      ) {
-        return "error"
       }
 
       if (index === currentQuestionIndex) {
         return "gray.400"
       }
 
->>>>>>> b09bf846
       return "gray.500"
     },
     [
@@ -376,48 +365,6 @@
             />
           </>
         )}
-<<<<<<< HEAD
-        {/* Answer Icon - defaults to TrophyIcon */}
-        <Circle
-          size="50px"
-          bg={
-            !showAnswer
-              ? "primary.base"
-              : currentQuestionAnswerChoice?.isCorrect
-              ? "success.base"
-              : "error.base"
-          }
-          position="absolute"
-          top={0}
-          left="50%"
-          transform="translateX(-50%) translateY(-50%)"
-        >
-          <AnswerIcon />
-        </Circle>
-        {quizData ? (
-          <>
-            <Center>
-              <Text fontStyle="normal" fontWeight="700" color="primary.hover">
-                {quizData.title}
-              </Text>
-            </Center>
-            {/* Progress bar */}
-            <Center gap={PROGRESS_BAR_GAP} marginBottom={6}>
-              {quizData.questions.map(({ id }, index) => {
-                /* Calculate width percent based on number of questions */
-                const width = `calc(${Math.floor(
-                  100 / quizData.questions.length
-                )}% - ${PROGRESS_BAR_GAP})`
-                return (
-                  <Container
-                    key={id}
-                    bg={progressBarBackground(index)}
-                    h="4px"
-                    w={width}
-                    maxW={`min(${width}, 2rem)`}
-                    marginInline={0}
-                    p={0}
-=======
 
         <Box mb={isStandaloneQuiz ? 8 : { base: 0, md: 8 }}>
           {/* Answer Icon - defaults to TrophyIcon */}
@@ -425,10 +372,10 @@
             size="50px"
             bg={
               !showAnswer
-                ? "primary"
+                ? "primary.base"
                 : currentQuestionAnswerChoice?.isCorrect
-                ? "success"
-                : "error"
+                ? "success.base"
+                : "error.base"
             }
             position={{ base: "relative", md: "absolute" }}
             top={{ base: 2, md: 0 }}
@@ -447,10 +394,10 @@
                   fontWeight="700"
                   color={
                     showAnswer && currentQuestionAnswerChoice?.isCorrect
-                      ? "success"
+                      ? "success.base"
                       : showAnswer && !currentQuestionAnswerChoice?.isCorrect
-                      ? "fail"
-                      : "primaryHover"
+                      ? "fail.base"
+                      : "primary.hover"
                   }
                 >
                   {showAnswer && currentQuestionAnswerChoice?.isCorrect
@@ -503,7 +450,6 @@
                     showAnswer={showAnswer}
                     handleSelection={handleSelection}
                     selectedAnswer={selectedAnswer}
->>>>>>> b09bf846
                   />
                 )}
               </Center>
@@ -567,7 +513,7 @@
                     <Button
                       onClick={initialize}
                       variant="unstyled"
-                      color="primary"
+                      color="primary.base"
                       _hover={{ boxShadow: "none" }}
                     >
                       <Text textDecoration="underline" fontWeight="bold" m={0}>
