--- conflicted
+++ resolved
@@ -1,15 +1,6 @@
 import React, { useEffect } from "react"
-<<<<<<< HEAD
 import { useRouter } from "next/router"
 import { useTranslation } from "next-i18next"
-import { Box, Flex, useMediaQuery } from "@chakra-ui/react"
-
-import { UserStats } from "@/lib/types"
-
-import { numberToPercent } from "@/lib/utils/numberToPercent"
-
-import Text from "../OldText"
-=======
 import {
   HStack,
   StackDivider,
@@ -17,10 +8,10 @@
   useMediaQuery,
   VStack,
 } from "@chakra-ui/react"
-import { useI18next } from "gatsby-plugin-react-i18next"
 
-import Translation from "../Translation"
->>>>>>> d2b688ee
+import { UserStats } from "@/lib/types"
+
+import { numberToPercent } from "@/lib/utils/numberToPercent"
 
 import { updateUserStats } from "./utils"
 
@@ -88,46 +79,21 @@
         overflowX="hidden"
         divider={<StackDivider borderColor="disabled" />}
       >
-<<<<<<< HEAD
-        <Flex>
+        <VStack>
           <Text {...valueStyles}>{numberToPercent(ratioCorrect, locale)}</Text>
           <Text {...labelStyles}>{t("score")}</Text>
-        </Flex>
-=======
-        <VStack>
-          <Text {...valueStyles}>
-            {numberToPercent(ratioCorrect, language)}
-          </Text>
-          <Text {...labelStyles}>
-            <Translation id="score" />
-          </Text>
         </VStack>
->>>>>>> d2b688ee
 
         <VStack>
           <Text {...valueStyles}>+{numberOfCorrectAnswers}</Text>
-<<<<<<< HEAD
           <Text {...labelStyles}>{t("correct")}</Text>
-        </Flex>
-=======
-          <Text {...labelStyles}>
-            <Translation id="correct" />
-          </Text>
         </VStack>
->>>>>>> d2b688ee
 
         {largerThanMobile && (
           <VStack>
             <Text {...valueStyles}>{questionCount}</Text>
-<<<<<<< HEAD
             <Text {...labelStyles}>{t("questions")}</Text>
-          </Flex>
-=======
-            <Text {...labelStyles}>
-              <Translation id="questions" />
-            </Text>
           </VStack>
->>>>>>> d2b688ee
         )}
       </HStack>
     </VStack>
