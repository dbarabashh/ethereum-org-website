import React, { useEffect } from "react"
import { useRouter } from "next/router"
import { useTranslation } from "next-i18next"
import { Box, Flex, useMediaQuery } from "@chakra-ui/react"

import { UserStats } from "@/lib/types"

import { numberToPercent } from "@/lib/utils/numberToPercent"

import Text from "../OldText"

import { updateUserStats } from "./utils"

interface IProps {
  quizKey: string
  numberOfCorrectAnswers: number
  isPassingScore: boolean
  questionCount: number
  ratioCorrect: number
  quizScore: number
  setUserStats: (stats: UserStats) => void
}

const QuizSummary: React.FC<IProps> = ({
  quizKey,
  numberOfCorrectAnswers,
  isPassingScore,
  questionCount,
  ratioCorrect,
  quizScore,
  setUserStats,
}) => {
  const { locale } = useRouter()
  const { t } = useTranslation("learn-quizzes")

  const [largerThanMobile] = useMediaQuery("(min-width: 30em)")

  const valueStyles = { fontWeight: "700", mb: 2 }
  const labelStyles = { fontSize: "sm", m: 0, color: "disabled" }

  // QuizSummary is rendered when user has finished the quiz, proper time to update the stats
  useEffect(() => {
    updateUserStats({
      quizKey,
      quizScore,
      numberOfCorrectAnswers,
      setUserStats,
    })
  }, [numberOfCorrectAnswers, quizKey, quizScore, setUserStats])

  return (
    <Box w="full" fontSize={["xl", "2xl"]}>
      <Text
        fontWeight="700"
        textAlign="center"
        color={isPassingScore ? "success.base" : "body.base"}
        fontSize="3xl"
      >
        {isPassingScore ? t("passed") : t("your-results")}
      </Text>

      <Flex
        p={4}
        justify="center"
        boxShadow="drop"
        bg="background.base"
        mx="auto"
        w="fit-content"
        sx={{
          "div:not(:last-of-type)": {
            borderEnd: "1px",
            borderColor: "disabled",
          },
          div: {
            p: 4,
            flexDirection: "column",
            alignItems: "center",
          },
        }}
        overflowX="hidden"
      >
        <Flex>
          <Text {...valueStyles}>{numberToPercent(ratioCorrect, locale)}</Text>
<<<<<<< HEAD
          <Text {...labelStyles}>
            {/* <Translation id="score" /> */}
            Score
          </Text>
=======
          <Text {...labelStyles}>{t("score")}</Text>
>>>>>>> 051d93f7
        </Flex>

        <Flex>
          <Text {...valueStyles}>+{numberOfCorrectAnswers}</Text>
          <Text {...labelStyles}>{t("correct")}</Text>
        </Flex>

        {largerThanMobile && (
          <Flex>
            <Text {...valueStyles}>{questionCount}</Text>
            <Text {...labelStyles}>{t("questions")}</Text>
          </Flex>
        )}
      </Flex>
    </Box>
  )
}

export default QuizSummary<|MERGE_RESOLUTION|>--- conflicted
+++ resolved
@@ -81,14 +81,7 @@
       >
         <Flex>
           <Text {...valueStyles}>{numberToPercent(ratioCorrect, locale)}</Text>
-<<<<<<< HEAD
-          <Text {...labelStyles}>
-            {/* <Translation id="score" /> */}
-            Score
-          </Text>
-=======
           <Text {...labelStyles}>{t("score")}</Text>
->>>>>>> 051d93f7
         </Flex>
 
         <Flex>
