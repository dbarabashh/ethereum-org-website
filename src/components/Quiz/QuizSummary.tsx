--- conflicted
+++ resolved
@@ -57,17 +57,12 @@
         overflowX="hidden"
       >
         <Flex>
-<<<<<<< HEAD
           <Text {...valueStyles}>
             {numberToPercent(ratioCorrect, language)}
           </Text>
-          <Text {...labelStyles}>Score</Text>
-=======
-          <Text {...valueStyles}>{numberToPercent(ratioCorrect, locale)}</Text>
           <Text {...labelStyles}>
             <Translation id="score" />
           </Text>
->>>>>>> 73551c78
         </Flex>
         <Flex>
           <Text {...valueStyles}>+{correctCount}</Text>
