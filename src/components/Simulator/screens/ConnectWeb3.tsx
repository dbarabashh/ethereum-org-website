--- conflicted
+++ resolved
@@ -1,11 +1,6 @@
 import React, { useMemo } from "react"
-<<<<<<< HEAD
 import { Box, Button, Flex, Icon, Text } from "@chakra-ui/react"
-import { SimulatorStateProps } from "../interfaces"
-=======
-import { Box, Flex, Text } from "@chakra-ui/react"
 import { PhoneScreenProps } from "../interfaces"
->>>>>>> 82570443
 import { ProgressCta } from "../ProgressCta"
 import { Slider, Web3App } from "./ConnectWeb3/index"
 import { AnimatePresence, motion } from "framer-motion"
@@ -21,9 +16,11 @@
   RiFileTransferLine,
 } from "react-icons/ri"
 
-<<<<<<< HEAD
-export const ConnectWeb3: React.FC<SimulatorStateProps> = ({ state }) => {
-  const { step } = state
+export const ConnectWeb3: React.FC<PhoneScreenProps> = ({
+  state,
+  ctaLabel,
+}) => {
+  const { progressStepper, step } = state
   const { nftImage } = useStaticQuery(graphql`
     {
       nftImage: file(relativePath: { eq: "deep-panic.png" }) {
@@ -39,13 +36,7 @@
       }
     }
   `)
-=======
-export const ConnectWeb3: React.FC<PhoneScreenProps> = ({
-  state,
-  ctaLabel,
-}) => {
-  const { progressStepper, step } = state
->>>>>>> 82570443
+
   const ethPrice = useEthPrice()
   const tokensWithEthBalance = useMemo<Array<TokenBalance>>(
     () =>
