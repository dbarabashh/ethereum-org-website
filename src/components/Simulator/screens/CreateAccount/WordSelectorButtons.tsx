<<<<<<< HEAD
import { Box, Button, Grid, Icon } from "@chakra-ui/react"
import React, { useCallback, useEffect } from "react"
=======
import React, { useEffect } from "react"
>>>>>>> abfe6291
import { useMemo } from "react"
import { LiaHandPointerSolid } from "react-icons/lia"
import { Box, Button, Grid, Icon } from "@chakra-ui/react"

import { DELAY_MULTIPLIER_MS, WORDS_REQUIRED } from "./constants"

interface WordIndex {
  word: string
  index: number
}
type WordsWithIndex = Array<WordIndex>

interface IProps {
  words: Array<string>
  wordsSelected: number
  setWordsSelected: (value: React.SetStateAction<number>) => void
}

export const WordSelectorButtons: React.FC<IProps> = ({
  words,
  wordsSelected,
  setWordsSelected,
}) => {
  const wordIndices: WordsWithIndex = words.map((word, index) => ({
    word,
    index,
  }))
  const pseudoRandomizedWords = useMemo<WordsWithIndex>(() => {
    const answers = wordIndices.slice(0, WORDS_REQUIRED)
    const rest = wordIndices.slice(WORDS_REQUIRED)
    const restRandom = rest.sort(() => Math.random() - 0.5)
    const pseudoRandom: WordsWithIndex = answers.reduce((acc, item) => {
      const ANSWER_POSITION_MAX = WORDS_REQUIRED + 4
      const randIndex = (Math.random() * 1e3) % ANSWER_POSITION_MAX
      return [...acc.slice(0, randIndex), item, ...acc.slice(randIndex)]
    }, restRandom)
    return pseudoRandom
  }, [wordIndices])

  const incrementWordsSelected = useCallback(() => {
    setWordsSelected((prev) => prev + 1)
  }, [setWordsSelected])

  const autocomplete = useCallback(() => {
    const interval = setInterval(() => {
      incrementWordsSelected()
      if (wordsSelected >= words.length) {
        clearInterval(interval)
      }
    }, DELAY_MULTIPLIER_MS)
  }, [incrementWordsSelected, words.length, wordsSelected])

  useEffect(() => {
    if (wordsSelected === WORDS_REQUIRED) {
      autocomplete()
    }
  }, [autocomplete, wordsSelected])

  return (
    <Box
      p={4}
      position="absolute"
      bottom={0}
      w="full"
      bg="background.highlight"
    >
      <Grid
        templateColumns="repeat(4, 1fr)"
        gap={2}
        whiteSpace="nowrap"
        h={{ base: 90, md: 152 }}
        overflow="hidden"
        w="full"
      >
        {pseudoRandomizedWords.map(({ word, index }) => (
          <Button
            key={word + index}
            variant="solid"
            onClick={incrementWordsSelected}
            bg="primary.hover"
            color="background.base"
            px={1}
            borderRadius="xl"
            isDisabled={index !== wordsSelected}
            _disabled={{
              bg: "body.light",
              color: "body.base",
              pointerEvents: "none",
            }}
            position="relative"
            data-group
          >
            <>
              {word}
              {index === wordsSelected && (
                <Icon
                  as={LiaHandPointerSolid}
                  position="absolute"
                  top="65%"
                  left="65%"
                  fill="body.base"
                  zIndex="popover"
                  transition="opacity 0.2s"
                  _groupHover={{ opacity: 0, transition: "opacity 0.2s" }}
                />
              )}
            </>
          </Button>
        ))}
      </Grid>
    </Box>
  )
}<|MERGE_RESOLUTION|>--- conflicted
+++ resolved
@@ -1,9 +1,4 @@
-<<<<<<< HEAD
-import { Box, Button, Grid, Icon } from "@chakra-ui/react"
 import React, { useCallback, useEffect } from "react"
-=======
-import React, { useEffect } from "react"
->>>>>>> abfe6291
 import { useMemo } from "react"
 import { LiaHandPointerSolid } from "react-icons/lia"
 import { Box, Button, Grid, Icon } from "@chakra-ui/react"
