import React from "react"
import {
  Modal as ChakraModal,
  ModalCloseButton,
  ModalContent,
  type ModalContentProps,
  ModalOverlay,
  UseDisclosureReturn,
} from "@chakra-ui/react"

<<<<<<< HEAD
type SimulatorModalProps = ModalContentProps & {
  isOpen: UseDisclosureReturn["isOpen"]
  onClose: UseDisclosureReturn["onClose"]
  children?: React.ReactNode
}
=======
type SimulatorModalProps = ModalContentProps &
  Pick<ModalProps, "size"> & {
    isOpen: UseDisclosureReturn["isOpen"]
    onClose: UseDisclosureReturn["onClose"]
    children?: React.ReactNode
  }
>>>>>>> fec8acdf

export const SimulatorModal = ({
  isOpen,
  onClose,
  children,
  ...restProps
}: SimulatorModalProps) => {
  return (
    <ChakraModal
      isOpen={isOpen}
      onClose={onClose}
      isCentered
      size="full"
      scrollBehavior="inside"
    >
      <ModalOverlay bgColor="blackAlpha.700" />

      <ModalContent
        py={8}
        px={{ base: 4, sm: 8 }}
        shadow="md"
        border="1px"
        borderColor="border"
        borderRadius="md"
        overflowY="auto"
        overflowX="hidden"
        minH="unset"
        h="100%"
        maxH={{
          base: "calc(100vh - 1rem)",
          md: "min(calc(100vh - 2rem), 792px)",
        }}
        maxW={{
          base: "calc(100vw - 1rem)",
          md: "min(calc(100vw - 2rem), 1000px)",
        }}
        {...restProps}
      >
        <ModalCloseButton />
        {children}
      </ModalContent>
    </ChakraModal>
  )
}<|MERGE_RESOLUTION|>--- conflicted
+++ resolved
@@ -5,23 +5,16 @@
   ModalContent,
   type ModalContentProps,
   ModalOverlay,
+  type ModalProps,
   UseDisclosureReturn,
 } from "@chakra-ui/react"
 
-<<<<<<< HEAD
-type SimulatorModalProps = ModalContentProps & {
-  isOpen: UseDisclosureReturn["isOpen"]
-  onClose: UseDisclosureReturn["onClose"]
-  children?: React.ReactNode
-}
-=======
 type SimulatorModalProps = ModalContentProps &
   Pick<ModalProps, "size"> & {
     isOpen: UseDisclosureReturn["isOpen"]
     onClose: UseDisclosureReturn["onClose"]
     children?: React.ReactNode
   }
->>>>>>> fec8acdf
 
 export const SimulatorModal = ({
   isOpen,
