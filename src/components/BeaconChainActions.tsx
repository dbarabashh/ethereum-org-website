--- conflicted
+++ resolved
@@ -2,12 +2,8 @@
 import { Box, Flex, Heading } from "@chakra-ui/react"
 
 import { useStaticQuery, graphql } from "gatsby"
-<<<<<<< HEAD
-import { useTranslation } from "gatsby-plugin-react-i18next"
-=======
-import styled from "@emotion/styled"
+
 import { useIntl } from "react-intl"
->>>>>>> 0949d365
 
 import { translateMessageId } from "../utils/translations"
 import { getImage, ImageDataLike } from "../utils/image"
