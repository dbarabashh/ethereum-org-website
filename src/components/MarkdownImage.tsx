--- conflicted
+++ resolved
@@ -15,11 +15,8 @@
   width,
   height,
   aspectRatio,
-<<<<<<< HEAD
   alt,
-=======
   src,
->>>>>>> 1c6d2814
   ...rest
 }: MarkdownImageProps) => {
   const imageAspectRatio = parseFloat(aspectRatio)
