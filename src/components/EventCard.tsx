import React from "react"
import { useRouter } from "next/router"
import { useTranslation } from "react-i18next"
import { BsCalendar3 } from "react-icons/bs"
import { Box, Flex, Heading, Icon } from "@chakra-ui/react"
import { Image } from "@chakra-ui/react"

import { ButtonLink } from "./Buttons"
import Text from "./OldText"

const clearStyles = {
  content: '""',
  display: "block",
  width: "100%",
  clear: "both",
}

export type EventCardProps = {
  title: string
  href: string
  date: string
  startDate: string
  endDate: string
  description: string
  className?: string
  location: string
  imageUrl?: string
}

const EventCard = ({
  title,
  href,
  description,
  className,
  location,
  imageUrl,
  endDate,
  startDate,
}: EventCardProps) => {
  const { locale } = useRouter()
  const { t } = useTranslation("page-community")
  const formatedDate = new Intl.DateTimeFormat(locale, {
    day: "2-digit",
    month: "short",
  }).formatRange(
    // .replace(/-/g, "/") ==> Fixes Safari Invalid date
    new Date(startDate?.replace(/-/g, "/")),
    new Date(endDate?.replace(/-/g, "/"))
  )

  return (
    <Box
      className={className}
      position="relative"
      mt="0"
      _before={clearStyles}
      _after={clearStyles}
      w="full"
      h="full"
    >
<<<<<<< HEAD
      <Text color="primary.base" marginBottom={0} textAlign="end">
        {date}
        <Emoji text=":spiral_calendar:" className="ms-2 text-md" />
      </Text>
      <Text marginBottom={0} textAlign="end">
        <Text as="span" opacity={0.6}>
          {location}
        </Text>
        <Emoji text=":round_pushpin:" className="ms-2 text-md" />
      </Text>
      <Heading as="h3" marginTop={0} fontWeight="semibold" lineHeight={1.4}>
        {title}
      </Heading>
      <Text>{description}</Text>
      <ButtonLink href={href}>View Event</ButtonLink>
=======
      <Flex
        border="1px solid"
        borderColor="lightBorder"
        height={"100%"}
        direction={"column"}
        justifyContent={"space-between"}
        rounded="base"
      >
        <Box>
          <Flex
            alignItems={"center"}
            justifyContent={"center"}
            background={"grayBackground"}
            padding={2}
            gap={2}
            borderBottom="1px solid"
            borderColor="primary.base"
            roundedTop={"4px"}
          >
            <Icon as={BsCalendar3} boxSize={6} color="primary.base" />

            <Text color="primary.base" marginBottom={0} textAlign="end">
              {formatedDate}
            </Text>
          </Flex>

          {/* TODO : add image hostname to next config or add event image to public dir  */}
          <Flex
            alignItems="center"
            justifyContent="center"
            boxShadow="rgb(0 0 0 / 10%) 0px -1px 0px inset;"
          >
            <Image
              src={imageUrl || "/images/events/event-placeholder.png"}
              alt={title}
              w="full"
              height={{ base: "224px", xl: "124px" }}
              objectFit={"cover"}
              fallbackSrc="/images/events/event-placeholder.png"
            />
          </Flex>
          <Box padding={4}>
            <Box textAlign={"center"}>
              <Heading
                as="h3"
                fontSize={{ base: "md", md: "2xl" }}
                marginTop={0}
                lineHeight={1.4}
              >
                {title}
              </Heading>
              <Text as="span" opacity={0.6}>
                {location}
              </Text>
            </Box>
            <Box>
              <Text fontSize="sm">{description}</Text>
            </Box>
          </Box>
        </Box>
        <Box padding={4} paddingTop={0} width={"100%"}>
          <ButtonLink href={href} width={"100%"} variant="outline">
            {t("page-community-upcoming-events-view-event")}
          </ButtonLink>
        </Box>
      </Flex>
>>>>>>> ece15440
    </Box>
  )
}

export default EventCard<|MERGE_RESOLUTION|>--- conflicted
+++ resolved
@@ -58,23 +58,6 @@
       w="full"
       h="full"
     >
-<<<<<<< HEAD
-      <Text color="primary.base" marginBottom={0} textAlign="end">
-        {date}
-        <Emoji text=":spiral_calendar:" className="ms-2 text-md" />
-      </Text>
-      <Text marginBottom={0} textAlign="end">
-        <Text as="span" opacity={0.6}>
-          {location}
-        </Text>
-        <Emoji text=":round_pushpin:" className="ms-2 text-md" />
-      </Text>
-      <Heading as="h3" marginTop={0} fontWeight="semibold" lineHeight={1.4}>
-        {title}
-      </Heading>
-      <Text>{description}</Text>
-      <ButtonLink href={href}>View Event</ButtonLink>
-=======
       <Flex
         border="1px solid"
         borderColor="lightBorder"
@@ -141,7 +124,6 @@
           </ButtonLink>
         </Box>
       </Flex>
->>>>>>> ece15440
     </Box>
   )
 }
