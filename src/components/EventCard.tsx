--- conflicted
+++ resolved
@@ -29,12 +29,7 @@
 
 const EventCard = ({
   title,
-<<<<<<< HEAD
   to,
-=======
-  href,
-  date,
->>>>>>> 1baf2d69
   description,
   className,
   location,
@@ -53,7 +48,6 @@
       width={{ base: "100%", md: "100%", xl: "100%" }}
       height={"100%"}
     >
-<<<<<<< HEAD
       <Flex
         borderRadius="sm"
         border="1px solid"
@@ -124,23 +118,6 @@
           </ButtonLink>
         </Box>
       </Flex>
-=======
-      <Text color="primary.base" marginBottom={0} textAlign="end">
-        {date}
-        <Emoji text=":spiral_calendar:" fontSize="md" ms={2} />
-      </Text>
-      <Text marginBottom={0} textAlign="end">
-        <Text as="span" opacity={0.6}>
-          {location}
-        </Text>
-        <Emoji text=":round_pushpin:" fontSize="md" ms={2} />
-      </Text>
-      <Heading as="h3" marginTop={0} fontWeight="semibold" lineHeight={1.4}>
-        {title}
-      </Heading>
-      <Text>{description}</Text>
-      <ButtonLink href={href}>View Event</ButtonLink>
->>>>>>> 1baf2d69
     </Box>
   )
 }
