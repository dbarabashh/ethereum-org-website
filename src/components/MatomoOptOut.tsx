<<<<<<< HEAD
import React, { useEffect,useState } from "react"
import { Checkbox,Flex } from "@chakra-ui/react"
=======
import { useState, useEffect } from "react"
import { Flex, Checkbox } from "@chakra-ui/react"

import Text from "@/components/OldText"
>>>>>>> 729426d1

import { MATOMO_LS_KEY } from "@/lib/utils/matomo"

<<<<<<< HEAD
import Text from "./OldText"

export interface IProps {}

const MatomoOptOut: React.FC<IProps> = () => {
=======
const MatomoOptOut = () => {
>>>>>>> 729426d1
  const [loading, setLoading] = useState<boolean>(true)
  const [isOptedOut, setIsOptedOut] = useState<boolean>(false)

  useEffect(() => {
    // Load user choice for Matomo tracking from localStorage
    const savedOptOut = JSON.parse(localStorage.getItem(MATOMO_LS_KEY)!)
    // If saved opt-out selection is `true` then set this as local checkbox state
    // Else, instantiate localStorage value to `false`
    if (savedOptOut) {
      setIsOptedOut(true)
    } else {
      localStorage.setItem(MATOMO_LS_KEY, "false")
    }
    setLoading(false)
  }, [])

  const handleCheckbox = ({
    target: { checked },
  }: React.ChangeEvent<HTMLInputElement>): void => {
    // Set local opt-out state based on check mark
    // Note: `checked` in the UI refers to being opted-in
    setIsOptedOut(!checked)
    // Save selection to localStorage
    localStorage.setItem(MATOMO_LS_KEY, String(!checked))
  }
  return (
    <Flex
      border="1px solid"
      borderColor="border"
      bgColor="background.base"
      borderRadius="base"
      p={6}
      direction="column"
      mb={4}
      mt={8}
      align="flex-start"
      justify="space-between"
    >
      <Text color="fail">
        You can opt out of being tracked by Matomo Analytics and prevent the
        website from analysing the actions you take using the website. This will
        prevent us from learning from your actions and creating a better website
        experience for you and other users.
      </Text>
      {loading ? (
        "Loading preferences..."
      ) : (
        <Checkbox
          id="matomo"
          isChecked={!isOptedOut}
          onChange={handleCheckbox}
          mr={2}
        >
          {isOptedOut
            ? "You are opted out. Check this box to opt-in."
            : "You are not opted out. Uncheck this box to opt-out."}
        </Checkbox>
      )}
    </Flex>
  )
}

export default MatomoOptOut<|MERGE_RESOLUTION|>--- conflicted
+++ resolved
@@ -1,24 +1,11 @@
-<<<<<<< HEAD
-import React, { useEffect,useState } from "react"
-import { Checkbox,Flex } from "@chakra-ui/react"
-=======
 import { useState, useEffect } from "react"
 import { Flex, Checkbox } from "@chakra-ui/react"
 
 import Text from "@/components/OldText"
->>>>>>> 729426d1
 
 import { MATOMO_LS_KEY } from "@/lib/utils/matomo"
 
-<<<<<<< HEAD
-import Text from "./OldText"
-
-export interface IProps {}
-
-const MatomoOptOut: React.FC<IProps> = () => {
-=======
 const MatomoOptOut = () => {
->>>>>>> 729426d1
   const [loading, setLoading] = useState<boolean>(true)
   const [isOptedOut, setIsOptedOut] = useState<boolean>(false)
 
