--- conflicted
+++ resolved
@@ -5,20 +5,12 @@
 
 import CardList from "@/components/CardList"
 import Emoji from "@/components/Emoji"
-<<<<<<< HEAD
-import InlineLink from "@/components/Link"
-import OldHeading from "@/components/OldHeading"
-import Text from "@/components/OldText"
-import Select from "@/components/Select"
-=======
-import Select from "@/components/ui/Select"
->>>>>>> 66100fba
+import InlineLink from "@/components/ui/Link"
+import { Select } from "@/components/ui/select"
 
 import { getLocaleTimestamp } from "@/lib/utils/time"
 
 import { WEBSITE_EMAIL } from "@/lib/constants"
-
-import InlineLink from "../ui/Link"
 
 import { useCentralizedExchanges } from "@/hooks/useCentralizedExchanges"
 
