import { useRouter } from "next/router"
import { useTranslation } from "next-i18next"

import type { ChildOnlyProp, Lang } from "@/lib/types"

import CardList from "@/components/CardList"
import Emoji from "@/components/Emoji"
import Select from "@/components/Select"

import { getLocaleTimestamp } from "@/lib/utils/time"

import { WEBSITE_EMAIL } from "@/lib/constants"

import InlineLink from "../ui/Link"

import { useCentralizedExchanges } from "@/hooks/useCentralizedExchanges"

const ListContainer = (props: ChildOnlyProp) => (
  <div className="mt-16 flex flex-col gap-4" {...props} />
)

const ResultsContainer = (props: ChildOnlyProp) => (
  <div
    className="flex w-full max-w-screen-md flex-wrap justify-center md:flex-nowrap first:md:me-6"
    {...props}
  />
)

const EmptyStateContainer = (props: ChildOnlyProp) => (
  <div className="mt-16 flex flex-col items-center justify-center" {...props} />
)

const SuccessContainer = (props: ChildOnlyProp) => (
  <div className="flex flex-col gap-4" {...props} />
)

const EmptyStateText = (props: ChildOnlyProp) => (
  <p className="m-8 max-w-[450px] text-center text-xl" {...props} />
)

const NoResults = ({ children }) => (
  <EmptyStateContainer>
    <Emoji text=":crying_face:" className="text-[80px]" />
    <EmptyStateText>
      {/* TODO: Fix `children` structure to include email link within i18n string */}
      {children}{" "}
      <InlineLink href={`mailto:${WEBSITE_EMAIL}`}>{WEBSITE_EMAIL}</InlineLink>.
    </EmptyStateText>
  </EmptyStateContainer>
)

const NoResultsSingle = ({ children }) => (
  <div className="mt-6 flex flex-col items-center justify-center">
    <p className="mb-16 max-w-[450px]">
      {/* TODO: Fix `children` structure to include email link within i18n string */}
      {children}{" "}
      <InlineLink href={`mailto:${WEBSITE_EMAIL}`}>{WEBSITE_EMAIL}</InlineLink>.
<<<<<<< HEAD
    </p>
    <Emoji text=":crying_face:" fontSize="80px" />
  </div>
=======
    </Text>
    <Emoji text=":crying_face:" className="text-[80px]" />
  </Center>
>>>>>>> b68b738c
)

type CentralizedExchangesProps = { lastDataUpdateDate: string }

const CentralizedExchanges = ({
  lastDataUpdateDate,
}: CentralizedExchangesProps) => {
  const { t } = useTranslation("page-get-eth")
  const { locale } = useRouter()
  const {
    selectOptions,
    handleSelectChange,
    hasSelectedCountry,
    placeholderString,
    hasExchangeResults,
    filteredExchanges,
  } = useCentralizedExchanges()

  const lastUpdated = getLocaleTimestamp(locale as Lang, lastDataUpdateDate)

  return (
    <div className="flex flex-col items-center">
      <h2 className="mb-4">{t("page-get-eth-exchanges-header")}</h2>
      <p className="mb-8 max-w-screen-md text-center">
        {t("page-get-eth-exchanges-intro")}
      </p>
      <div className="w-full max-w-screen-sm">
        <Select
          instanceId="eth-exchange-region"
          aria-label={t("page-get-eth-exchanges-header")}
          options={selectOptions}
          onChange={handleSelectChange}
          placeholder={placeholderString}
          isSearchable
          variant="outline"
        />
      </div>
      {!hasSelectedCountry && (
        <EmptyStateContainer>
          <Emoji text=":world_map:" className="text-[80px]" />
          <EmptyStateText>
            {t("page-get-eth-exchanges-empty-state-text")}
          </EmptyStateText>
        </EmptyStateContainer>
      )}
      {/* No results */}
      {hasSelectedCountry && !hasExchangeResults && (
        <ResultsContainer>
          <NoResults>
            {t("page-get-eth-exchanges-no-exchanges-or-wallets")}
          </NoResults>
        </ResultsContainer>
      )}
      {/* Has results */}
      {hasExchangeResults && (
        <>
          <ResultsContainer>
            <ListContainer>
              <h3 className="text-xl font-semibold md:text-2xl">
                {t("page-get-eth-exchanges-header-exchanges")}
              </h3>
              {hasExchangeResults && (
                <SuccessContainer>
                  <p>{t("page-get-eth-exchanges-success-exchange")}</p>
                  <CardList items={filteredExchanges} />
                </SuccessContainer>
              )}
              {!hasExchangeResults && (
                <NoResultsSingle>
                  {t("page-get-eth-exchanges-no-exchanges")}
                </NoResultsSingle>
              )}
            </ListContainer>
          </ResultsContainer>
          <p className="mt-16 max-w-screen-lg">
            {t("page-get-eth-exchanges-disclaimer")}{" "}
            <InlineLink href={`mailto:${WEBSITE_EMAIL}`}>
              {WEBSITE_EMAIL}
            </InlineLink>
            . {t("page-find-wallet-last-updated")}{" "}
            <strong>{lastUpdated}</strong>
          </p>
        </>
      )}
    </div>
  )
}

export default CentralizedExchanges<|MERGE_RESOLUTION|>--- conflicted
+++ resolved
@@ -55,15 +55,9 @@
       {/* TODO: Fix `children` structure to include email link within i18n string */}
       {children}{" "}
       <InlineLink href={`mailto:${WEBSITE_EMAIL}`}>{WEBSITE_EMAIL}</InlineLink>.
-<<<<<<< HEAD
     </p>
-    <Emoji text=":crying_face:" fontSize="80px" />
+    <Emoji text=":crying_face:" className="text-[80px]" />
   </div>
-=======
-    </Text>
-    <Emoji text=":crying_face:" className="text-[80px]" />
-  </Center>
->>>>>>> b68b738c
 )
 
 type CentralizedExchangesProps = { lastDataUpdateDate: string }
