--- conflicted
+++ resolved
@@ -102,16 +102,6 @@
       <Text maxW="container.sm" mb={8} lineHeight={1.4} textAlign="center">
         {t("page-get-eth-exchanges-intro")}
       </Text>
-<<<<<<< HEAD
-      <Select
-        aria-label={t("page-get-eth-exchanges-header")}
-        className="react-select-container"
-        classNamePrefix="react-select"
-        options={selectOptions}
-        onChange={handleSelectChange as unknown} // TODO: Fix typing
-        placeholder={placeholderString}
-      />
-=======
       <Box w="full" maxW="container.sm">
         <Select
           instanceId="eth-exchange-region"
@@ -123,7 +113,6 @@
           variant="outline"
         />
       </Box>
->>>>>>> c9577e6d
       {!hasSelectedCountry && (
         <EmptyStateContainer>
           <Emoji text=":world_map:" fontSize="80px" />
