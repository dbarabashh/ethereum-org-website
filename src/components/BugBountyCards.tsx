import {
  Box,
  Center,
  Divider,
  Flex,
  Heading,
  type BoxProps,
  type CenterProps,
  type FlexProps,
  type HeadingProps,
  type TextProps,
  useToken,
} from "@chakra-ui/react"
import { useTranslation } from "next-i18next"

import { ButtonLink, type ButtonLinkProps } from "@/components/Buttons"
import Text from "@/components/OldText"
import Translation from "@/components/Translation"

import type { ChildOnlyProp, TranslationKey } from "@/lib/types"

const CardRow = ({ children }: ChildOnlyProp) => (
  <Flex justifyContent="space-between" my="16" mx="4" flexWrap="wrap">
    {children}
  </Flex>
)

const SubmitBugBountyButton = ({ children, ...props }: ButtonLinkProps) => (
  <ButtonLink m="4" to="https://forms.gle/Gnh4gzGh66Yc3V7G8" {...props}>
    {children}
  </ButtonLink>
)

const Card = ({ children, ...props }: FlexProps) => {
  const tableBoxShadow = useToken("colors", "tableBoxShadow")

  return (
    <Flex
      flexDir="column"
      flex={{ base: "1 1 412px", xl: "1 1 260px" }}
      justifyContent="space-between"
      bg="background.base"
      borderRadius="2px"
      borderRad
      boxShadow={tableBoxShadow}
      border="1px solid"
      borderColor="border"
      m="4"
      _hover={{
        borderRadius: "base",
        boxShadow: "tableBoxHover",
        background: "tableBackgroundHover",
        transition: "transform 0.1s",
        transform: "scale(1.02)",
      }}
      {...props}
    >
      {children}
    </Flex>
  )
}

type LabelVariant = "low" | "medium" | "high" | "critical"

type LabelProps = CenterProps & {
  variant: LabelVariant
}

const stylePropsByVariant = {
  low: {
    bg: "lowBug",
    color: "black300",
  },
  medium: {
    bg: "mediumBug",
    color: "black300",
  },
  high: {
    bg: "fail400",
    color: "white",
  },
  critical: {
    bg: "fail600",
    color: "white",
  },
}

const Label = ({ children, variant = "medium", ...props }: LabelProps) => {
  const variantStyleProps = stylePropsByVariant[variant]

  return (
    <Center
<<<<<<< HEAD
      borderTopRightRadius="1px"
      borderTopLeftRadius="1px"
      borderBottomRightRadius="0"
      borderBottomLeftRadius="0"
=======
      borderTopEndRadius="1px"
      borderTopStartRadius="1px"
      borderBottomEndRadius={0}
      borderBottomStartRadius={0}
>>>>>>> 2cc2210c
      borderBottom="1px solid"
      borderColor="border"
      fontSize="sm"
      px="0"
      py="1"
      textTransform="uppercase"
      {...variantStyleProps}
      {...props}
    >
      {children}
    </Center>
  )
}

<<<<<<< HEAD
const H2 = ({ children, ...props }: HeadingProps) => (
  <Heading
    fontSize="2xl"
    fontStyle="normal"
    fontWeight="bold"
    lineHeight="22px"
    letterSpacing="normal"
    p="4"
    textAlign="left"
    mb="-2"
    mt="2"
    {...props}
  >
    {children}
  </Heading>
)
=======
const H2 = ({ children, ...props }: HeadingProps) => {
  return (
    <Heading
      fontSize="2xl"
      fontStyle="normal"
      fontWeight="bold"
      lineHeight="22px"
      letterSpacing={0}
      p={4}
      textAlign="start"
      mb={-2}
      mt={2}
      {...props}
    >
      {children}
    </Heading>
  )
}
>>>>>>> 2cc2210c

const Description = ({ children, ...props }: TextProps) => (
  <Text as="p" fontSize="xl" px="4" py="0" opacity="0.6" {...props}>
    {children}
  </Text>
)

<<<<<<< HEAD
const SubHeader = ({ children, ...props }: TextProps) => (
  <Text
    as="p"
    textTransform="uppercase"
    fontSize="sm"
    ms="4"
    mt="4"
    mb="2"
    opacity="0.6"
    {...props}
  >
    {children}
  </Text>
)
=======
const SubHeader = ({ children, ...props }: TextProps) => {
  return (
    <Text
      as="p"
      textTransform="uppercase"
      fontSize="sm"
      ms={4}
      mt={4}
      mb={2}
      opacity="0.6"
      {...props}
    >
      {children}
    </Text>
  )
}
>>>>>>> 2cc2210c

const TextBox = ({ children, ...props }: BoxProps) => (
  <Box m="4" mt="2" {...props}>
    {children}
  </Box>
)

export interface BugBountyCardInfo {
  lowLabelTranslationId?: TranslationKey
  mediumLabelTranslationId?: TranslationKey
  highLabelTranslationId?: TranslationKey
  criticalLabelTranslationId?: TranslationKey
  h2TranslationId: TranslationKey
  descriptionTranslationId: TranslationKey
  subDescriptionTranslationId: TranslationKey
  subHeader1TranslationId: TranslationKey
  severityList: TranslationKey[]
  subHeader2TranslationId: TranslationKey
  textTranslationId: TranslationKey
  styledButtonTranslationId: TranslationKey
}

const bugBountyCardsInfo: BugBountyCardInfo[] = [
  {
    lowLabelTranslationId: "page-upgrades-bug-bounty-card-label-2",
    h2TranslationId: "page-upgrades-bug-bounty-card-low",
    descriptionTranslationId: "page-upgrades-bug-bounty-card-label-2",
    subDescriptionTranslationId: "page-upgrades-bug-bounty-card-label-1",
    subHeader1TranslationId: "page-upgrades-bug-bounty-card-subheader",
    severityList: [
      "page-upgrades-bug-bounty-card-li-1",
      "page-upgrades-bug-bounty-card-li-2",
    ],
    subHeader2TranslationId: "page-upgrades-bug-bounty-card-subheader-2",
    textTranslationId: "page-upgrades-bug-bounty-card-text",
    styledButtonTranslationId: "page-upgrades-bug-bounty-card-low-risk",
  },
  {
    mediumLabelTranslationId: "page-upgrades-bug-bounty-card-label-4",
    h2TranslationId: "page-upgrades-bug-bounty-card-h2",
    descriptionTranslationId: "page-upgrades-bug-bounty-card-label-4",
    subDescriptionTranslationId: "page-upgrades-bug-bounty-card-label-3",
    subHeader1TranslationId: "page-upgrades-bug-bounty-card-subheader",
    severityList: [
      "page-upgrades-bug-bounty-card-li-3",
      "page-upgrades-bug-bounty-card-li-4",
      "page-upgrades-bug-bounty-card-li-5",
    ],
    subHeader2TranslationId: "page-upgrades-bug-bounty-card-subheader-2",
    textTranslationId: "page-upgrades-bug-bounty-card-text-1",
    styledButtonTranslationId: "page-upgrades-bug-bounty-card-medium-risk",
  },
  {
    highLabelTranslationId: "page-upgrades-bug-bounty-card-label-6",
    h2TranslationId: "page-upgrades-bug-bounty-card-high",
    descriptionTranslationId: "page-upgrades-bug-bounty-card-label-6",
    subDescriptionTranslationId: "page-upgrades-bug-bounty-card-label-5",
    subHeader1TranslationId: "page-upgrades-bug-bounty-card-subheader",
    severityList: [
      "page-upgrades-bug-bounty-card-li-6",
      "page-upgrades-bug-bounty-card-li-7",
    ],
    subHeader2TranslationId: "page-upgrades-bug-bounty-card-subheader-2",
    textTranslationId: "page-upgrades-bug-bounty-card-text-2",
    styledButtonTranslationId: "page-upgrades-bug-bounty-card-high-risk",
  },
  {
    criticalLabelTranslationId: "page-upgrades-bug-bounty-card-label-8",
    h2TranslationId: "page-upgrades-bug-bounty-card-critical",
    descriptionTranslationId: "page-upgrades-bug-bounty-card-label-8",
    subDescriptionTranslationId: "page-upgrades-bug-bounty-card-label-7",
    subHeader1TranslationId: "page-upgrades-bug-bounty-card-subheader",
    severityList: ["page-upgrades-bug-bounty-card-li-8"],
    subHeader2TranslationId: "page-upgrades-bug-bounty-card-subheader-2",
    textTranslationId: "page-upgrades-bug-bounty-card-text-3",
    styledButtonTranslationId: "page-upgrades-bug-bounty-card-critical-risk",
  },
]

const BugBountyCards = () => {
  const { t } = useTranslation("page-bug-bounty")
  return (
    <CardRow>
      {bugBountyCardsInfo.map((card, idx) => (
        <Card key={`bug-bounty-card-${idx}`}>
          {card.lowLabelTranslationId && (
            <Label variant="low">
              {t(card.lowLabelTranslationId)}
            </Label>
          )}
          {card.mediumLabelTranslationId && (
            <Label variant="medium">
              {t(card.mediumLabelTranslationId)}
            </Label>
          )}
          {card.highLabelTranslationId && (
            <Label variant="high">
              {t(card.highLabelTranslationId)}
            </Label>
          )}
          {card.criticalLabelTranslationId && (
            <Label variant="critical">
              {t(card.criticalLabelTranslationId)}
            </Label>
          )}
          <H2>
            {t(card.h2TranslationId)}
          </H2>
          <Description>
            {t(card.descriptionTranslationId)}
          </Description>
          <SubHeader>
            {t(card.subDescriptionTranslationId)}
          </SubHeader>
          <Divider opacity="1" />
          <SubHeader>
            {t(card.subHeader1TranslationId)}
          </SubHeader>
          <TextBox>
            <ul>
              {card.severityList.map((listItemId) => (
                <li key={listItemId}>
                  {t(listItemId)}
                  {/* <Translation id={listItemId} /> */}
                </li>
              ))}
            </ul>
          </TextBox>
          <Divider opacity="1" />
          <SubHeader>
            {t(card.subHeader2TranslationId)}
          </SubHeader>
          <TextBox>
            {t(card.textTranslationId)}
          </TextBox>
          <SubmitBugBountyButton>
            {t(card.styledButtonTranslationId)}
          </SubmitBugBountyButton>
        </Card>
      ))}
    </CardRow>
  )
}

export default BugBountyCards<|MERGE_RESOLUTION|>--- conflicted
+++ resolved
@@ -1,23 +1,22 @@
+import { useTranslation } from "next-i18next"
 import {
   Box,
+  type BoxProps,
   Center,
+  type CenterProps,
   Divider,
   Flex,
+  type FlexProps,
   Heading,
-  type BoxProps,
-  type CenterProps,
-  type FlexProps,
   type HeadingProps,
   type TextProps,
   useToken,
 } from "@chakra-ui/react"
-import { useTranslation } from "next-i18next"
+
+import type { ChildOnlyProp, TranslationKey } from "@/lib/types"
 
 import { ButtonLink, type ButtonLinkProps } from "@/components/Buttons"
 import Text from "@/components/OldText"
-import Translation from "@/components/Translation"
-
-import type { ChildOnlyProp, TranslationKey } from "@/lib/types"
 
 const CardRow = ({ children }: ChildOnlyProp) => (
   <Flex justifyContent="space-between" my="16" mx="4" flexWrap="wrap">
@@ -90,17 +89,10 @@
 
   return (
     <Center
-<<<<<<< HEAD
-      borderTopRightRadius="1px"
-      borderTopLeftRadius="1px"
-      borderBottomRightRadius="0"
-      borderBottomLeftRadius="0"
-=======
       borderTopEndRadius="1px"
       borderTopStartRadius="1px"
       borderBottomEndRadius={0}
       borderBottomStartRadius={0}
->>>>>>> 2cc2210c
       borderBottom="1px solid"
       borderColor="border"
       fontSize="sm"
@@ -115,7 +107,6 @@
   )
 }
 
-<<<<<<< HEAD
 const H2 = ({ children, ...props }: HeadingProps) => (
   <Heading
     fontSize="2xl"
@@ -124,7 +115,7 @@
     lineHeight="22px"
     letterSpacing="normal"
     p="4"
-    textAlign="left"
+    textAlign="start"
     mb="-2"
     mt="2"
     {...props}
@@ -132,26 +123,6 @@
     {children}
   </Heading>
 )
-=======
-const H2 = ({ children, ...props }: HeadingProps) => {
-  return (
-    <Heading
-      fontSize="2xl"
-      fontStyle="normal"
-      fontWeight="bold"
-      lineHeight="22px"
-      letterSpacing={0}
-      p={4}
-      textAlign="start"
-      mb={-2}
-      mt={2}
-      {...props}
-    >
-      {children}
-    </Heading>
-  )
-}
->>>>>>> 2cc2210c
 
 const Description = ({ children, ...props }: TextProps) => (
   <Text as="p" fontSize="xl" px="4" py="0" opacity="0.6" {...props}>
@@ -159,7 +130,6 @@
   </Text>
 )
 
-<<<<<<< HEAD
 const SubHeader = ({ children, ...props }: TextProps) => (
   <Text
     as="p"
@@ -174,24 +144,6 @@
     {children}
   </Text>
 )
-=======
-const SubHeader = ({ children, ...props }: TextProps) => {
-  return (
-    <Text
-      as="p"
-      textTransform="uppercase"
-      fontSize="sm"
-      ms={4}
-      mt={4}
-      mb={2}
-      opacity="0.6"
-      {...props}
-    >
-      {children}
-    </Text>
-  )
-}
->>>>>>> 2cc2210c
 
 const TextBox = ({ children, ...props }: BoxProps) => (
   <Box m="4" mt="2" {...props}>
@@ -278,38 +230,24 @@
       {bugBountyCardsInfo.map((card, idx) => (
         <Card key={`bug-bounty-card-${idx}`}>
           {card.lowLabelTranslationId && (
-            <Label variant="low">
-              {t(card.lowLabelTranslationId)}
-            </Label>
+            <Label variant="low">{t(card.lowLabelTranslationId)}</Label>
           )}
           {card.mediumLabelTranslationId && (
-            <Label variant="medium">
-              {t(card.mediumLabelTranslationId)}
-            </Label>
+            <Label variant="medium">{t(card.mediumLabelTranslationId)}</Label>
           )}
           {card.highLabelTranslationId && (
-            <Label variant="high">
-              {t(card.highLabelTranslationId)}
-            </Label>
+            <Label variant="high">{t(card.highLabelTranslationId)}</Label>
           )}
           {card.criticalLabelTranslationId && (
             <Label variant="critical">
               {t(card.criticalLabelTranslationId)}
             </Label>
           )}
-          <H2>
-            {t(card.h2TranslationId)}
-          </H2>
-          <Description>
-            {t(card.descriptionTranslationId)}
-          </Description>
-          <SubHeader>
-            {t(card.subDescriptionTranslationId)}
-          </SubHeader>
+          <H2>{t(card.h2TranslationId)}</H2>
+          <Description>{t(card.descriptionTranslationId)}</Description>
+          <SubHeader>{t(card.subDescriptionTranslationId)}</SubHeader>
           <Divider opacity="1" />
-          <SubHeader>
-            {t(card.subHeader1TranslationId)}
-          </SubHeader>
+          <SubHeader>{t(card.subHeader1TranslationId)}</SubHeader>
           <TextBox>
             <ul>
               {card.severityList.map((listItemId) => (
@@ -321,12 +259,8 @@
             </ul>
           </TextBox>
           <Divider opacity="1" />
-          <SubHeader>
-            {t(card.subHeader2TranslationId)}
-          </SubHeader>
-          <TextBox>
-            {t(card.textTranslationId)}
-          </TextBox>
+          <SubHeader>{t(card.subHeader2TranslationId)}</SubHeader>
+          <TextBox>{t(card.textTranslationId)}</TextBox>
           <SubmitBugBountyButton>
             {t(card.styledButtonTranslationId)}
           </SubmitBugBountyButton>
