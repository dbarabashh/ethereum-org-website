import React, { ChangeEvent, FormEvent } from "react"
<<<<<<< HEAD
import { useTranslation } from "gatsby-plugin-react-i18next"
import styled from "@emotion/styled"
=======
import { useIntl } from "react-intl"
>>>>>>> 76a3b285
import { connectSearchBox } from "react-instantsearch-dom"
import {
  Box,
  Input as ChakraInput,
  InputGroup,
  Text,
  InputLeftElement,
  InputRightElement,
  InputProps,
  BoxProps,
  TextProps,
} from "@chakra-ui/react"
import { MdSearch } from "react-icons/md"

<<<<<<< HEAD
import Icon from "../Icon"
=======
import { translateMessageId } from "../../utils/translations"
>>>>>>> 76a3b285

const SearchSlash = (props: TextProps) => (
  <Text
    m={0}
    px="6px"
    border="1px solid"
    borderColor="searchBorder"
    borderRadius="base"
    {...props}
  >
    /
  </Text>
)

const SearchIcon = (props: BoxProps) => (
  <Box fontSize="2xl" color="secondary" {...props}>
    <MdSearch />
  </Box>
)

interface IInputProps extends InputProps {
  query: string
  setQuery: (query: string) => void
  refine: (query: string) => void
  inputRef: React.RefObject<HTMLInputElement>
}

const Input: React.FC<IInputProps> = ({
  query,
  setQuery,
  refine,
  inputRef,
  ...rest
}) => {
  const { t } = useTranslation()
  const searchString = t("search")

  const handleInputChange = (event: ChangeEvent<HTMLInputElement>): void => {
    const value = event.target.value
    refine(value)
    setQuery(value)
  }

  const handleSubmit = (event: FormEvent<HTMLFormElement>): void => {
    event.preventDefault()
  }

  return (
    <form onSubmit={handleSubmit}>
      <InputGroup>
        <InputLeftElement
          display={{ base: "none", lg: "flex" }}
          children={<SearchIcon />}
        />
        <ChakraInput
          ref={inputRef}
          paddingStart={{ base: 2, lg: 8 }}
          bg="searchBackground"
          border="1px solid"
          borderColor="searchBorder"
          borderRadius="base"
          type="text"
          placeholder={searchString}
          value={query}
          onChange={handleInputChange}
          _focus={{
            outline: "1px auto",
            outlineColor: "primary",
          }}
          {...rest}
        />
        <InputRightElement>
          <SearchSlash display={{ base: "none", lg: "block" }} />
          <SearchIcon display={{ base: "block", lg: "none" }} />
        </InputRightElement>
      </InputGroup>
    </form>
  )
}

// HOC to interact with InstantSearch context, e.g. with refine()
// https://www.algolia.com/doc/api-reference/widgets/search-box/react/#connector
export default connectSearchBox(Input)<|MERGE_RESOLUTION|>--- conflicted
+++ resolved
@@ -1,10 +1,5 @@
 import React, { ChangeEvent, FormEvent } from "react"
-<<<<<<< HEAD
 import { useTranslation } from "gatsby-plugin-react-i18next"
-import styled from "@emotion/styled"
-=======
-import { useIntl } from "react-intl"
->>>>>>> 76a3b285
 import { connectSearchBox } from "react-instantsearch-dom"
 import {
   Box,
@@ -18,12 +13,6 @@
   TextProps,
 } from "@chakra-ui/react"
 import { MdSearch } from "react-icons/md"
-
-<<<<<<< HEAD
-import Icon from "../Icon"
-=======
-import { translateMessageId } from "../../utils/translations"
->>>>>>> 76a3b285
 
 const SearchSlash = (props: TextProps) => (
   <Text
