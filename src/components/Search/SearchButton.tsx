import { forwardRef } from "react"
import { useTranslation } from "next-i18next"
import { MdSearch } from "react-icons/md"

import { cn } from "@/lib/utils/cn"

import { Button, type ButtonProps } from "../ui/buttons/Button"

const SearchButton = forwardRef<HTMLButtonElement, ButtonProps>(
  ({ className, ...props }, ref) => {
    const { t } = useTranslation("common")

    return (
      <Button
        ref={ref}
        aria-label={t("aria-toggle-search-button")}
        className={cn(
          "px-2 ease-in-out [&>svg]:transition-all [&>svg]:duration-500 [&>svg]:hover:rotate-12 [&>svg]:hover:text-primary-hover",
          className
        )}
        variant="ghost"
<<<<<<< HEAD
        className="group me-3 border border-disabled hover:border-primary-hover"
=======
        isSecondary
>>>>>>> 1d4e2cc4
        {...props}
      >
        <MdSearch />
      </Button>
    )
  }
)

SearchButton.displayName = "SearchButton"

export default SearchButton<|MERGE_RESOLUTION|>--- conflicted
+++ resolved
@@ -16,14 +16,11 @@
         aria-label={t("aria-toggle-search-button")}
         className={cn(
           "px-2 ease-in-out [&>svg]:transition-all [&>svg]:duration-500 [&>svg]:hover:rotate-12 [&>svg]:hover:text-primary-hover",
+          "group me-3 border border-disabled hover:border-primary-hover",
           className
         )}
         variant="ghost"
-<<<<<<< HEAD
-        className="group me-3 border border-disabled hover:border-primary-hover"
-=======
         isSecondary
->>>>>>> 1d4e2cc4
         {...props}
       >
         <MdSearch />
