--- conflicted
+++ resolved
@@ -60,22 +60,6 @@
             searchParameters={{
               facetFilters: [`lang:${locale}`],
             }}
-<<<<<<< HEAD
-          />
-        </div>
-        <div className="block xl:hidden">
-          <Button
-            ref={mergedButtonRefs}
-            className="px-2 transition-transform duration-200 hover:rotate-12 hover:!text-primary focus:text-primary"
-            variant="ghost"
-            isSecondary
-            onClick={() => {
-              onOpen()
-              trackCustomEvent({
-                eventCategory: "nav bar",
-                eventAction: "click",
-                eventName: "search open",
-=======
             transformItems={(items) =>
               items.map((item: DocSearchHit) => {
                 const newItem: DocSearchHit = structuredClone(item)
@@ -83,7 +67,6 @@
                 const newTitle = sanitizeHitTitle(item.hierarchy.lvl0 || "")
                 newItem.hierarchy.lvl0 = newTitle
                 return newItem
->>>>>>> 1d4e2cc4
               })
             }
             placeholder={t("search-ethereum-org")}
