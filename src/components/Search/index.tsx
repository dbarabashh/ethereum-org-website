import React from "react"
import { useTranslation } from "next-i18next"
import { MdSearch } from "react-icons/md"
// TODO
// import { useDocSearchKeyboardEvents } from "@docsearch/react"
// import { DocSearchHit } from "@docsearch/react/dist/esm/types"
import {
  forwardRef,
  IconButtonProps,
<<<<<<< HEAD
  Portal,
  useMediaQuery,
  useMergeRefs,
  useToken,
=======
  useMergeRefs,
  Box,
  ThemeTypings,
>>>>>>> 7e1aa647
} from "@chakra-ui/react"

import { Button } from "../Buttons"

import SearchButton from "./SearchButton"
import SearchModal from "./SearchModal"

// TODO
// import { sanitizeHitUrl } from "../../utils/url"
// import { sanitizeHitTitle } from "../../utils/sanitizeHitTitle"
// import { trackCustomEvent } from "../../utils/matomo"
import "@docsearch/css"

export const SearchIconButton = forwardRef<IconButtonProps, "button">(
  (props, ref) => (
    <Button ref={ref} variant="ghost" isSecondary px={1.5} {...props}>
      <MdSearch />
    </Button>
  )
)

interface IProps {
  isOpen: boolean
  onOpen: () => void
  onClose: () => void
}

const Search = forwardRef<IProps, "button">(
  ({ isOpen, onOpen, onClose }, ref) => {
    const searchButtonRef = React.useRef<HTMLButtonElement>(null)
    const mergedButtonRefs = useMergeRefs(ref, searchButtonRef)
    const { t } = useTranslation("common")

    // TODO
    // useDocSearchKeyboardEvents({
    //   isOpen,
    //   onOpen,
    //   onClose,
    //   searchButtonRef,
    // })

    const appId = process.env.GATSBY_ALGOLIA_APP_ID || ""
    const apiKey = process.env.GATSBY_ALGOLIA_SEARCH_KEY || ""
    const indexName =
      process.env.GATSBY_ALGOLIA_BASE_SEARCH_INDEX_NAME || "ethereumorg"

    const breakpointToken: ThemeTypings["breakpoints"] = "xl"

    return (
      <>
        <Box hideBelow={breakpointToken}>
          <SearchButton
            ref={mergedButtonRefs}
            onClick={() => {
              onOpen()
              // TODO
              // trackCustomEvent({
              //   eventCategory: "nav bar",
              //   eventAction: "click",
              //   eventName: "search open",
              // })
            }}
            translations={{
              buttonText: t("search"),
              buttonAriaLabel: t("search"),
            }}
          />
        </Box>
        <Box hideFrom={breakpointToken}>
          <SearchIconButton
            onClick={() => {
              onOpen()
              // TODO
              // trackCustomEvent({
              //   eventCategory: "nav bar",
              //   eventAction: "click",
              //   eventName: "search open",
              // })
            }}
            ref={mergedButtonRefs}
            aria-label={t("aria-toggle-search-button")}
          />
        </Box>
        <Portal>
          {isOpen && (
            <SearchModal
              apiKey={apiKey}
              appId={appId}
              indexName={indexName}
              onClose={onClose}
              // TODO
              // searchParameters={{
              //   facetFilters: [`lang:${language}`],
              // }}
              // TODO
              // transformItems={(items) =>
              //   items.map((item: DocSearchHit) => {
              //     const newItem: DocSearchHit = structuredClone(item)
              //     newItem.url = sanitizeHitUrl(item.url)
              //     newItem._highlightResult.hierarchy.lvl0.value =
              //       sanitizeHitTitle(item._highlightResult.hierarchy.lvl0.value)
              //     return newItem
              //   })
              // }
              placeholder={t("search-ethereum-org")}
              translations={{
                searchBox: {
                  resetButtonTitle: t("clear"),
                  resetButtonAriaLabel: t("clear"),
                  cancelButtonText: t("close"),
                  cancelButtonAriaLabel: t("close"),
                },
                footer: {
                  selectText: t("docsearch-to-select"),
                  selectKeyAriaLabel: t("docsearch-to-select"),
                  navigateText: t("docsearch-to-navigate"),
                  navigateUpKeyAriaLabel: t("up"),
                  navigateDownKeyAriaLabel: t("down"),
                  closeText: t("docsearch-to-close"),
                  closeKeyAriaLabel: t("docsearch-to-close"),
                  searchByText: t("docsearch-search-by"),
                },
                errorScreen: {
                  titleText: t("docsearch-error-title"),
                  helpText: t("docsearch-error-help"),
                },
                startScreen: {
                  recentSearchesTitle: t(
                    "docsearch-start-recent-searches-title"
                  ),
                  noRecentSearchesText: t("docsearch-start-no-recent-searches"),
                  saveRecentSearchButtonTitle: t(
                    "docsearch-start-save-recent-search"
                  ),
                  removeRecentSearchButtonTitle: t(
                    "docsearch-start-remove-recent-search"
                  ),
                  favoriteSearchesTitle: t("docsearch-start-favorite-searches"),
                  removeFavoriteSearchButtonTitle: t(
                    "docsearch-start-remove-favorite-search"
                  ),
                },
                noResultsScreen: {
                  noResultsText: t("docsearch-no-results-text"),
                  suggestedQueryText: t("docsearch-no-results-suggested-query"),
                  reportMissingResultsText: t("docsearch-no-results-missing"),
                  reportMissingResultsLinkText: t(
                    "docsearch-no-results-missing-link"
                  ),
                },
              }}
            />
          )}
        </Portal>
      </>
    )
  }
)

export default Search<|MERGE_RESOLUTION|>--- conflicted
+++ resolved
@@ -7,22 +7,19 @@
 import {
   forwardRef,
   IconButtonProps,
-<<<<<<< HEAD
   Portal,
   useMediaQuery,
   useMergeRefs,
-  useToken,
-=======
-  useMergeRefs,
   Box,
   ThemeTypings,
->>>>>>> 7e1aa647
 } from "@chakra-ui/react"
 
 import { Button } from "../Buttons"
 
 import SearchButton from "./SearchButton"
 import SearchModal from "./SearchModal"
+import { sanitizeHitUrl } from "../../utils/url"
+import { sanitizeHitTitle } from "../../utils/sanitizeHitTitle"
 
 // TODO
 // import { sanitizeHitUrl } from "../../utils/url"
