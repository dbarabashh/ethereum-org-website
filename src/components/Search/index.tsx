// Import libraries
import React from "react"
import { useTranslation, useI18next } from "gatsby-plugin-react-i18next"
import { MdSearch } from "react-icons/md"
import {
  IconButton,
  forwardRef,
  Portal,
  useDisclosure,
  IconButtonProps,
  useToken,
  useMediaQuery,
  useMergeRefs,
} from "@chakra-ui/react"
import { useDocSearchKeyboardEvents } from "@docsearch/react"
import { DocSearchHit } from "@docsearch/react/dist/esm/types"
import SearchButton from "./SearchButton"
import SearchModal from "./SearchModal"
<<<<<<< HEAD
import { sanitizeHitUrl } from "../../utils/url"
import { sanitizeHitTitle } from "../../utils/sanitizeHitTitle"
=======
>>>>>>> a9c396af

// Styles
import "@docsearch/css"

// Utils
import { trackCustomEvent } from "../../utils/matomo"

export const SearchIconButton = forwardRef<IconButtonProps, "button">(
  (props, ref) => (
    <IconButton
      ref={ref}
      icon={<MdSearch />}
      fontSize="2xl"
      variant="icon"
      _hover={{ svg: { fill: "primary" } }}
      {...props}
    />
  )
)

const Search = forwardRef<{}, "button">((_, ref) => {
  const searchButtonRef = React.useRef<HTMLButtonElement>(null)
  const { isOpen, onClose, onOpen } = useDisclosure()

  const mergedButtonRefs = useMergeRefs(ref, searchButtonRef)

  useDocSearchKeyboardEvents({
    isOpen,
    onOpen,
    onClose,
    searchButtonRef,
  })
  const { t } = useTranslation()
  const { language } = useI18next()
  const appId = process.env.GATSBY_ALGOLIA_APP_ID || ""
  const apiKey = process.env.GATSBY_ALGOLIA_SEARCH_KEY || ""
  const indexName =
    process.env.GATSBY_ALGOLIA_BASE_SEARCH_INDEX_NAME || "ethereumorg"

  // Check for the breakpoint with theme token
  const xlBp = useToken("breakpoints", "xl")
  const [isLargerThanXl] = useMediaQuery(`(min-width: ${xlBp})`)

  return (
    <>
      {isLargerThanXl ? (
        <SearchButton
          ref={mergedButtonRefs}
          onClick={() => {
            onOpen()
            trackCustomEvent({
              eventCategory: "nav bar",
              eventAction: "click",
              eventName: "search open",
            })
          }}
          translations={{
            buttonText: t("search"),
            buttonAriaLabel: t("search"),
          }}
        />
      ) : (
        <SearchIconButton
          onClick={() => {
            onOpen()
            trackCustomEvent({
              eventCategory: "nav bar",
              eventAction: "click",
              eventName: "search open",
            })
          }}
          ref={mergedButtonRefs}
          aria-label={t("aria-toggle-search-button")}
          size="sm"
        />
      )}
      <Portal>
        {isOpen && (
          <SearchModal
            apiKey={apiKey}
            appId={appId}
            indexName={indexName}
            onClose={onClose}
            searchParameters={{
              facetFilters: [`lang:${language}`],
            }}
            transformItems={(items) =>
              items.map((item: DocSearchHit) => {
                const newItem: DocSearchHit = structuredClone(item)
                newItem.url = sanitizeHitUrl(item.url)
                newItem._highlightResult.hierarchy.lvl0.value =
                  sanitizeHitTitle(item._highlightResult.hierarchy.lvl0.value)
                return newItem
              })
            }
            placeholder={t("search-ethereum-org")}
            translations={{
              searchBox: {
                resetButtonTitle: t("clear"),
                resetButtonAriaLabel: t("clear"),
                cancelButtonText: t("close"),
                cancelButtonAriaLabel: t("close"),
              },
              footer: {
                selectText: t("docsearch-to-select"),
                selectKeyAriaLabel: t("docsearch-to-select"),
                navigateText: t("docsearch-to-navigate"),
                navigateUpKeyAriaLabel: t("up"),
                navigateDownKeyAriaLabel: t("down"),
                closeText: t("docsearch-to-close"),
                closeKeyAriaLabel: t("docsearch-to-close"),
                searchByText: t("docsearch-search-by"),
              },
              errorScreen: {
                titleText: t("docsearch-error-title"),
                helpText: t("docsearch-error-help"),
              },
              startScreen: {
                recentSearchesTitle: t("docsearch-start-recent-searches-title"),
                noRecentSearchesText: t("docsearch-start-no-recent-searches"),
                saveRecentSearchButtonTitle: t(
                  "docsearch-start-save-recent-search"
                ),
                removeRecentSearchButtonTitle: t(
                  "docsearch-start-remove-recent-search"
                ),
                favoriteSearchesTitle: t("docsearch-start-favorite-searches"),
                removeFavoriteSearchButtonTitle: t(
                  "docsearch-start-remove-favorite-search"
                ),
              },
              noResultsScreen: {
                noResultsText: t("docsearch-no-results-text"),
                suggestedQueryText: t("docsearch-no-results-suggested-query"),
                reportMissingResultsText: t("docsearch-no-results-missing"),
                reportMissingResultsLinkText: t(
                  "docsearch-no-results-missing-link"
                ),
              },
            }}
          />
        )}
      </Portal>
    </>
  )
})

export default Search<|MERGE_RESOLUTION|>--- conflicted
+++ resolved
@@ -16,11 +16,8 @@
 import { DocSearchHit } from "@docsearch/react/dist/esm/types"
 import SearchButton from "./SearchButton"
 import SearchModal from "./SearchModal"
-<<<<<<< HEAD
 import { sanitizeHitUrl } from "../../utils/url"
 import { sanitizeHitTitle } from "../../utils/sanitizeHitTitle"
-=======
->>>>>>> a9c396af
 
 // Styles
 import "@docsearch/css"
