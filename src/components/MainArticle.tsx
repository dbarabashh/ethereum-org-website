<<<<<<< HEAD
import { HTMLAttributes } from "react"
import { Box, type BoxProps } from "@chakra-ui/react"
=======
import { cn } from "@/lib/utils/cn"
>>>>>>> b68b738c

import { cn } from "@/lib/utils/cn"

import { MAIN_CONTENT_ID } from "@/lib/constants"

<<<<<<< HEAD
/**
 * DEPRECATED: Use `TWMainArticle` instead
 *
 * TODO: Remove this component once all components are using Tailwind
 *
 * @deprecated
 */
const MainArticle = (props: BoxProps) => (
  <Box as="article" id={MAIN_CONTENT_ID} scrollMarginTop={24} {...props} />
=======
const MainArticle = ({
  className,
  ...props
}: React.HTMLAttributes<HTMLDivElement>) => (
  <article
    id={MAIN_CONTENT_ID}
    className={cn("scroll-mt-24", className)}
    {...props}
  />
>>>>>>> b68b738c
)

/**
 * Tailwind version of `MainArticle`
 */
export const TWMainArticle = ({
  className,
  ...props
}: HTMLAttributes<HTMLElement>) => (
  <article
    id={MAIN_CONTENT_ID}
    className={cn("scroll-mt-24", className)}
    {...props}
  />
)

export default MainArticle<|MERGE_RESOLUTION|>--- conflicted
+++ resolved
@@ -1,25 +1,7 @@
-<<<<<<< HEAD
-import { HTMLAttributes } from "react"
-import { Box, type BoxProps } from "@chakra-ui/react"
-=======
-import { cn } from "@/lib/utils/cn"
->>>>>>> b68b738c
-
 import { cn } from "@/lib/utils/cn"
 
 import { MAIN_CONTENT_ID } from "@/lib/constants"
 
-<<<<<<< HEAD
-/**
- * DEPRECATED: Use `TWMainArticle` instead
- *
- * TODO: Remove this component once all components are using Tailwind
- *
- * @deprecated
- */
-const MainArticle = (props: BoxProps) => (
-  <Box as="article" id={MAIN_CONTENT_ID} scrollMarginTop={24} {...props} />
-=======
 const MainArticle = ({
   className,
   ...props
@@ -29,21 +11,6 @@
     className={cn("scroll-mt-24", className)}
     {...props}
   />
->>>>>>> b68b738c
-)
-
-/**
- * Tailwind version of `MainArticle`
- */
-export const TWMainArticle = ({
-  className,
-  ...props
-}: HTMLAttributes<HTMLElement>) => (
-  <article
-    id={MAIN_CONTENT_ID}
-    className={cn("scroll-mt-24", className)}
-    {...props}
-  />
 )
 
 export default MainArticle