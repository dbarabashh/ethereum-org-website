--- conflicted
+++ resolved
@@ -3,11 +3,7 @@
 const NetworkUpgradeSummaryData: NetworkUpgradeData = {
   cancun: {
     isPending: true, // Fill in remaining and remove `isPending` once complete
-<<<<<<< HEAD
-    dateTimeAsString: "2024-03-13T01:55:35.000Z",
-=======
     dateTimeAsString: "2024-03-13T13:55:35.000Z",
->>>>>>> cff7a87d
     // ethPriceInUSD: 0,
     // waybackLink: "https://web.archive.org/web/{timestamp}/https://ethereum.org/en/",
     epochNumber: 269568,
@@ -15,11 +11,7 @@
   },
   deneb: {
     isPending: true, // Fill in remaining and remove `isPending` once complete
-<<<<<<< HEAD
-    dateTimeAsString: "2024-03-13T01:55:35.000Z",
-=======
     dateTimeAsString: "2024-03-13T13:55:35.000Z",
->>>>>>> cff7a87d
     // ethPriceInUSD: 0,
     // waybackLink: "https://web.archive.org/web/{timestamp}/https://ethereum.org/en/",
     epochNumber: 269568,
