import type { QuizzesSection, RawQuizzes } from "@/lib/types"

import { addNextQuiz } from "@/components/Quiz/utils"

// Declare hash-map of quizzes based on slug key
const quizzes = {
  "what-is-ethereum": {
    title: "what-is-ethereum",
    questions: ["a001", "a002", "a003", "a004", "a005"],
  },
  "what-is-ether": {
    title: "what-is-ether",
    questions: ["b001", "b002", "b003", "b004"],
  },
  web3: {
    title: "web3",
    questions: ["c001", "c002", "c003", "c004", "c005"],
  },
  wallets: {
    title: "wallets",
    questions: ["d001", "d002", "d003", "d004"],
  },
  security: {
    title: "ethereum-security",
    questions: ["e001", "e002", "e003", "e004", "d003"],
  },
  nfts: {
    title: "nft-page",
    questions: ["f001", "f002", "f003", "f004", "f005"],
  },
  "layer-2": {
    title: "layer-2",
    questions: ["g001", "g002", "g003", "g004"],
  },
  merge: {
    title: "learn-quizzes:page-assets-merge",
    questions: ["h001", "h002", "h003", "h004", "h005"],
  },
  daos: {
    title: "DAOs",
    questions: ["i001", "i002", "i003", "i004", "i005"],
  },
  "solo-staking": {
    title: "solo",
    questions: ["j001", "j002", "j004", "j005", "j006", "j007", "j008"],
  },
  scaling: {
    title: "scaling",
    questions: ["k001", "k002", "k003", "k004"],
  },
  "run-a-node": {
    title: "run-a-node",
    questions: ["l001", "l002", "l003", "l004", "l005", "l006"],
  },
  stablecoins: {
    title: "stablecoins",
    questions: ["m001", "m002", "m003", "m004", "m005"],
  },
  defi: {
    title: "DeFi",
    questions: ["n001", "n002", "n003", "n004", "n005"],
  },
} satisfies RawQuizzes

const ethereumBasicsQuizzesRaw: QuizzesSection[] = [
  {
    id: "what-is-ethereum",
    level: "beginner",
  },
  {
    id: "what-is-ether",
    level: "beginner",
  },
  {
    id: "wallets",
    level: "beginner",
  },
  {
    id: "web3",
    level: "beginner",
  },
  {
    id: "security",
    level: "beginner",
  },
]
export const ethereumBasicsQuizzes: QuizzesSection[] = addNextQuiz(
  ethereumBasicsQuizzesRaw
)

const usingEthereumQuizzesRaw: QuizzesSection[] = [
  {
    id: "nfts",
    level: "beginner",
  },
  {
    id: "stablecoins",
    level: "beginner",
<<<<<<< HEAD
=======
    next: "defi",
  },
  {
    id: "defi",
    level: "beginner",
    next: "layer-2",
>>>>>>> f4ee9b43
  },
  {
    id: "layer-2",
    level: "intermediate",
  },
  {
    id: "daos",
    level: "intermediate",
  },
  {
    id: "run-a-node",
    level: "intermediate",
  },
  {
    id: "merge",
    level: "intermediate",
  },
  {
    id: "scaling",
    level: "advanced",
  },
  {
    id: "solo-staking",
    level: "advanced",
  },
]

export const usingEthereumQuizzes: QuizzesSection[] = addNextQuiz(
  usingEthereumQuizzesRaw
)

export default quizzes<|MERGE_RESOLUTION|>--- conflicted
+++ resolved
@@ -96,15 +96,10 @@
   {
     id: "stablecoins",
     level: "beginner",
-<<<<<<< HEAD
-=======
-    next: "defi",
   },
   {
     id: "defi",
     level: "beginner",
-    next: "layer-2",
->>>>>>> f4ee9b43
   },
   {
     id: "layer-2",
