--- conflicted
+++ resolved
@@ -34,9 +34,6 @@
     title: "learn-quizzes:page-assets-merge",
     questions: ["h001", "h002", "h003", "h004", "h005"],
   },
-<<<<<<< HEAD
-} satisfies RawQuizzes
-=======
   "solo-staking": {
     title: "solo",
     questions: ["j001", "j002", "j004", "j005", "j006", "j007", "j008"],
@@ -49,8 +46,7 @@
     title: "run-a-node",
     questions: ["l001", "l002", "l003", "l004", "l005", "l006"],
   },
-}
->>>>>>> 9c48ba8c
+} satisfies RawQuizzes
 
 export const ethereumBasicsQuizzes: QuizzesSection[] = [
   {
