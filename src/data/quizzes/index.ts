import type { QuizzesSection, RawQuizzes } from "@/lib/types"

// Declare hash-map of quizzes based on slug key
const quizzes = {
  "what-is-ethereum": {
    title: "what-is-ethereum",
    questions: ["a001", "a002", "a003", "a004", "a005"],
  },
  "what-is-ether": {
    title: "what-is-ether",
    questions: ["b001", "b002", "b003", "b004"],
  },
  web3: {
    title: "web3",
    questions: ["c001", "c002", "c003", "c004", "c005"],
  },
  wallets: {
    title: "wallets",
    questions: ["d001", "d002", "d003", "d004"],
  },
  security: {
    title: "ethereum-security",
    questions: ["e001", "e002", "e003", "e004", "d003"],
  },
  nfts: {
    title: "nft-page",
    questions: ["f001", "f002", "f003", "f004", "f005"],
  },
  "layer-2": {
    title: "layer-2",
    questions: ["g001", "g002", "g003", "g004"],
  },
  merge: {
    title: "learn-quizzes:page-assets-merge",
    questions: ["h001", "h002", "h003", "h004", "h005"],
  },
<<<<<<< HEAD
  daos: {
    title: "DAOs",
    questions: ["i001", "i002", "i003", "i004", "i005"],
  },
}
=======
  "solo-staking": {
    title: "solo",
    questions: ["j001", "j002", "j004", "j005", "j006", "j007", "j008"],
  },
  scaling: {
    title: "scaling",
    questions: ["k001", "k002", "k003", "k004"],
  },
  "run-a-node": {
    title: "run-a-node",
    questions: ["l001", "l002", "l003", "l004", "l005", "l006"],
  },
} satisfies RawQuizzes
>>>>>>> 0344f5d1

export const ethereumBasicsQuizzes: QuizzesSection[] = [
  {
    id: "what-is-ethereum",
    level: "beginner",
    next: "what-is-ether",
  },
  {
    id: "what-is-ether",
    level: "beginner",
    next: "wallets",
  },
  {
    id: "wallets",
    level: "beginner",
    next: "web3",
  },
  {
    id: "web3",
    level: "beginner",
    next: "security",
  },
  {
    id: "security",
    level: "beginner",
    next: "merge",
  },
  {
    id: "merge",
    level: "intermediate",
  },
]

export const usingEthereumQuizzes: QuizzesSection[] = [
  {
    id: "nfts",
    level: "beginner",
    next: "scaling",
  },
  {
    id: "scaling",
    level: "intermediate",
    next: "layer-2",
  },
  {
    id: "layer-2",
    level: "intermediate",
<<<<<<< HEAD
    next: "DAOs",
  },
  {
    id: "DAOs",
    level: "intermediate",
=======
    next: "run-a-node",
  },
  {
    id: "run-a-node",
    level: "intermediate",
    next: "solo-staking",
  },
  {
    id: "solo-staking",
    level: "advanced",
>>>>>>> 0344f5d1
  },
]

export default quizzes<|MERGE_RESOLUTION|>--- conflicted
+++ resolved
@@ -34,13 +34,10 @@
     title: "learn-quizzes:page-assets-merge",
     questions: ["h001", "h002", "h003", "h004", "h005"],
   },
-<<<<<<< HEAD
   daos: {
     title: "DAOs",
     questions: ["i001", "i002", "i003", "i004", "i005"],
   },
-}
-=======
   "solo-staking": {
     title: "solo",
     questions: ["j001", "j002", "j004", "j005", "j006", "j007", "j008"],
@@ -54,7 +51,6 @@
     questions: ["l001", "l002", "l003", "l004", "l005", "l006"],
   },
 } satisfies RawQuizzes
->>>>>>> 0344f5d1
 
 export const ethereumBasicsQuizzes: QuizzesSection[] = [
   {
@@ -102,13 +98,11 @@
   {
     id: "layer-2",
     level: "intermediate",
-<<<<<<< HEAD
-    next: "DAOs",
+    next: "daos",
   },
   {
-    id: "DAOs",
+    id: "daos",
     level: "intermediate",
-=======
     next: "run-a-node",
   },
   {
@@ -119,7 +113,6 @@
   {
     id: "solo-staking",
     level: "advanced",
->>>>>>> 0344f5d1
   },
 ]
 
