import type { QuizzesSection, RawQuizzes } from "@/lib/types"

import { addNextQuiz } from "@/components/Quiz/utils"

// Declare hash-map of quizzes based on slug key
const quizzes = {
  "what-is-ethereum": {
    title: "what-is-ethereum",
    questions: [
      "what-is-ethereum-1",
      "what-is-ethereum-2",
      "what-is-ethereum-3",
      "what-is-ethereum-4",
      "what-is-ethereum-5",
    ],
  },
  "what-is-ether": {
    title: "what-is-ether",
    questions: [
      "what-is-ether-1",
      "what-is-ether-2",
      "what-is-ether-3",
      "what-is-ether-4",
    ],
  },
  web3: {
    title: "web3",
    questions: ["web3-1", "web3-2", "web3-3", "web3-4", "web3-5"],
  },
  wallets: {
    title: "wallets",
    questions: ["wallets-1", "wallets-2", "wallets-3", "wallets-4"],
  },
  security: {
    title: "ethereum-security",
    questions: [
      "security-1",
      "security-2",
      "security-3",
      "security-4",
      "wallets-3",
    ],
  },
  nfts: {
    title: "nft-page",
    questions: ["nfts-1", "nfts-2", "nfts-3", "nfts-4", "nfts-5"],
  },
  "layer-2": {
    title: "layer-2",
    questions: ["rollups-1", "rollups-2", "rollups-3", "rollups-4"],
  },
  merge: {
    title: "learn-quizzes:page-assets-merge",
    questions: ["merge-1", "merge-2", "merge-3", "merge-4", "merge-5"],
  },
  daos: {
    title: "DAOs",
    questions: ["daos-1", "daos-2", "daos-3", "daos-4", "daos-5"],
  },
  "staking-solo": {
    title: "solo",
    questions: [
      "staking-solo-1",
      "staking-solo-2",
      "staking-solo-4",
      "staking-solo-5",
      "staking-solo-6",
      "staking-solo-7",
      "staking-solo-8",
    ],
  },
  scaling: {
    title: "scaling",
    questions: ["scaling-1", "scaling-2", "scaling-3", "scaling-4"],
  },
  "run-a-node": {
    title: "run-a-node",
    questions: [
      "run-a-node-1",
      "run-a-node-2",
      "run-a-node-3",
      "run-a-node-4",
      "run-a-node-5",
      "run-a-node-6",
    ],
  },
  stablecoins: {
    title: "stablecoins",
    questions: [
      "stablecoins-1",
      "stablecoins-2",
      "stablecoins-3",
      "stablecoins-4",
      "stablecoins-5",
    ],
  },
  defi: {
    title: "DeFi",
    questions: ["defi-1", "defi-2", "defi-3", "defi-4", "defi-5"],
  },
} satisfies RawQuizzes

const ethereumBasicsQuizzesRaw: QuizzesSection[] = [
  {
    id: "what-is-ethereum",
    level: "beginner",
  },
  {
    id: "what-is-ether",
    level: "beginner",
  },
  {
    id: "wallets",
    level: "beginner",
  },
  {
    id: "web3",
    level: "beginner",
  },
  {
    id: "security",
    level: "beginner",
  },
]
export const ethereumBasicsQuizzes: QuizzesSection[] = addNextQuiz(
  ethereumBasicsQuizzesRaw
)

const usingEthereumQuizzesRaw: QuizzesSection[] = [
  {
    id: "nfts",
    level: "beginner",
  },
  {
    id: "stablecoins",
    level: "beginner",
  },
  {
    id: "defi",
    level: "beginner",
  },
  {
    id: "layer-2",
    level: "intermediate",
  },
  {
    id: "daos",
    level: "intermediate",
  },
  {
    id: "run-a-node",
    level: "intermediate",
  },
  {
    id: "merge",
    level: "intermediate",
  },
  {
    id: "scaling",
    level: "advanced",
<<<<<<< HEAD
    next: "staking-solo",
=======
>>>>>>> 7c9af69f
  },
  {
    id: "staking-solo",
    level: "advanced",
  },
]

export const usingEthereumQuizzes: QuizzesSection[] = addNextQuiz(
  usingEthereumQuizzesRaw
)

export default quizzes<|MERGE_RESOLUTION|>--- conflicted
+++ resolved
@@ -158,10 +158,6 @@
   {
     id: "scaling",
     level: "advanced",
-<<<<<<< HEAD
-    next: "staking-solo",
-=======
->>>>>>> 7c9af69f
   },
   {
     id: "staking-solo",
