// Import data types
import { QuizzesSection, RawQuizzes } from "../../types"

// Declare hash-map of quizzes based on slug key
const quizzes: RawQuizzes = {
  "what-is-ethereum": {
    title: "what-is-ethereum",
    questions: ["a001", "a002", "a003", "a004", "a005"],
  },
  "what-is-ether": {
    title: "what-is-ether",
    questions: ["b001", "b002", "b003", "b004"],
  },
  web3: {
    title: "web3",
    questions: ["c001", "c002", "c003", "c004", "c005"],
  },
  wallets: {
    title: "wallets",
    questions: ["d001", "d002", "d003", "d004"],
  },
  security: {
    title: "ethereum-security",
    questions: ["e001", "e002", "e003", "e004", "d003"],
  },
  nfts: {
    title: "nft-page",
    questions: ["f001", "f002", "f003", "f004", "f005"],
  },
  "layer-2": {
    title: "layer-2",
    questions: ["g001", "g002", "g003", "g004"],
  },
  merge: {
    title: "page-assets-merge",
    questions: ["h001", "h002", "h003", "h004", "h005"],
  },
<<<<<<< HEAD
  "solo-staking": {
    title: "solo",
    questions: ["j001", "j002", "j004", "j005", "j006", "j007", "j008"],
=======
  "run-a-node": {
    title: "run-a-node",
    questions: ["i001", "i002", "i003", "i004", "i005", "i006"],
  },
    scaling: {
    title: "scaling",
    questions: ["k001", "k002", "k003", "k004"],
>>>>>>> 96d13719
  },
}

export const ethereumBasicsQuizzes: QuizzesSection[] = [
  {
    id: "what-is-ethereum",
    level: "beginner",
    next: "what-is-ether",
  },
  {
    id: "what-is-ether",
    level: "beginner",
    next: "wallets",
  },
  {
    id: "wallets",
    level: "beginner",
    next: "web3",
  },
  {
    id: "web3",
    level: "beginner",
    next: "security",
  },
  {
    id: "security",
    level: "beginner",
    next: "merge",
  },
  {
    id: "merge",
    level: "intermediate",
    next: "scaling",
  },
  {
    id: "scaling",
    level: "intermediate",
  },
]

export const usingEthereumQuizzes: QuizzesSection[] = [
  {
    id: "nfts",
    level: "beginner",
    next: "layer-2",
  },
  {
    id: "layer-2",
    level: "intermediate",
<<<<<<< HEAD
    next: "solo-staking",
  },
  {
    id: "solo-staking",
    level: "advanced",
=======
    next: "run-a-node",
  },
  {
    id: "run-a-node",
    level: "intermediate",
>>>>>>> 96d13719
  },
]

export default quizzes<|MERGE_RESOLUTION|>--- conflicted
+++ resolved
@@ -35,19 +35,17 @@
     title: "page-assets-merge",
     questions: ["h001", "h002", "h003", "h004", "h005"],
   },
-<<<<<<< HEAD
-  "solo-staking": {
-    title: "solo",
-    questions: ["j001", "j002", "j004", "j005", "j006", "j007", "j008"],
-=======
   "run-a-node": {
     title: "run-a-node",
     questions: ["i001", "i002", "i003", "i004", "i005", "i006"],
   },
-    scaling: {
+  "solo-staking": {
+    title: "solo",
+    questions: ["j001", "j002", "j004", "j005", "j006", "j007", "j008"],
+  },
+  scaling: {
     title: "scaling",
     questions: ["k001", "k002", "k003", "k004"],
->>>>>>> 96d13719
   },
 }
 
@@ -97,19 +95,16 @@
   {
     id: "layer-2",
     level: "intermediate",
-<<<<<<< HEAD
     next: "solo-staking",
   },
   {
     id: "solo-staking",
     level: "advanced",
-=======
     next: "run-a-node",
   },
   {
     id: "run-a-node",
     level: "intermediate",
->>>>>>> 96d13719
   },
 ]
 
