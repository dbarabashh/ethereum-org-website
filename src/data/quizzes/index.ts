--- conflicted
+++ resolved
@@ -88,15 +88,10 @@
   {
     id: "nfts",
     level: "beginner",
-<<<<<<< HEAD
-=======
-    next: "stablecoins",
   },
   {
     id: "stablecoins",
     level: "beginner",
-    next: "layer-2",
->>>>>>> 75836bfb
   },
   {
     id: "layer-2",
