// Import data types
import type { QuestionBank } from "@/lib/types"

// Declare hash map of question bank
const questionBank = {
  // What is Ethereum?
  a001: {
    prompt: "a001-prompt",
    answers: [
      {
        id: "a001-a",
        label: "a001-a-label",
        explanation: "a001-a-explanation",
      },
      {
        id: "a001-b",
        label: "a001-b-label",
        explanation: "a001-b-explanation",
      },
      {
        id: "a001-c",
        label: "a001-c-label",
        explanation: "a001-c-explanation",
      },
      {
        id: "a001-d",
        label: "a001-d-label",
        explanation: "a001-d-explanation",
      },
    ],
    correctAnswerId: "a001-b",
  },
  a002: {
    prompt: "a002-prompt",
    answers: [
      {
        id: "a002-a",
        label: "a002-a-label",
        explanation: "a002-a-explanation",
      },
      {
        id: "a002-b",
        label: "a002-b-label",
        explanation: "a002-b-explanation",
      },
      {
        id: "a002-c",
        label: "a002-c-label",
        explanation: "a002-c-explanation",
      },
      {
        id: "a002-d",
        label: "a002-d-label",
        explanation: "a002-d-explanation",
      },
    ],
    correctAnswerId: "a002-a",
  },
  a003: {
    prompt: "a003-prompt",
    answers: [
      {
        id: "a003-a",
        label: "a003-a-label",
        explanation: "a003-a-explanation",
      },
      {
        id: "a003-b",
        label: "a003-b-label",
        explanation: "a003-b-explanation",
      },
      {
        id: "a003-c",
        label: "a003-c-label",
        explanation: "a003-c-explanation",
      },
      {
        id: "a003-d",
        label: "a003-d-label",
        explanation: "a003-d-explanation",
      },
    ],
    correctAnswerId: "a003-d",
  },
  a004: {
    prompt: "a004-prompt",
    answers: [
      {
        id: "a004-a",
        label: "a004-a-label",
        explanation: "a004-explanation",
      },
      {
        id: "a004-b",
        label: "a004-b-label",
        explanation: "a004-explanation",
      },
      {
        id: "a004-c",
        label: "a004-c-label",
        explanation: "a004-explanation",
      },
      {
        id: "a004-d",
        label: "a004-d-label",
        explanation: "a004-explanation",
      },
    ],
    correctAnswerId: "a004-a",
  },
  a005: {
    prompt: "a005-prompt",
    answers: [
      {
        id: "a005-a",
        label: "a005-a-label",
        explanation: "a005-a-explanation",
      },
      {
        id: "a005-b",
        label: "a005-b-label",
        explanation: "a005-b-explanation",
      },
      {
        id: "a005-c",
        label: "a005-c-label",
        explanation: "a005-c-explanation",
      },
      {
        id: "a005-d",
        label: "a005-d-label",
        explanation: "a005-d-explanation",
      },
    ],
    correctAnswerId: "a005-d",
  },
  // What is ether?
  b001: {
    prompt: "b001-prompt",
    answers: [
      {
        id: "b001-a",
        label: "b001-a-label",
        explanation: "b001-a-explanation",
      },
      {
        id: "b001-b",
        label: "b001-b-label",
        explanation: "b001-b-explanation",
      },
      {
        id: "b001-c",
        label: "b001-c-label",
        explanation: "b001-c-explanation",
      },
      {
        id: "b001-d",
        label: "b001-d-label",
        explanation: "b001-d-explanation",
      },
    ],
    correctAnswerId: "b001-c",
  },
  b002: {
    prompt: "b002-prompt",
    answers: [
      {
        id: "b002-a",
        label: "b002-a-label",
        explanation: "b002-a-explanation",
      },
      {
        id: "b002-b",
        label: "b002-b-label",
        explanation: "b002-b-explanation",
      },
      {
        id: "b002-c",
        label: "b002-c-label",
        explanation: "b002-c-explanation",
      },
      {
        id: "b002-d",
        label: "b002-d-label",
        explanation: "b002-d-explanation",
      },
    ],
    correctAnswerId: "b002-b",
  },
  b003: {
    prompt: "b003-prompt",
    answers: [
      {
        id: "b003-a",
        label: "b003-a-label",
        explanation: "b003-a-explanation",
      },
      {
        id: "b003-b",
        label: "b003-b-label",
        explanation: "b003-b-explanation",
      },
      {
        id: "b003-c",
        label: "b003-c-label",
        explanation: "b003-c-explanation",
      },
      {
        id: "b003-d",
        label: "b003-d-label",
        explanation: "b003-d-explanation",
      },
    ],
    correctAnswerId: "b003-b",
  },
  b004: {
    prompt: "b004-prompt",
    answers: [
      {
        id: "b004-a",
        label: "b004-a-label",
        explanation: "b004-a-explanation",
      },
      {
        id: "b004-b",
        label: "b004-b-label",
        explanation: "b004-b-explanation",
      },
      {
        id: "b004-c",
        label: "b004-c-label",
        explanation: "b004-c-explanation",
      },
      {
        id: "b004-d",
        label: "b004-d-label",
        explanation: "b004-d-explanation",
      },
    ],
    correctAnswerId: "b004-d",
  },
  // Web3
  c001: {
    prompt: "c001-prompt",
    answers: [
      {
        id: "c001-a",
        label: "c001-a-label",
        explanation: "c001-a-explanation",
      },
      {
        id: "c001-b",
        label: "c001-b-label",
        explanation: "c001-b-explanation",
      },
      {
        id: "c001-c",
        label: "c001-c-label",
        explanation: "c001-c-explanation",
      },
      {
        id: "c001-d",
        label: "c001-d-label",
        explanation: "c001-d-explanation",
      },
    ],
    correctAnswerId: "c001-b",
  },
  c002: {
    prompt: "c002-prompt",
    answers: [
      {
        id: "c002-a",
        label: "c002-a-label",
        explanation: "c002-a-explanation",
      },
      {
        id: "c002-b",
        label: "c002-b-label",
        explanation: "c002-b-explanation",
      },
      {
        id: "c002-c",
        label: "c002-c-label",
        explanation: "c002-c-explanation",
      },
      {
        id: "c002-d",
        label: "c002-d-label",
        explanation: "c002-d-explanation",
      },
    ],
    correctAnswerId: "c002-c",
  },
  c003: {
    prompt: "c003-prompt",
    answers: [
      {
        id: "c003-a",
        label: "c003-a-label",
        explanation: "c003-a-explanation",
      },
      {
        id: "c003-b",
        label: "c003-b-label",
        explanation: "c003-b-explanation",
      },
      {
        id: "c003-c",
        label: "c003-c-label",
        explanation: "c003-c-explanation",
      },
      {
        id: "c003-d",
        label: "c003-d-label",
        explanation: "c003-d-explanation",
      },
    ],
    correctAnswerId: "c003-c",
  },
  c004: {
    prompt: "c004-prompt",
    answers: [
      {
        id: "c004-a",
        label: "c004-a-label",
        explanation: "c004-a-explanation",
      },
      {
        id: "c004-b",
        label: "c004-b-label",
        explanation: "c004-b-explanation",
      },
      {
        id: "c004-c",
        label: "c004-c-label",
        explanation: "c004-c-explanation",
      },
      {
        id: "c004-d",
        label: "c004-d-label",
        explanation: "c004-d-explanation",
      },
    ],
    correctAnswerId: "c004-a",
  },
  c005: {
    prompt: "c005-prompt",
    answers: [
      {
        id: "c005-a",
        label: "c005-a-label",
        explanation: "c005-a-explanation",
      },
      {
        id: "c005-b",
        label: "c005-b-label",
        explanation: "c005-b-explanation",
      },
      {
        id: "c005-c",
        label: "c005-c-label",
        explanation: "c005-c-explanation",
      },
      {
        id: "c005-d",
        label: "c005-d-label",
        explanation: "c005-d-explanation",
      },
    ],
    correctAnswerId: "c005-c",
  },
  // Wallets
  d001: {
    prompt: "d001-prompt",
    answers: [
      {
        id: "d001-a",
        label: "d001-a-label",
        explanation: "d001-a-explanation",
      },
      {
        id: "d001-b",
        label: "d001-b-label",
        explanation: "d001-b-explanation",
      },
      {
        id: "d001-c",
        label: "d001-c-label",
        explanation: "d001-c-explanation",
      },
      {
        id: "d001-d",
        label: "d001-d-label",
        explanation: "d001-d-explanation",
      },
    ],
    correctAnswerId: "d001-b",
  },
  d002: {
    prompt: "d002-prompt",
    answers: [
      {
        id: "d002-a",
        label: "d002-a-label",
        explanation: "d002-a-explanation",
      },
      {
        id: "d002-b",
        label: "d002-b-label",
        explanation: "d002-b-explanation",
      },
      {
        id: "d002-c",
        label: "d002-c-label",
        explanation: "d002-c-explanation",
      },
      {
        id: "d002-d",
        label: "d002-d-label",
        explanation: "d002-d-explanation",
      },
    ],
    correctAnswerId: "d002-c",
  },
  d003: {
    prompt: "d003-prompt",
    answers: [
      {
        id: "d003-a",
        label: "d003-a-label",
        explanation: "d003-a-explanation",
      },
      {
        id: "d003-b",
        label: "d003-b-label",
        explanation: "d003-b-explanation",
      },
      {
        id: "d003-c",
        label: "d003-c-label",
        explanation: "d003-c-explanation",
      },
      {
        id: "d003-d",
        label: "d003-d-label",
        explanation: "d003-d-explanation",
      },
    ],
    correctAnswerId: "d003-d",
  },
  d004: {
    prompt: "d004-prompt",
    answers: [
      {
        id: "d004-a",
        label: "d004-a-label",
        explanation: "d004-a-explanation",
      },
      {
        id: "d004-b",
        label: "d004-b-label",
        explanation: "d004-b-explanation",
      },
    ],
    correctAnswerId: "d004-b",
  },
  // Security
  e001: {
    prompt: "e001-prompt",
    answers: [
      {
        id: "e001-a",
        label: "e001-a-label",
        explanation: "e001-a-explanation",
      },
      {
        id: "e001-b",
        label: "e001-b-label",
        explanation: "e001-b-explanation",
      },
      {
        id: "e001-c",
        label: "e001-c-label",
        explanation: "e001-c-explanation",
      },
      {
        id: "e001-d",
        label: "e001-d-label",
        explanation: "e001-d-explanation",
      },
    ],
    correctAnswerId: "e001-d",
  },
  e002: {
    prompt: "e002-prompt",
    answers: [
      {
        id: "e002-a",
        label: "e002-a-label",
        explanation: "e002-a-explanation",
      },
      {
        id: "e002-b",
        label: "e002-b-label",
        explanation: "e002-b-explanation",
      },
    ],
    correctAnswerId: "e002-b",
  },
  e003: {
    prompt: "e003-prompt",
    answers: [
      {
        id: "e003-a",
        label: "e003-a-label",
        explanation: "e003-a-explanation",
      },
      {
        id: "e003-b",
        label: "e003-b-label",
        explanation: "e003-b-explanation",
      },
      {
        id: "e003-c",
        label: "e003-c-label",
        explanation: "e003-c-explanation",
      },
      {
        id: "e003-d",
        label: "e003-d-label",
        explanation: "e003-d-explanation",
      },
    ],
    correctAnswerId: "e003-d",
  },
  e004: {
    prompt: "e004-prompt",
    answers: [
      {
        id: "e004-a",
        label: "e004-a-label",
        explanation: "e004-a-explanation",
      },
      {
        id: "e004-b",
        label: "e004-b-label",
        explanation: "e004-b-explanation",
      },
    ],
    correctAnswerId: "e004-b",
  },
  // NFTs
  f001: {
    prompt: "f001-prompt",
    answers: [
      {
        id: "f001-a",
        label: "f001-a-label",
        explanation: "f001-a-explanation", // with an owner
      },
      {
        id: "f001-b",
        label: "f001-b-label",
        explanation: "f001-b-explanation",
      },
      {
        id: "f001-c",
        label: "f001-c-label",
        explanation: "f001-c-explanation",
      },
      {
        id: "f001-d",
        label: "f001-d-label",
        explanation: "f001-d-explanation",
      },
    ],
    correctAnswerId: "f001-a",
  },
  f002: {
    prompt: "f002-prompt",
    answers: [
      {
        id: "f002-a",
        label: "f002-a-label",
        explanation: "f002-a-explanation",
      },
      {
        id: "f002-b",
        label: "f002-b-label",
        explanation: "f002-b-explanation",
      },
    ],
    correctAnswerId: "f002-b",
  },
  f003: {
    prompt: "f003-prompt",
    answers: [
      {
        id: "f003-a",
        label: "f003-a-label",
        explanation: "f003-a-explanation",
      },
      {
        id: "f003-b",
        label: "f003-b-label",
        explanation: "f003-b-explanation",
      },
      {
        id: "f003-c",
        label: "f003-c-label",
        explanation: "f003-c-explanation",
      },
      {
        id: "f003-d",
        label: "f003-d-label",
        explanation: "f003-d-explanation",
      },
    ],
    correctAnswerId: "f003-b",
  },
  f004: {
    prompt: "f004-prompt",
    answers: [
      {
        id: "f004-a",
        label: "f004-a-label",
        explanation: "f004-a-explanation",
      },
      {
        id: "f004-b",
        label: "f004-b-label",
        explanation: "f004-b-explanation",
      },
      {
        id: "f004-c",
        label: "f004-c-label",
        explanation: "f004-c-explanation",
      },
      {
        id: "f004-d",
        label: "f004-d-label",
        explanation: "f004-d-explanation",
      },
    ],
    correctAnswerId: "f004-c",
  },
  f005: {
    prompt: "f005-prompt",
    answers: [
      {
        id: "f005-a",
        label: "f005-a-label",
        explanation: "f005-a-explanation",
      },
      {
        id: "f005-b",
        label: "f005-b-label",
        explanation: "f005-b-explanation",
      },
    ],
    correctAnswerId: "f005-b",
  },
  // Layer 2
  g001: {
    prompt: "g001-prompt",
    answers: [
      {
        id: "g001-a",
        label: "g001-a-label",
        explanation: "g001-a-explanation",
      },
      {
        id: "g001-b",
        label: "g001-b-label",
        explanation: "g001-b-explanation",
      },
      {
        id: "g001-c",
        label: "g001-c-label",
        explanation: "g001-c-explanation",
      },
      {
        id: "g001-d",
        label: "g001-d-label",
        explanation: "g001-d-explanation",
      },
    ],
    correctAnswerId: "g001-a",
  },
  g002: {
    prompt: "g002-prompt",
    answers: [
      {
        id: "g002-a",
        label: "g002-a-label",
        explanation: "g002-a-explanation",
      },
      {
        id: "g002-b",
        label: "g002-b-label",
        explanation: "g002-b-explanation",
      },
      {
        id: "g002-c",
        label: "g002-c-label",
        explanation: "g002-c-explanation",
      },
      {
        id: "g002-d",
        label: "g002-d-label",
        explanation: "g002-d-explanation",
      },
    ],
    correctAnswerId: "g002-d",
  },
  g003: {
    prompt: "g003-prompt",
    answers: [
      {
        id: "g003-a",
        label: "g003-a-label",
        explanation: "g003-a-explanation",
      },
      {
        id: "g003-b",
        label: "g003-b-label",
        explanation: "g003-b-explanation",
      },
      {
        id: "g003-c",
        label: "g003-c-label",
        explanation: "g003-c-explanation",
      },
      {
        id: "g003-d",
        label: "g003-d-label",
        explanation: "g003-d-explanation",
      },
    ],
    correctAnswerId: "g003-d",
  },
  g004: {
    prompt: "g004-prompt",
    answers: [
      {
        id: "g004-a",
        label: "g004-a-label",
        explanation: "g004-a-explanation",
      },
      {
        id: "g004-b",
        label: "g004-b-label",
        explanation: "g004-b-explanation",
      },
      {
        id: "g004-c",
        label: "g004-c-label",
        explanation: "g004-c-explanation",
      },
      {
        id: "g004-d",
        label: "g004-d-label",
        explanation: "g004-d-explanation",
      },
    ],
    correctAnswerId: "g004-d",
  },
  // The Merge
  h001: {
    prompt: "h001-prompt",
    answers: [
      {
        id: "h001-a",
        label: "h001-a-label",
        explanation: "h001-a-explanation",
      },
      {
        id: "h001-b",
        label: "h001-b-label",
        explanation: "h001-b-explanation",
      },
      {
        id: "h001-c",
        label: "h001-c-label",
        explanation: "h001-c-explanation",
      },
      {
        id: "h001-d",
        label: "h001-d-label",
        explanation: "h001-d-explanation",
      },
    ],
    correctAnswerId: "h001-b",
  },
  h002: {
    prompt: "h002-prompt",
    answers: [
      {
        id: "h002-a",
        label: "h002-a-label",
        explanation: "h002-a-explanation",
      },
      {
        id: "h002-b",
        label: "h002-b-label",
        explanation: "h002-b-explanation",
      },
      {
        id: "h002-c",
        label: "h002-c-label",
        explanation: "h002-c-explanation",
      },
      {
        id: "h002-d",
        label: "h002-d-label",
        explanation: "h002-d-explanation",
      },
    ],
    correctAnswerId: "h002-d",
  },
  h003: {
    prompt: "h003-prompt",
    answers: [
      {
        id: "h003-a",
        label: "h003-a-label",
        explanation: "h003-a-explanation",
      },
      {
        id: "h003-b",
        label: "h003-b-label",
        explanation: "h003-b-explanation",
      },
      {
        id: "h003-c",
        label: "h003-c-label",
        explanation: "h003-c-explanation",
      },
      {
        id: "h003-d",
        label: "h003-d-label",
        explanation: "h003-d-explanation",
      },
    ],
    correctAnswerId: "h003-a",
  },
  h004: {
    prompt: "h004-prompt",
    answers: [
      {
        id: "h004-a",
        label: "h004-a-label",
        explanation: "h004-a-explanation",
      },
      {
        id: "h004-b",
        label: "h004-b-label",
        explanation: "h004-b-explanation",
      },
    ],
    correctAnswerId: "h004-b",
  },
  h005: {
    prompt: "h005-prompt",
    answers: [
      {
        id: "h005-a",
        label: "h005-a-label",
        explanation: "h005-a-explanation",
      },
      {
        id: "h005-b",
        label: "h005-b-label",
        explanation: "h005-b-explanation",
      },
      {
        id: "h005-c",
        label: "h005-c-label",
        explanation: "h005-c-explanation",
      },
      {
        id: "h005-d",
        label: "h005-d-label",
        explanation: "h005-d-explanation",
      },
    ],
    correctAnswerId: "h005-b",
  },
<<<<<<< HEAD
  // DAOs
  i001: {
    prompt: "i001-prompt",
    answers: [
      {
        id: "i001-a",
        label: "i001-a-label",
        explanation: "i001-a-explanation",
      },
      {
        id: "i001-b",
        label: "i001-b-label",
        explanation: "i001-b-explanation",
      },
      {
        id: "i001-c",
        label: "i001-c-label",
        explanation: "i001-c-explanation",
      },
      {
        id: "i001-d",
        label: "i001-d-label",
        explanation: "i001-d-explanation",
      },
    ],
    correctAnswerId: "i001-d",
  },
  i002: {
    prompt: "i002-prompt",
    answers: [
      {
        id: "i002-a",
        label: "i002-a-label",
        explanation: "i002-a-explanation",
      },
      {
        id: "i002-b",
        label: "i002-b-label",
        explanation: "i002-b-explanation",
      },
      {
        id: "i002-c",
        label: "i002-c-label",
        explanation: "i002-c-explanation",
      },
      {
        id: "i002-d",
        label: "i002-d-label",
        explanation: "i002-d-explanation",
      },
    ],
    correctAnswerId: "i002-d",
  },
  i003: {
    prompt: "i003-prompt",
    answers: [
      {
        id: "i003-a",
        label: "i003-a-label",
        explanation: "i003-a-explanation",
      },
      {
        id: "i003-b",
        label: "i003-b-label",
        explanation: "i003-b-explanation",
      },
      {
        id: "i003-c",
        label: "i003-c-label",
        explanation: "i003-c-explanation",
      },
      {
        id: "i003-d",
        label: "i003-d-label",
        explanation: "i003-d-explanation",
      },
    ],
    correctAnswerId: "i003-b",
  },
  i004: {
    prompt: "i004-prompt",
    answers: [
      {
        id: "i004-a",
        label: "i004-a-label",
        explanation: "i004-a-explanation",
      },
      {
        id: "i004-b",
        label: "i004-b-label",
        explanation: "i004-b-explanation",
      },
      {
        id: "i004-c",
        label: "i004-c-label",
        explanation: "i004-c-explanation",
      },
      {
        id: "i004-d",
        label: "i004-d-label",
        explanation: "i004-d-explanation",
      },
    ],
    correctAnswerId: "i004-c",
  },
  i005: {
    prompt: "i005-prompt",
    answers: [
      {
        id: "i005-a",
        label: "i005-a-label",
        explanation: "i005-a-explanation",
      },
      {
        id: "i005-b",
        label: "i005-b-label",
        explanation: "i005-b-explanation",
      },
      {
        id: "i005-c",
        label: "i005-c-label",
        explanation: "i005-c-explanation",
      },
      {
        id: "i005-d",
        label: "i005-d-label",
        explanation: "i005-d-explanation",
      },
    ],
    correctAnswerId: "i005-d",
  },
}
=======
  // Solo staking
  j001: {
    prompt: "j001-prompt",
    answers: [
      {
        id: "j001-a",
        label: "j001-a-label",
        explanation: "j001-a-explanation",
      },
      {
        id: "j001-b",
        label: "j001-b-label",
        explanation: "j001-b-explanation",
      },
      {
        id: "j001-c",
        label: "j001-c-label",
        explanation: "j001-c-explanation",
      },
      {
        id: "j001-d",
        label: "j001-d-label",
        explanation: "j001-d-explanation",
      },
    ],
    correctAnswerId: "j001-d",
  },
  j002: {
    prompt: "j002-prompt",
    answers: [
      {
        id: "j002-a",
        label: "j002-a-label",
        explanation: "j002-a-explanation",
      },
      {
        id: "j002-b",
        label: "j002-b-label",
        explanation: "j002-b-explanation",
      },
      {
        id: "j002-c",
        label: "j002-c-label",
        explanation: "j002-c-explanation",
      },
      {
        id: "j002-d",
        label: "j002-d-label",
        explanation: "j002-d-explanation",
      },
    ],
    correctAnswerId: "j002-b",
  },
  j003: {
    prompt: "j003-prompt",
    answers: [
      {
        id: "j003-a",
        label: "j003-a-label",
        explanation: "j003-a-explanation",
      },
      {
        id: "j003-b",
        label: "j003-b-label",
        explanation: "j003-b-explanation",
      },
      {
        id: "j003-c",
        label: "j003-c-label",
        explanation: "j003-c-explanation",
      },
      {
        id: "j003-d",
        label: "j003-d-label",
        explanation: "j003-d-explanation",
      },
    ],
    correctAnswerId: "j003-b",
  },
  j004: {
    prompt: "j004-prompt",
    answers: [
      {
        id: "j004-a",
        label: "j004-a-label",
        explanation: "j004-a-explanation",
      },
      {
        id: "j004-b",
        label: "j004-b-label",
        explanation: "j004-b-explanation",
      },
      {
        id: "j004-c",
        label: "j004-c-label",
        explanation: "j004-c-explanation",
      },
      {
        id: "j004-d",
        label: "j004-d-label",
        explanation: "j004-d-explanation",
      },
    ],
    correctAnswerId: "j004-d",
  },
  j005: {
    prompt: "j005-prompt",
    answers: [
      {
        id: "j005-a",
        label: "j005-a-label",
        explanation: "j005-a-explanation",
      },
      {
        id: "j005-b",
        label: "j005-b-label",
        explanation: "j005-b-explanation",
      },
      {
        id: "j005-c",
        label: "j005-c-label",
        explanation: "j005-c-explanation",
      },
      {
        id: "j005-d",
        label: "j005-d-label",
        explanation: "j005-d-explanation",
      },
    ],
    correctAnswerId: "j005-c",
  },
  j006: {
    prompt: "j006-prompt",
    answers: [
      {
        id: "j006-a",
        label: "j006-a-label",
        explanation: "j006-a-explanation",
      },
      {
        id: "j006-b",
        label: "j006-b-label",
        explanation: "j006-b-explanation",
      },
      {
        id: "j006-c",
        label: "j006-c-label",
        explanation: "j006-b-explanation",
      },
      {
        id: "j006-d",
        label: "j006-d-label",
        explanation: "j006-b-explanation",
      },
    ],
    correctAnswerId: "j006-a",
  },
  j007: {
    prompt: "j007-prompt",
    answers: [
      {
        id: "j007-a",
        label: "j007-a-label",
        explanation: "j007-a-explanation",
      },
      {
        id: "j007-b",
        label: "j007-b-label",
        explanation: "j007-b-explanation",
      },
      {
        id: "j007-c",
        label: "j007-c-label",
        explanation: "j007-c-explanation",
      },
      {
        id: "j007-d",
        label: "j007-d-label",
        explanation: "j007-d-explanation",
      },
    ],
    correctAnswerId: "j007-c",
  },
  j008: {
    prompt: "j008-prompt",
    answers: [
      {
        id: "j008-a",
        label: "j008-a-label",
        explanation: "j008-a-explanation",
      },
      {
        id: "j008-b",
        label: "j008-b-label",
        explanation: "j008-b-explanation",
      },
      {
        id: "j008-c",
        label: "j008-c-label",
        explanation: "j008-c-explanation",
      },
      {
        id: "j008-d",
        label: "j008-d-label",
        explanation: "j008-d-explanation",
      },
    ],
    correctAnswerId: "j008-d",
  },
  // Scaling
  k001: {
    prompt: "k001-prompt",
    answers: [
      {
        id: "k001-a",
        label: "k001-a-label",
        explanation: "k001-a-explanation",
      },
      {
        id: "k001-b",
        label: "k001-b-label",
        explanation: "k001-b-explanation",
      },
      {
        id: "k001-c",
        label: "k001-c-label",
        explanation: "k001-c-explanation",
      },
      {
        id: "k001-d",
        label: "k001-d-label",
        explanation: "k001-d-explanation",
      },
    ],
    correctAnswerId: "k001-d",
  },
  k002: {
    prompt: "k002-prompt",
    answers: [
      {
        id: "k002-a",
        label: "k002-a-label",
        explanation: "k002-a-explanation",
      },
      {
        id: "k002-b",
        label: "k002-b-label",
        explanation: "k002-b-explanation",
      },
      {
        id: "k002-c",
        label: "k002-c-label",
        explanation: "k002-c-explanation",
      },
      {
        id: "k002-d",
        label: "k002-d-label",
        explanation: "k002-d-explanation",
      },
    ],
    correctAnswerId: "k002-c",
  },
  k003: {
    prompt: "k003-prompt",
    answers: [
      {
        id: "k003-a",
        label: "k003-a-label",
        explanation: "k003-a-explanation",
      },
      {
        id: "k003-b",
        label: "k003-b-label",
        explanation: "k003-b-explanation",
      },
      {
        id: "k003-c",
        label: "k003-c-label",
        explanation: "k003-c-explanation",
      },
      {
        id: "k003-d",
        label: "k003-d-label",
        explanation: "k003-d-explanation",
      },
    ],
    correctAnswerId: "k003-d",
  },
  k004: {
    prompt: "k004-prompt",
    answers: [
      {
        id: "k004-a",
        label: "k004-a-label",
        explanation: "k004-a-explanation",
      },
      {
        id: "k004-b",
        label: "k004-b-label",
        explanation: "k004-b-explanation",
      },
      {
        id: "k004-c",
        label: "k004-c-label",
        explanation: "k004-c-explanation",
      },
      {
        id: "k004-d",
        label: "k004-d-label",
        explanation: "k004-d-explanation",
      },
    ],
    correctAnswerId: "k004-b",
  },
  // Run a node
  l001: {
    prompt: "l001-prompt",
    answers: [
      {
        id: "l001-a",
        label: "l001-a-label",
        explanation: "l001-a-explanation",
      },
      {
        id: "l001-b",
        label: "l001-b-label",
        explanation: "l001-b-explanation",
      },
      {
        id: "l001-c",
        label: "l001-c-label",
        explanation: "l001-c-explanation",
      },
      {
        id: "l001-d",
        label: "l001-d-label",
        explanation: "l001-d-explanation",
      },
    ],
    correctAnswerId: "l001-a",
  },
  l002: {
    prompt: "l002-prompt",
    answers: [
      {
        id: "l002-a",
        label: "l002-a-label",
        explanation: "l002-a-explanation",
      },
      {
        id: "l002-b",
        label: "l002-b-label",
        explanation: "l002-a-explanation",
      },
      {
        id: "l002-c",
        label: "l002-c-label",
        explanation: "l002-a-explanation",
      },
      {
        id: "l002-d",
        label: "l002-d-label",
        explanation: "l002-d-explanation",
      },
    ],
    correctAnswerId: "l002-a",
  },
  l003: {
    prompt: "l003-prompt",
    answers: [
      {
        id: "l003-a",
        label: "l003-a-label",
        explanation: "l003-a-explanation",
      },
      {
        id: "l003-b",
        label: "l003-b-label",
        explanation: "l003-b-explanation",
      },
      {
        id: "l003-c",
        label: "l003-c-label",
        explanation: "l003-c-explanation",
      },
      {
        id: "l003-d",
        label: "l003-d-label",
        explanation: "l003-d-explanation",
      },
    ],
    correctAnswerId: "l003-d",
  },
  l004: {
    prompt: "l004-prompt",
    answers: [
      {
        id: "l004-a",
        label: "l004-a-label",
        explanation: "l004-a-explanation",
      },
      {
        id: "l004-b",
        label: "l004-b-label",
        explanation: "l004-b-explanation",
      },
      {
        id: "l004-c",
        label: "l004-c-label",
        explanation: "l004-c-explanation",
      },
      {
        id: "l004-d",
        label: "l004-d-label",
        explanation: "l004-d-explanation",
      },
    ],
    correctAnswerId: "l004-c",
  },
  l005: {
    prompt: "l005-prompt",
    answers: [
      {
        id: "l005-a",
        label: "l005-a-label",
        explanation: "l005-a-explanation",
      },
      {
        id: "l005-b",
        label: "l005-b-label",
        explanation: "l005-b-explanation",
      },
      {
        id: "l005-c",
        label: "l005-c-label",
        explanation: "l005-c-explanation",
      },
      {
        id: "l005-d",
        label: "l005-d-label",
        explanation: "l005-d-explanation",
      },
    ],
    correctAnswerId: "l005-a",
  },
  l006: {
    prompt: "l006-prompt",
    answers: [
      {
        id: "l006-a",
        label: "l006-a-label",
        explanation: "l006-a-explanation",
      },
      {
        id: "l006-b",
        label: "l006-b-label",
        explanation: "l006-a-explanation",
      },
    ],
    correctAnswerId: "l006-b",
  },
} as const satisfies QuestionBank
>>>>>>> 0344f5d1

export default questionBank<|MERGE_RESOLUTION|>--- conflicted
+++ resolved
@@ -887,7 +887,6 @@
     ],
     correctAnswerId: "h005-b",
   },
-<<<<<<< HEAD
   // DAOs
   i001: {
     prompt: "i001-prompt",
@@ -1019,8 +1018,6 @@
     ],
     correctAnswerId: "i005-d",
   },
-}
-=======
   // Solo staking
   j001: {
     prompt: "j001-prompt",
@@ -1483,6 +1480,5 @@
     correctAnswerId: "l006-b",
   },
 } as const satisfies QuestionBank
->>>>>>> 0344f5d1
 
 export default questionBank