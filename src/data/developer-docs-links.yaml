--- conflicted
+++ resolved
@@ -85,15 +85,12 @@
               to: /developers/docs/consensus-mechanisms/pos/attack-and-defense/
             - id: docs-nav-keys
               to: /developers/docs/consensus-mechanisms/pos/keys/
-<<<<<<< HEAD
             - id: docs-nav-pos-vs-pow
               to: /developers/docs/consensus-mechanisms/pos/pos-vs-pow
-=======
             - id: docs-nav-block-proposal
               to: /developers/docs/consensus-mechanisms/pos/block-proposal/
             - id: docs-nav-pos-faqs
               to: /developers/docs/consensus-mechanisms/pos/faqs
->>>>>>> 36f54609
 - id: docs-nav-ethereum-stack
   path: /developers/docs/
   items:
