--- conflicted
+++ resolved
@@ -357,7 +357,6 @@
   ],
   "saas": [
     {
-<<<<<<< HEAD
       "name": "ChainLabo",
       "imageName": "ChainLabo",
       "hue": 248,
@@ -374,6 +373,7 @@
       "isTrustless": true,
       "isPermissionless": false,
       "pctMajorityExecutionClient": 100,
+      "pctMajorityConsensusClient": 100,
       "pctMajorityConsensusClient": 0,
       "isSelfCustody": true,
       "platforms": ["Browser"],
@@ -383,7 +383,14 @@
         "twitter": "https://twitter.com/ChainLabo",
         "github": "https://github.com/ChainLabo",
         "telegram": "https://web.telegram.org/a/#-1919442359"
-=======
+      },
+      "matomo": {
+        "eventCategory": "StakingProductCard",
+        "eventAction": "Clicked",
+        "eventName": "Clicked ChainLabo go to link"
+      }
+    },
+    {
       "name": "stakefish",
       "imageName": "Stakefish",
       "hue": 73,
@@ -423,16 +430,11 @@
         "telegram": "https://t.me/stakefish",
         "linkedin": "https://www.linkedin.com/company/14396078",
         "youtube": "https://www.youtube.com/@stakefish"
->>>>>>> ba181353
-      },
-      "matomo": {
-        "eventCategory": "StakingProductCard",
-        "eventAction": "Clicked",
-<<<<<<< HEAD
-        "eventName": "Clicked ChainLabo (saas) go to link"
-=======
+      },
+      "matomo": {
+        "eventCategory": "StakingProductCard",
+        "eventAction": "Clicked",
         "eventName": "Clicked stakefish go to link"
->>>>>>> ba181353
       }
     },
     {
