--- conflicted
+++ resolved
@@ -750,7 +750,6 @@
       }
     },
     {
-<<<<<<< HEAD
       "name": "Figment",
       "imageName": "Figment",
       "hue": 52,
@@ -777,7 +776,8 @@
         "eventCategory": "StakingProductCard",
         "eventAction": "Clicked",
         "eventName": "Clicked Figment go to link"
-=======
+      }
+    },
       "name": "Consensys Staking",
       "imageName": "ConsensysStaking",
       "hue": 231,
@@ -808,7 +808,6 @@
         "eventCategory": "StakingProductCard",
         "eventAction": "Clicked",
         "eventName": "Clicked ConsensysStaking go to link"
->>>>>>> 2b45b3f8
       }
     }
   ],
