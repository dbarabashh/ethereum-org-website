[
  {
    "title": "ETHDam",
    "to": "https://www.ethdam.com/",
    "sponsor": null,
    "location": "Amsterdam, Netherlands",
    "description": "Conference and hackathon gathering the best Privacy and Security builders",
    "startDate": "2024-04-12",
    "endDate": "2024-04-14"
  },
  {
    "title": "ETH Abu Dhabi",
    "to": "https://www.ethabudhabi.org/",
    "sponsor": null,
    "location": "Abu Dhabi, UAE",
    "description": "The Ethereum dev conference and hackathon in Abu Dhabi on everything DeFi, privacy, EVM scaling, layers 2, Account Abstraction and more with a focus on decentralization and community projects. We also organize a Demo Pitch Day with VCs.",
    "startDate": "2023-11-27",
    "endDate": "2023-11-29"
  },
  {
    "title": "Road to Devcon（Shenzhen）",
    "to": "https://ethsz.openbuild.xyz/",
    "sponsor": null,
    "location": "Shenzhen, China",
    "description": "Preheating activities for DEVCON 7 in the China region.Developers and communities, let us gather at Devcon！",
    "startDate": "2023-10-21",
    "endDate": "2023-10-21"
  },
  {
    "title": "Web3FC³",
    "to": "https://www.web3fc.xyz/",
    "sponsor": null,
    "location": "Barcelona, Spain",
    "description": "A chain-agnostic conference for the grassroots community. An event by Web3 Family, running in-person meetups and conference in Barcelona.",
    "startDate": "2024-04-17",
    "endDate": "2024-04-19"
  },
  {
    "title": "ETH Belgrade",
    "to": "https://ethbelgrade.rs/",
    "sponsor": null,
    "location": "Belgrade, Serbia",
    "description": "ETH Belgrade is a playground for exploring Ethereum possibilities. As part of Belgrade Blockchain Week, this three-day conference gathers extraordinary minds and Ethereum enthusiasts to share knowledge and spark ideas that will ignite the whole ecosystem.",
    "startDate": "2024-06-03",
    "endDate": "2024-06-05"
  },
  {
    "title": "ETHDubai",
    "to": "https://www.ethdubaiconf.org/",
    "sponsor": null,
    "location": "Dubai, UAE",
    "description": "The Ethereum dev conference and hackathon in Dubai on everything DeFi, privacy, EVM scaling, layers 2, Account Abstraction and more with a focus on decentralization and community projects. We also organize a Demo Pitch Day with VCs.",
    "startDate": "2024-04-19",
    "endDate": "2024-04-21"
  },
    {
    "title": "ETHSamba",
    "to": "https://www.ethsamba.org/",
    "sponsor": null,
    "location": "Rio de Janeiro, Brazil",
    "description": "Bootcamp & Hackathon for builders in sunny Rio de Janeiro with the usual ETHSamba vibes",
    "startDate": "2024-03-22",
    "endDate": "2024-03-24"
  },
  {
    "title": "Ethereum Rio",
    "to": "https://www.ethereumbrasil.com/",
    "sponsor": null,
    "location": "Rio de Janeiro, Brazil",
    "description": "3rd Edition of LATAM's most loved ETH event. Bootcamp, Buildathon & Conference",
    "startDate": "2024-03-19",
    "endDate": "2024-03-24"
  },
  {
    "title": "DappConn",
    "to": "https://www.dappcon.io/",
    "sponsor": null,
    "location": "Berlin, Germany",
    "description": "A 3-day Developer Conference for Ethereum Infrastructure and dApps that would bring together over 900 builders together, hosted by Gnosis since 2018.",
    "startDate": "2024-05-21",
    "endDate": "2024-05-23"
  },
  {
    "title": "ETHBerlin04",
    "to": "https://www.ethberlin.org",
    "sponsor": null,
    "location": "Berlin, Germany",
    "description": "ETHBerlin is a hackathon, a cultural festival, an educational event, a platform for hacktivism, and a community initiative to push the decentralized ecosystem forward.",
    "startDate": "2024-05-24",
    "endDate": "2024-05-26"
  },
  {
    "title": "ETHKL 2023",
    "to": "https://hack.ethkl.org/",
    "sponsor": null,
    "location": "Kuala Lumpur, Malaysia",
    "description": "Ethereum Kuala Lumpur 2023 is a Conference & Hackathon aimed at the objective of promoting the understanding and adoption of Ethereum smart contracts and related technologies.",
    "startDate": "2023-10-13",
    "endDate": "2023-10-15"
  },
  {
    "title": "ETHVietnam",
    "to": "https://www.eth-vietnam.com/",
    "sponsor": null,
    "location": "Hanoi, Vietnam",
    "description": "ETH Community in SEA to #Build, #Learn and #Share together.",
    "startDate": "2024-03-16",
    "endDate": "2024-03-17"
  },
  {
    "title": "AB-Summit",
    "to": "https://blockchainsummit.africa",
    "sponsor": null,
    "location": "University Of Ghana - Legon. Accra, Ghana",
    "description": "Building Blockchains for Africa's Future. We support the Blockchain revolution and we are establishing a movement to promote its use out of love for our African Continent and the nations that make it up.",
    "startDate": "2023-10-27",
    "endDate": "2023-10-28"
  },
  {
    "title": "ETHVenice",
    "to": "https://ethvenice.com/",
    "sponsor": null,
    "location": "Venice, Italy",
    "description": "The event takes place in one of the most beautiful and historic cities in the world, Venice! A conference and hackathon open to all people who want to expand their knowledge, learn about this amazing world or get involved. We are waiting for you in many, let's connect.",
    "startDate": "2023-10-20",
    "endDate": "2023-10-22"
  },
  {
    "title": "ETHOnline",
    "to": "https://ethglobal.com/events/ethonline2023",
    "sponsor": null,
    "location": "Remote",
    "description": "ETHGlobal's biggest global online event will happen again this October with hundreds of projects and weekly summits!",
    "startDate": "2023-10-06",
    "endDate": "2023-10-27"
  },
  {
    "title": "ETHGlobal Istanbul",
    "to": "https://ethglobal.com/events/istanbul",
    "sponsor": null,
    "location": "Istanbul, Turkey",
    "description": "ETHGlobal Istanbul is going to be an event full of hacking, networking, side events and fun activities.",
    "startDate": "2023-11-17",
    "endDate": "2023-11-19"
  },
  {
    "title": "ETH Hong Kong",
    "to": "https://www.ethhongkong.co/",
    "sponsor": null,
    "location": "Hong Kong",
    "description": "ETH Hong Kong will be held in Q4 2023. It is the first-ever large-scale ETH Hong Kong event, which will be developer driven and full of hacking, panel discussions, boot camps and other fun activities.",
    "startDate": "2023-10-22",
    "endDate": "2023-10-24"
  },
  {
    "title": "ETH Miami 2023",
    "to": "https://ethmiami.net/",
    "sponsor": null,
    "location": "Miami",
    "description": "Join ETH Miami’s 2nd Annual Web3 Hackathon”.",
    "startDate": "2023-10-27",
    "endDate": "2023-10-29"
  },
  {
    "title": "ETHLisbon 2023",
    "to": "https://www.ethlisbon.org/",
    "sponsor": null,
    "location": "Gale patio, Lisbon, Portugal",
    "description": "ETHLisbon is an Ethereum-focused hackathon bringing together the best Web 3.0 builders to the crypto capital of Europe.",
    "startDate": "2023-11-03",
    "endDate": "2023-11-05"
  },
  {
    "title": "ETH LONDON Hackathon 2023",
    "to": "https://www.encode.club/eth-london",
    "sponsor": null,
    "location": "London, UK",
    "description": "Join us for the ETH London Hackathon, 27th-29th October 2023, an exciting and innovative event focusing on Ethereum technology. Network with industry leaders, showcase your skills, and innovate in the thriving Ethereum space.",
    "startDate": "2023-10-27",
    "endDate": "2023-10-29"
  },
  {
    "title": "Devconnect Istanbul",
    "to": "https://devconnect.org",
    "sponsor": null,
    "location": "Istanbul, Turkey",
    "description": "Devconnect is a week-long gathering of independent Ethereum events. There is no \"main\" event. Instead, different teams host events, each with a unique focus, ranging from beginner-friendly to expert level. Throughout the week, there will also be an official Devconnect coworking space. It aims to bring together Ethereum's builders, researchers, and community in one place.",
    "startDate": "2023-11-13",
    "endDate": "2023-11-19"
  },
  {
    "title": "Ethereum Costa Rica Day",
    "to": "http://ethereum.cr",
    "sponsor": null,
    "location": "Costa Rica",
    "description": "Full day of learning about Ethereum, onboarding new users and builders.",
    "startDate": "2023-11-18",
    "endDate": "2023-11-18"
  },
  {
    "title": "ETH Riyadh",
    "to": "https://ethriyadh.com/",
    "sponsor": null,
    "location": "Riyadh, Saudi Arabia",
    "description": "ETH Riyadh unites developers and builders from Saudi Arabia and the other Middle East regions, nurturing their roles and connections in the Ethereum ecosystem.",
    "startDate": "2023-09-20",
    "endDate": "2023-10-15"
  },
  {
    "title": "A General Forum on Ethereum Localism",
    "to": "https://pdxdao.xyz/localism/",
    "sponsor": null,
    "location": "Portland, OR, USA",
    "description": "Three days and thoughtful side events will create a container where the Ethereum community can elaborate for itself, in a plurality of directions, what an experimentalism of the city can mean and look like for web3.",
    "startDate": "2023-10-13",
    "endDate": "2023-10-15"
  },
  {
    "title": "Pragma Istanbul",
    "to": "https://ethglobal.com/events/pragma-istanbul",
    "sponsor": null,
    "location": "Istanbul, Turkey",
    "description": "Pragma Istanbul is an in-person summit for builders and leaders in the web3 ecosystem",
    "startDate": "2023-11-16",
    "endDate": "2023-11-16"
  },
  {
    "title": "ETHIndia 2023",
    "to": "https://ethindia.co/",
    "sponsor": null,
    "location": "Bengaluru, India",
    "description": "ETHIndia is a hackathon — a movement with the goal of inspiring and fostering a community of builders promoting technological advancements for Ethereum.",
    "startDate": "2023-12-8",
    "endDate": "2023-12-10"
  },
  {
<<<<<<< HEAD
    "title": "Ethereumzuri.ch 2024",
    "to": "https://ethereumzuri.ch/",
    "sponsor": null,
    "location": "Zurich, Switzerland",
    "description": "Switzerland's largest Ethereum research and development-focused community conference and hackathon, with the goal of connecting academics, developers, researchers, and enthusiasts, and creating a space for collaboration and innovation.",
    "startDate": "2023-04-05",
    "endDate": "2023-04-07"
=======
    "title": "LFGHO",
    "to": "https://ethglobal.com/events/lfgho",
    "sponsor": null,
    "location": "Remote",
    "description": "We’re kicking off the new year with one of our favorite new protocols! Our first hackathon of the year will be all about the GHO Stablecoin by AAVE. Dream of a future where GHO functions as the efficient online payment layer and hack on amazing payment and DeFi projects with us!",
    "startDate": "2024-1-12",
    "endDate": "2024-1-24"
  },
  {
    "title": "Circuit Breaker",
    "to": "https://ethglobal.com/events/circuitbreaker",
    "sponsor": null,
    "location": "Remote",
    "description": "It’s finally the time to do a dedicated event all about Zero Knowledge Proofs. Build, learn, and understand how to write ZK Circuits at Circuit Breaker and play a role in making ZK Tooling better. Join us for the month of Feb to do everything ZK.",
    "startDate": "2024-2-2",
    "endDate": "2024-2-21"
  },
  {
    "title": "Pragma Denver",
    "to": "https://ethglobal.com/events/pragma-denver",
    "sponsor": null,
    "location": "Denver, Colorado",
    "description": "Our first IRL event of the year will be our One Day Founders Only Pragma conference in Denver just before the big weekend. We’re excited to show you our new format for how we believe amazing content focused web3 summits should be executed!",
    "startDate": "2024-2-28",
    "endDate": "2024-2-28"
  },
  {
    "title": "Pragma London",
    "to": "https://ethglobal.com/events/pragma-london",
    "sponsor": null,
    "location": "London, United Kingdom",
    "description": "Pragma is a one-day, single-track, in-person summit hosted by ETHGlobal. With a focus on intimacy, Pragma serves as a hub for high-quality talks and as a forum of discussion for builders and leaders from Ethereum ecosystem and beyond. Join us on Pi Day in London to catchup on all things pushing this ecosystem forward",
    "startDate": "2024-3-14",
    "endDate": "2024-3-14"
  },
  {
    "title": "ETHGlobal London",
    "to": "https://ethglobal.com/events/london2024",
    "sponsor": null,
    "location": "London, United Kingdom",
    "description": "ETHGlobal London is going to be an event full of hacking, networking, side events and fun activities. We are excited to be back in London for our inaugural event of 2024, marking our first return since 2020.",
    "startDate": "2024-3-15",
    "endDate": "2024-3-17"
  },
  {
    "title": "Scaling Ethereum 2024",
    "to": "https://ethglobal.com/events/scaling2024",
    "sponsor": null,
    "location": "Remote",
    "description": "Join us April as we bring back our community favorite — Scaling Ethereum. Strap in for three weeks of hacking and summits devoted to pushing the envelope and building the future L2 infrastructure of our ecosystem.",
    "startDate": "2024-4-5",
    "endDate": "2024-4-26"
  },
  {
    "title": "Pragma Sydney",
    "to": "https://ethglobal.com/events/pragma-sydney",
    "sponsor": null,
    "location": "Sydney, Australia",
    "description": "Pragma is a one-day, single-track, in-person summit hosted by ETHGlobal. With a focus on intimacy, Pragma serves as a hub for high-quality talks and as a forum of discussion for builders and leaders from Ethereum ecosystem and beyond. Join us at our first event in Oceania and meet incredible founders helping shape this ecosystem.",
    "startDate": "2024-5-2",
    "endDate": "2024-5-2"
  },
  {
    "title": "ETHGlobal Sydney",
    "to": "https://ethglobal.com/events/sydney",
    "sponsor": null,
    "location": "Sydney, Australia",
    "description": "ETHGlobal Sydney is going to be an event full of hacking, networking, side events and fun activities. This will be our inaugural event on the continent of Oceania-completing the global in ETHGlobal as the sixth and final continent in our world tour.",
    "startDate": "2024-5-3",
    "endDate": "2024-5-5"
  },
  {
    "title": "Pragma Brussels",
    "to": "https://ethglobal.com/events/pragma-brussels",
    "sponsor": null,
    "location": "Brussels, Belgium",
    "description": "Pragma is a one-day, single-track, in-person summit hosted by ETHGlobal. With a focus on intimacy, Pragma serves as a hub for high-quality talks and as a forum of discussion for builders and leaders from Ethereum ecosystem and beyond.",
    "startDate": "2024-7-11",
    "endDate": "2024-7-11"
  },
  {
    "title": "ETHGlobal Brussels",
    "to": "https://ethglobal.com/events/brussels",
    "sponsor": null,
    "location": "Brussels, Belgium",
    "description": "ETHGlobal Brussels is going to be an event full of hacking, networking, side events and fun activities. This marks our first event in Belgium and our 3rd hackathon alongside EthCC.",
    "startDate": "2024-7-12",
    "endDate": "2024-7-14"
  },
  {
    "title": "ETHOnline 2024",
    "to": "https://ethglobal.com/events/ethonline2024",
    "sponsor": null,
    "location": "Remote",
    "description": "Our community favorite and flagship event is back once again. Join thousands of developers and creatives online next August for ETHOnline 2024!",
    "startDate": "2024-8-23",
    "endDate": "2024-9-13"
  },
  {
    "title": "ETHGlobal Singapore",
    "to": "https://ethglobal.com/events/singapore2024",
    "sponsor": null,
    "location": "Singapore, Singapore",
    "description": "ETHGlobal Singapore is going to be an event full of hacking, networking, side events and fun activities. We cannot wait to at long last return to Singapore. Since our last ETHSingapore in 2018, so much has changed.",
    "startDate": "2024-9-20",
    "endDate": "2024-9-22"
  },
  {
    "title": "Pragma San Francisco",
    "to": "https://ethglobal.com/events/pragma-sanfrancisco",
    "sponsor": null,
    "location": "San Francisco, California",
    "description": "Pragma is a single-track, in-person summit hosted by ETHGlobal. With a focus on intimacy, Pragma serves as a hub for high-quality talks and as a forum of discussion for builders and leaders from Ethereum ecosystem and beyond. For the first time, we’re excited to introduce a multi-day format to cover an even wider range for all things happening in web3",
    "startDate": "2024-10-15",
    "endDate": "2024-10-17"
  },
  {
    "title": "ETHGlobal San Francisco",
    "to": "https://ethglobal.com/events/sanfrancisco2024",
    "sponsor": null,
    "location": "San Francisco, California",
    "description": "ETHGlobal Singapore is going to be an event full of hacking, networking, side events and fun activities. In our third iteration of ETHGlobal San Francisco, we're going bigger than ever.",
    "startDate": "2024-10-18",
    "endDate": "2024-10-20"
  },
  {
    "title": "ETHGlobal Devcon 2024",
    "to": "https://ethglobal.com/events/devcon2024",
    "sponsor": null,
    "location": "TBD",
    "description": "Whenever Devcon happens, we’ll be running a large hackathon right alongside it. Don’t miss the biggest web3 developer meetup of the year in South East Asia.",
    "startDate": "TBD",
    "endDate": "TBD"
  },
  {
    "title": "Devcon 7 - Southeast Asia",
    "to": "https://devcon.org/",
    "sponsor": null,
    "location": "Bangkok, Thailand",
    "description": "Discover Ethereum and its community at Devcon, the conference for developers, thinkers, and makers and a place for learning, knowledge sharing, and fun.",
    "startDate": "2024-11-12",
    "endDate": "2024-11-15"
>>>>>>> 75bad0d4
  }
]<|MERGE_RESOLUTION|>--- conflicted
+++ resolved
@@ -234,7 +234,6 @@
     "endDate": "2023-12-10"
   },
   {
-<<<<<<< HEAD
     "title": "Ethereumzuri.ch 2024",
     "to": "https://ethereumzuri.ch/",
     "sponsor": null,
@@ -242,7 +241,8 @@
     "description": "Switzerland's largest Ethereum research and development-focused community conference and hackathon, with the goal of connecting academics, developers, researchers, and enthusiasts, and creating a space for collaboration and innovation.",
     "startDate": "2023-04-05",
     "endDate": "2023-04-07"
-=======
+  },
+  {
     "title": "LFGHO",
     "to": "https://ethglobal.com/events/lfgho",
     "sponsor": null,
@@ -385,6 +385,5 @@
     "description": "Discover Ethereum and its community at Devcon, the conference for developers, thinkers, and makers and a place for learning, knowledge sharing, and fun.",
     "startDate": "2024-11-12",
     "endDate": "2024-11-15"
->>>>>>> 75bad0d4
   }
 ]