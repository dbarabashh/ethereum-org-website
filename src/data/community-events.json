[
  {
    "title": "ETHVietnam",
    "to": "https://www.eth-vietnam.com/",
    "sponsor": null,
    "location": "Ho Chi Minh City, Vietnam",
    "description": "ETHVietnam is the biggest conference ever that brings all top experts in the industry to provide more value to the community.",
    "startDate": "2022-11-25",
    "endDate": "2022-11-27"
  },
  {
    "title": "ETHDenver",
    "to": "https://www.ethdenver.com/",
    "sponsor": null,
    "location": "Denver, USA",
    "description": "ETHDenver is a member-owned Community Innovation Festival. With the genesis of SporkDAO in June of 2021, ETHDenver is the first event based DAO in the world.",
    "startDate": "2023-02-24",
    "endDate": "2023-03-05"
  },
  {
    "title": "FVM Space Warp Hackathon",
    "to": "https://ethglobal.com/events/spacewarp",
    "sponsor": null,
    "location": "Remote",
    "description": "Apply to Space Warp today, and join hundreds of developers and creatives from around the world online to explore the frontier of web3.",
    "startDate": "2023-01-20",
    "endDate": "2023-02-10"
  },
  {
    "title": "Scaling Ethereum",
    "to": "https://ethglobal.com/events/scaling2023",
    "sponsor": null,
    "location": "Remote",
    "description": "Strap in for three weeks of hacking and summits devoted to pushing the envelope and building the future infrastructure of our ecosystem.",
    "startDate": "2023-03-10",
    "endDate": "2023-03-29"
  },
  {
    "title": "ETH Beijing",
    "to": "https://ethbeijing.xyz/",
    "sponsor": null,
    "location": "Beijing, China",
    "description": "Join the first offline event of Ethereum in Beijing in the post-covid-19 era.",
    "startDate": "2023-04-05",
    "endDate": "2023-04-08"
  },
  {
    "title": "ETHGlobal Tokyo",
    "to": "https://tokyo.ethglobal.com/",
    "sponsor": null,
    "location": "Tokyo, Japan",
    "description": "ETHGlobal is coming to Tokyo, as the Ethereum community converges in Asia for an unforgettable weekend of hacking, summits, and side events celebrating a new year in our ecosystem.",
    "startDate": "2023-04-14",
    "endDate": "2023-04-16"
  },
  {
<<<<<<< HEAD
    "title": "ETHTaipei",
    "to": "https://ethtaipei.org/",
    "sponsor": null,
    "location": "Taipei, Taiwan",
    "description": "ETHTaipei is a community-driven event, spawned from the desire of connecting the Taiwan/Asia community with teams globally on a deep technical level.",
    "startDate": "2023-04-21",
    "endDate": "2023-04-25"
  },
  {
=======
    "title": "EDCON 2023",
    "to": "https://edcon.io/",
    "sponsor": null,
    "location": "Podgorica, Montenegro",
    "description": "EDCON is a non-profit annual global conference committed to serving the Ethereum ecosystem in boosting the communication and interaction of Ethereum communities worldwide",
    "startDate": "2023-05-19",
    "endDate": "2023-05-23"
   },
   {
>>>>>>> 21e4e2d0
    "title": "ETHGlobal Istanbul",
    "to": "https://ethglobal.com/events/istanbul",
    "sponsor": null,
    "location": "Istanbul, Turkey",
    "description": "Get hype to build the future of web3 with thousands of developers and creatives in one of the oldest cities in the world, let's hack in Istanbul.",
    "startDate": "2023-05-26",
    "endDate": "2023-05-28"
  },
  {
    "title": "ETH Belgrade 2023",
    "to": "https://ethbelgrade.rs/",
    "sponsor": null,
    "location": "Belgrade, Serbia",
    "description": "ETH Belgrade is a playground for exploring Ethereum possibilities. As part of Belgrade Blockchain Week, this three-day conference gathers extraordinary minds and Ethereum enthusiasts to share knowledge and spark ideas that will ignite the whole ecosystem.",
    "startDate": "2023-06-02",
    "endDate": "2023-06-4"
  },
  {
    "title": "ETHGlobal Toronto",
    "to": "https://ethglobal.com/events/toronto",
    "sponsor": null,
    "location": "Toronto, Canada",
    "description": "Join us and explore the frontier of web3 in one of the most vibrant cities in Canada.",
    "startDate": "2023-06-23",
    "endDate": "2023-06-25"
  },
  {
    "title": "ETHGlobal Paris",
    "to": "https://ethglobal.com/events/paris2023",
    "sponsor": null,
    "location": "Paris, France",
    "description": "ETHGlobal is coming to Paris this summer! Join thousands of developers and creatives in one of the coolest cities in Europe this July, paired with ETHCC.",
    "startDate": "2023-07-21",
    "endDate": "2023-07-23"
  },
  {
    "title": "AB-Summit",
    "to": "https://blockchainsummit.africa",
    "sponsor": null,
    "location": "Accra, Ghana",
    "description": "Solutions For Disempowered Economies. We support the Blockchain revolution and we are establishing a movement to promote its use out of love for our African Continent and the nations that make it up.",
    "startDate": "2023-08-26",
    "endDate": "2023-08-27"
  },
  {
    "title": "ETHGlobal New York",
    "to": "https://ethglobal.com/events/newyork2023",
    "sponsor": null,
    "location": "New York City, USA",
    "description": "ETHGlobal returns to New York City for the first time since 2019.",
    "startDate": "2023-09-22",
    "endDate": "2023-09-24"
  },
  {
    "title": "ETH Porto",
    "to": "https://ethporto.org/",
    "sponsor": null,
    "location": "Porto, Portugal",
    "description": "Bringing the first ETH event to the beautiful city of Porto. A 48h hackathon and 2-days Conference to hear and learn about use cases on Agriculture and Fishery, Public Goods and Governance, Decentralized Science and many more.",
    "startDate": "2023-03-16",
    "endDate": "2023-03-18"
  },
  {
    "title": "Ethereum Zürich",
    "to": "https://ethereumzuri.ch/",
    "sponsor": null,
    "location": "Zurich, Switzerland",
    "description": "Ethereum Zürich is a development and research-focused conference and hackathon, bringing the Ethereum community to one of the most crypto-friendly countries, and the cradle of blockchain research.",
    "startDate": "2023-04-14",
    "endDate": "2023-04-16"
  },
  {
    "title": "Schelling Point",
    "to": "https://schellingpoint.gitcoin.co/",
    "sponsor": "GitcoinDAO",
    "location": "Denver, USA",
    "description": "A one-day celebration of mechanism design, coordination tech, public goods, and regen finance.",
    "startDate": "2022-02-17",
    "endDate": "2022-02-17"
  },
  {
    "title": "WeAreMillions",
    "to": "https://www.wearemillions.online/",
    "sponsor": null,
    "location": "Remote",
    "description": "Explore the transformative powers of art, gaming and crypto tech in an environment of privacy, cooperation and freedom, as we search for ways to bring what we love from Web 2.0 to Web3.",
    "startDate": "2022-03-01",
    "endDate": "2022-03-21"
  },
  {
    "title": "ETHRio",
    "to": "https://www.ethereum.rio/",
    "sponsor": null,
    "location": "Rio de Janiero, Brazil",
    "description": "Ethereum Rio 2022 is a regional event with a global outlook. We are building both a creative hub for regional projects with big ambitions, and a gateway for brands to connect with LATAM blockchain communities.",
    "startDate": "2022-03-11",
    "endDate": "2022-03-16"
  },
  {
    "title": "ETHAustin",
    "to": "https://2022.ethaustin.org/",
    "sponsor": null,
    "location": "Austin, USA",
    "description": "ETH Austin is a gathering of ETH folks from the Southwest. The goal is to bring together the local community & have fun.",
    "startDate": "2022-03-17",
    "endDate": "2022-03-18"
  },
  {
    "title": "DeFiCon",
    "to": "https://deficon.nyc/",
    "sponsor": null,
    "location": "NYC, USA",
    "description": "DeFiCon is a nonprofit conference with a mission to elevate the ethos of peer-to-peer crypto.",
    "startDate": "2022-08-11",
    "endDate": "2022-08-12"
  },
  {
    "title": "ETHDubai",
    "to": "https://www.ethdubaiconf.org",
    "sponsor": null,
    "location": "Dubai, UAE",
    "description": "The Ethereum dev conference in Dubai on everything DeFi, NFTs, EVM scaling, Gaming and more with a focus on decentralization and community projects.",
    "startDate": "2022-03-29",
    "endDate": "2022-03-31"
  },
  {
    "title": "ETHBarcelona",
    "to": "https://ethbarcelona.com/",
    "sponsor": null,
    "location": "Barcelona, Spain",
    "description": "ETHBarcelona is a community-led passion project about the Ethereum blockchain, cryptocurrency and decentralization that celebrates the community and its values.",
    "startDate": "2022-07-06",
    "endDate": "2022-07-08"
  },
  {
    "title": "Non Fungible Conference",
    "to": "https://www.nonfungibleconference.com/",
    "sponsor": null,
    "location": "Lisbon, Portugal",
    "description": "A 2-day event filled with talks, panels, workshops and experiences that brings together artists, projects, platforms, collectors and investors from the global NFT community.",
    "startDate": "2022-04-04",
    "endDate": "2022-04-05"
  },
  {
    "title": "ETHPortland",
    "to": "https://2022.ethportland.com/",
    "sponsor": null,
    "location": "Portland, USA",
    "description": "ETH Portland is a gathering of ETH folks from the Northwest. The goal is to bring together the local community & have fun.",
    "startDate": "2022-04-07",
    "endDate": "2022-04-09"
  },
  {
    "title": "ETHMiami",
    "to": "https://ethmiami.net/",
    "sponsor": null,
    "location": "Miami, USA",
    "description": "Join and support the first ever ETHMiami event, a community event for developers, researchers, and BUIDLers in the Ethereum ecosystem on April 9th. It’s all about knowledge sharing, networking and having fun.",
    "startDate": "2022-04-09",
    "endDate": "2022-04-09"
  },
  {
    "title": "DevConnect",
    "to": "https://devconnect.org/",
    "sponsor": null,
    "location": "Amsterdam, Netherlands",
    "description": "Devconnect is a week-long and in-person gathering that will feature independent Ethereum events, each with a unique focus. The goal is to focus on depth-first gatherings rather than size, and to bring the Ethereum community together in smaller groups to talk (and learn) about, or to make sincere progress on, specific subjects.",
    "startDate": "2022-04-18",
    "endDate": "2022-04-25"
  },
  {
    "title": "ETHAmsterdam",
    "to": "https://amsterdam.ethglobal.com/",
    "sponsor": null,
    "location": "Amsterdam, Netherlands",
    "description": "ETHGlobal's exciting return to in-person hacking! Join us to end Devconnect with a bang!",
    "startDate": "2022-04-22",
    "endDate": "2022-04-24"
  },
  {
    "title": "HackMoney",
    "to": "https://defi.ethglobal.com/",
    "sponsor": null,
    "location": "Remote",
    "description": "ETHGlobal's Global DeFi focused hackathon will continue for the 3rd year.",
    "startDate": "2022-05-06",
    "endDate": "2022-05-25"
  },
  {
    "title": "Spaghett.ETH",
    "to": "https://spaghett-eth.com/",
    "sponsor": null,
    "location": "Milan, Italy",
    "description": "We are welcoming developers, entrepreneurs, creatives, PAs, regulators and newbies into the first Italian Ethereum event.",
    "startDate": "2022-05-03",
    "endDate": "2022-05-05"
  },
  {
    "title": "BlockSplit",
    "to": "https://blocksplit.net/",
    "sponsor": null,
    "location": "Split, Croatia",
    "description": "We bring together blockchain startups, developers, researchers, investors, marketeers, designers...",
    "startDate": "2022-05-23",
    "endDate": "2022-05-25"
  },
  {
    "title": "Permissionless",
    "to": "https://blockworks.co/events/permissionless/",
    "sponsor": null,
    "location": "Palm Beach, USA",
    "description": "At its core, Permissionless is a cultural event. Artists and creators will be at the forefront, showcasing their creations at an in-site gallery.",
    "startDate": "2022-05-17",
    "endDate": "2022-05-19"
  },
  {
    "title": "NFT Berlin",
    "to": "https://mirror.xyz/0x37AEe71F739FB44D9240CB14D41bE16Df767F79e/1vBwQXFYHpnCyk9R5J_dl77oOzxetRfF0Li0nE5guZA",
    "sponsor": null,
    "location": "Berlin, Germany",
    "description": "NFTBERLIN is the people’s platform. We see ourselves as the public good of the metaverse, accelerating the democratisation of culture through creativity and technology.",
    "startDate": "2022-06-01",
    "endDate": "2022-06-30"
  },
  {
    "title": "Graph Day & Graph Hack",
    "to": "https://thegraph.com/graph-day/2022/",
    "sponsor": null,
    "location": "San Francisco, USA",
    "description": "Join the world’s brightest dreamers & doers for a full day focused on web3, dapps, protocols, and the future of the internet. A three-day hackathon will follow immediately afterwards.",
    "startDate": "2022-06-02",
    "endDate": "2022-06-05"
  },
  {
    "title": "Consensus",
    "to": "https://events.coindesk.com/consensus2022",
    "sponsor": null,
    "location": "Austin, USA",
    "description": "Consensus, the most influential crypto & blockchain experience of the year since 2015, will return to an in-person format and be held in Austin, Texas, for the first time ever.",
    "startDate": "2022-06-09",
    "endDate": "2022-06-12"
  },
  {
    "title": "MetaFest 2",
    "to": "https://metafest.metagame.wtf/",
    "sponsor": null,
    "location": "Remote",
    "description": "MetaFest is a two-week-long virtual event full of talks & workshops about everything from DAOs, NFTs, and ReFi to self-improvement, and social events like metaverse sightseeing and concerts.",
    "startDate": "2022-06-09",
    "endDate": "2022-06-23"
  },
  {
    "title": "HODLerCon",
    "to": "https://hodlercon.com",
    "sponsor": null,
    "location": "Hawaii, USA",
    "description": "Luau DAO invites you to hang loose with your internet friends, celebrating the growth of Ethereum and its aligned blockchains.",
    "startDate": "2022-06-17",
    "endDate": "2022-06-26"
  },
  {
    "title": "ETHPrague",
    "to": "https://ethprague.com/",
    "sponsor": null,
    "location": "Prague, Czech Republic",
    "description": "ETHPrague isn't looking for the next get rich quickly scheme or a groundbreaking DeFi app, instead it aims at the future of society.",
    "startDate": "2022-06-10",
    "endDate": "2022-06-12"
  },
  {
    "title": "ETHMontreal",
    "to": "http://ethmontreal.com/",
    "sponsor": null,
    "location": "Montreal, Canada",
    "description": "Ethereum Montreal aims to help build a strong collaborative community of developers and entrepreneurs.",
    "startDate": "2022-06-14",
    "endDate": "2022-06-23"
  },
  {
    "title": "NFT NYC",
    "to": "https://www.nft.nyc/",
    "sponsor": null,
    "location": "New York City, USA",
    "description": "Since its inaugural conference in February 2019, NFT.NYC events have hosted thousands of attendees, hundreds of leading speakers and the best projects in the Non-Fungible Token ecosystem.",
    "startDate": "2022-06-21",
    "endDate": "2022-06-23"
  },
  {
    "title": "ETHNewYork",
    "to": "https://nyc.ethglobal.com/",
    "sponsor": null,
    "location": "New York City, USA",
    "description": "ETHGlobal returns to New York City for the first time since 2019.",
    "startDate": "2022-06-24",
    "endDate": "2022-06-26"
  },
  {
    "title": "ETHSeattle",
    "to": "https://2022.ethseattle.org/",
    "sponsor": null,
    "location": "Seattle, USA",
    "description": "ETHSeattle is an Ethereum summit in Seattle, USA.",
    "startDate": "2022-07-08",
    "endDate": "2022-07-08"
  },
  {
    "title": "HackFS",
    "to": "https://hackfs.ethglobal.com/",
    "sponsor": null,
    "location": "Remote",
    "description": "ETHGlobal returns with their 3rd iteration of HackFS, a global celebration of storage, data, and building data-full decentralized applications.",
    "startDate": "2022-07-08",
    "endDate": "2022-07-27"
  },
  {
    "title": "ETHVenice",
    "to": "https://ethvenice.com/",
    "sponsor": null,
    "location": "Venice, Italy",
    "description": "ETHVenice is an Italian Ethereum Event and Hackathon, simultaneously with The Feast of the Redeemer in Venice.",
    "startDate": "2022-07-11",
    "endDate": "2022-07-17"
  },
  {
    "title": "Metaverse Summit",
    "to": "https://www.metaverse-summit.org/",
    "sponsor": null,
    "location": "Paris, France",
    "description": "In Metaverse Summit, we’ll discover the Next-Gen Technologies Shaping the Future of Reality.",
    "startDate": "2022-07-16",
    "endDate": "2022-07-17"
  },
  {
    "title": "BlockchainweekFr",
    "to": "https://www.blockchainweekparis.com/",
    "sponsor": null,
    "location": "Paris, France",
    "description": "Paris Blockchain Week is the biggest Blockchain & Digital Assets event in Europe. During one week in the City of Lights, numerous events will be held by the most prominent blockchain organizations.",
    "startDate": "2022-07-18",
    "endDate": "2022-07-22"
  },
  {
    "title": "EthCC",
    "to": "https://ethcc.io/",
    "sponsor": null,
    "location": "Paris, France",
    "description": "The Ethereum Community Conference (EthCC) is the largest annual European Ethereum event focused on technology and community. Three intense days of conferences, networking and learning.",
    "startDate": "2022-07-19",
    "endDate": "2022-07-21"
  },
  {
    "title": "ETHSeoul",
    "to": "https://2022.ethseoul.org/",
    "sponsor": null,
    "location": "Seoul, South Korea",
    "description": "Join Seoul's first Ethereum Hackathon & Summit hosted by KryptoSeoul & Dystopia Labs",
    "startDate": "2022-08-05",
    "endDate": "2022-08-13"
  },
  {
    "title": "Zorathon",
    "to": "https://zora.ethglobal.com/",
    "sponsor": null,
    "location": "Remote",
    "description": "ETHGlobal is teaming up with Zora to create a virtual developer and creative focused hackathon! Join and create art, music, dapps, protocols and anything in between.",
    "startDate": "2022-08-04",
    "endDate": "2022-08-10"
  },
  {
    "title": "ETHLatam",
    "to": "http://ethlatam.org/",
    "sponsor": null,
    "location": "Buenos Aires, Argentina",
    "description": "A 4-day conference that builds upon the work of the local pioneers that laid the foundations for a vibrant community that made crypto mainstream in Argentina.",
    "startDate": "2022-08-11",
    "endDate": "2022-08-14"
  },
  {
    "title": "ETHMexico",
    "to": "https://mexico.ethglobal.com/",
    "sponsor": null,
    "location": "Mexico City, Mexico",
    "description": "Join ETHGlobal's hackathon in the heart of the Mexico’s crypto scene, come prepared to build with the passionate Mexican community!",
    "startDate": "2022-08-19",
    "endDate": "2022-08-21"
  },
  {
    "title": "DeFi Security Summit",
    "to": "https://defisecuritysummit.org/",
    "sponsor": null,
    "location": "Stanford, USA",
    "description": "DeFi is an emerging suite of applications for decentralized asset management over blockchain technology. ",
    "startDate": "2022-08-27",
    "endDate": "2022-08-28"
  },
  {
    "title": "Hack.Summit('SF')",
    "to": "https://sf.hacksummit.org/",
    "sponsor": null,
    "location": "San Francisco, California",
    "description": "Hack.Summit('SF') is a 2-day blockchain summit hosted by Hack.VC & Dystopia Labs",
    "startDate": "2022-08-27",
    "endDate": "2022-08-28"
  },
  {
    "title": "Stanford SBC",
    "to": "https://cbr.stanford.edu/sbc22/",
    "sponsor": null,
    "location": "Stanford, USA",
    "description": "The conference focuses on technical innovations in the blockchain space. It brings together researchers and practitioners in the space.",
    "startDate": "2022-08-29",
    "endDate": "2022-08-31"
  },
  {
    "title": "MCON",
    "to": "https://www.mcon.fun/",
    "sponsor": null,
    "location": "Denver, USA",
    "description": "Bring the Meta Network together for a rare Cryptopalooza of fun, learning, and experimental growth in every direction.",
    "startDate": "2022-09-15",
    "endDate": "2022-09-17"
  },
  {
    "title": "ETHOnline",
    "to": "https://ethglobal.com/events/ethonline2023",
    "sponsor": null,
    "location": "Remote",
    "description": "ETHGlobal's biggest global online event will happen again this October with hundreds of projects and weekly summits!",
    "startDate": "2023-10-06",
    "endDate": "2023-10-25"
  },
  {
    "title": "EthereumSP",
    "to": "https://www.ethereumbrasil.com/",
    "sponsor": null,
    "location": "São Paulo, Brazil",
    "description": "We are building both a hub for regional projects with big ambitions; and, a gateway for local and international brands to connect with the Ethereum Brasil builder community.",
    "startDate": "2022-09-09",
    "endDate": "2022-09-11"
  },
  {
    "title": "Arab Blockchain Week 2022",
    "to": "https://www.arabblockchainweek.com/",
    "sponsor": null,
    "location": "Hybrid",
    "description": "ABW22 is a week-long online and in-person gathering that will feature all blockchain events targeting Arab regions. The decentralized community-organized initiative aspires to support the growth of blockchain and crypto adoption across the Arab region",
    "startDate": "2022-10-01",
    "endDate": "2022-10-08"
  },
  {
    "title": "Ethereum Zurich",
    "to": "https://www.ethree.ch/ethereumzurich/",
    "sponsor": null,
    "location": "Zurich, Switzerland",
    "description": "UX Hackathon, Ethereum Zurich is a wallet UX hackathon exploring innovative ways of implementing the HOPR protocol into the MetaMask wallet.",
    "startDate": "2022-09-16",
    "endDate": "2022-09-16"
  },
  {
    "title": "ETHBogotá",
    "to": "https://bogota.ethglobal.com",
    "sponsor": null,
    "location": "Bogotá, Colombia",
    "description": "Join for ETHGlobal's return to South America and kick off Devcon in the perfect way, by building.",
    "startDate": "2022-10-07",
    "endDate": "2022-10-09"
  },
  {
    "title": "Leading Privacy Alliance Conference",
    "to": "https://www.leadingprivacy.com/devcon",
    "sponsor": null,
    "location": "Bogotá, Colombia",
    "description": "This event will bring together the brightest minds of privacy during DevCon in Bogota.",
    "startDate": "2022-10-09",
    "endDate": "2022-10-09"
  },
  {
    "title": "DeFi Bogotá",
    "to": "https://2022.defibogota.org/",
    "sponsor": null,
    "location": "Bogotá, Colombia",
    "description": "DeFi Bogotá is a DeFi-focused summit in Colombia.",
    "startDate": "2022-10-10",
    "endDate": "2022-10-10"
  },
  {
    "title": "Devcon",
    "to": "https://devcon.org/",
    "sponsor": null,
    "location": "Bogotá, Colombia",
    "description": "Devcon is the Ethereum conference for developers, researchers, thinkers, and makers.",
    "startDate": "2022-10-11",
    "endDate": "2022-10-14"
  },
  {
    "title": "ETHSanFrancisco",
    "to": "https://sf.ethglobal.com/",
    "sponsor": null,
    "location": "San Francisco, USA",
    "description": "The energy and excitement from ETHSanFrancisco 2018 will be hard to top, but ETHGlobal is excited to return to the Palace of Fine Arts in San Francisco with thousands of attendees!",
    "startDate": "2022-11-04",
    "endDate": "2022-11-06"
  },
  {
    "title": "ETHGathering",
    "to": "https://www.ethgathering.com/",
    "sponsor": null,
    "location": "Barcelona, Spain",
    "description": "Hosted in one of the world's most vibrant and creative cities, ETH Gathering Barcelona 2022 is a two-day conference focused on the community building the decentralised future.",
    "startDate": "2022-11-18",
    "endDate": "2022-11-20"
  },
  {
    "title": "ETHIndia",
    "to": "https://airtable.com/shrZ89OEwQJRtXHPv/",
    "sponsor": null,
    "location": "Bangalore, India",
    "description": "ETHGlobal teams up with Devfolio to create another iconic ETHIndia to cap off an incredible year for Ethereum!",
    "startDate": "2022-12-02",
    "endDate": "2022-12-04"
  },
  {
    "title": "ETHWarsaw",
    "to": "https://www.ethwarsaw.dev/",
    "sponsor": null,
    "location": "Warsaw, Poland",
    "description": "Join Warsaw Web3 community in the first in-person conference and hackathon!",
    "startDate": "2022-09-01",
    "endDate": "2022-09-04"
  },
  {
    "title": "ETHBerlin³",
    "to": "https://ethberlin.ooo/",
    "sponsor": null,
    "location": "Berlin, Germany",
    "description": "ETHBerlin, to the power of 3",
    "startDate": "2022-09-16",
    "endDate": "2022-09-18"
  },
  {
    "title": "ETHSafari",
    "to": "https://ethsafari.xyz/",
    "sponsor": null,
    "location": "Nairobi & Kilifi, Kenya",
    "description": "Welcome to the latest greatest Ethereum event happening in Africa! Join the BlockTrain from Nairobi to celebrate an ETH-festival held underneath ancient Boabab trees in Kilifi.",
    "startDate": "2023-09-18",
    "endDate": "2023-09-24"
  },
  {
    "title": "Web3Dubai",
    "to": "https://www.web3dubai.org/",
    "sponsor": null,
    "location": "Dubai, UAE",
    "description": "The Web3Dubai Conference will feature the latest innovations in Web3 technology and modular blockchains with a focus on builder and creator tools, techniques and APIs that help you scale your project and go from 0 to 1.",
    "startDate": "2022-11-16",
    "endDate": "2022-11-18"
  },
  {
    "title": "ETHDubai",
    "to": "https://www.ethdubaiconf.org",
    "sponsor": null,
    "location": "Dubai, UAE",
    "description": "The Ethereum dev conference in Dubai on everything DeFi, NFTs, EVM scaling, layers 2 and more with a focus on decentralization and community projects.",
    "startDate": "2023-03-14",
    "endDate": "2023-03-16"
  },
  {
    "title": "ETH Privacy – The First Hackathon around Privacy",
    "to": "https://www.leadingprivacy.com/istanbul",
    "sponsor": null,
    "location": "Turkey, Istanbul",
    "description": "Buidl on the future of privacy for crypto wallets and more.",
    "startDate": "2023-04-27",
    "endDate": "2023-04-30"
  },
  {
    "title": "ETHBrno",
    "to": "https://ethbrno.cz",
    "sponsor": null,
    "location": "Brno, Czech Republic",
    "description": "Lunarpunk hackathon focused on privacy and security. We believe that privacy is a fundamental human right. And good privacy needs good security foundations.",
    "startDate": "2022-11-11",
    "endDate": "2022-11-13"
  },
  {
    "title": "Web3SD",
    "to": "http://web3.sd",
    "sponsor": null,
    "location": "San Diego, CA",
    "description": "A Web3 conference for everyone!",
    "startDate": "2022-10-22",
    "endDate": "2022-10-22"
  },
  {
    "title": "ETHLisbon",
    "to": "https://www.ethlisbon.org",
    "sponsor": null,
    "location": "Lisbon, Portugal",
    "description": "ETHLisbon is an Ethereum-focused hackathon bringing together the best Web 3.0 builders to the crypto capital of Europe.",
    "startDate": "2022-10-28",
    "endDate": "2022-10-30"
  },
  {
    "title": "Ghana Crypto & DeFi Summit",
    "to": "https://afrideficon.live/",
    "sponsor": " Uniswap Foundation",
    "location": "Ghana, Accra",
    "description": "The Ghana Crypto & DeFi Summit 2022 (GCDSummit2022), is the first Organic, Inclusive and Grassroots DeFi summit of its kind to happen in Ghana, Africa.",
    "startDate": "2022-11-3",
    "endDate": "2022-11-4"
  },
  {
    "title": "PyChain 2022",
    "to": "https://www.pychain.org",
    "sponsor": null,
    "location": "Online event",
    "description": "PyChain 2022 is an online blockchain developer conference targeting the Python ecosystem and Python devs.",
    "startDate": "2022-11-15",
    "endDate": "2022-11-15"
  },
  {
    "title": "ETHMiami",
    "to": "https://ethmiami.net/",
    "sponsor": null,
    "location": "Miami, USA",
    "description": "Join ETHMiami during Art Basel Miami 2022.",
    "startDate": "2022-11-28",
    "endDate": "2022-12-4"
  }
]<|MERGE_RESOLUTION|>--- conflicted
+++ resolved
@@ -54,7 +54,6 @@
     "endDate": "2023-04-16"
   },
   {
-<<<<<<< HEAD
     "title": "ETHTaipei",
     "to": "https://ethtaipei.org/",
     "sponsor": null,
@@ -64,7 +63,6 @@
     "endDate": "2023-04-25"
   },
   {
-=======
     "title": "EDCON 2023",
     "to": "https://edcon.io/",
     "sponsor": null,
@@ -74,7 +72,6 @@
     "endDate": "2023-05-23"
    },
    {
->>>>>>> 21e4e2d0
     "title": "ETHGlobal Istanbul",
     "to": "https://ethglobal.com/events/istanbul",
     "sponsor": null,
