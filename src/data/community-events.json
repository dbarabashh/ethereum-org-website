[
  {
    "title": "ETHKL 2023",
    "to": "https://hack.ethkl.org/",
    "sponsor": null,
    "location": "Kuala Lumpur, Malaysia",
    "description": "Ethereum Kuala Lumpur 2023 is a Conference & Hackathon aimed at the objective of promoting the understanding and adoption of Ethereum smart contracts and related technologies.",
    "startDate": "2023-10-13",
    "endDate": "2023-10-15"
  },
  {
    "title": "ETHVietnam",
    "to": "https://www.eth-vietnam.com/",
    "sponsor": null,
    "location": "Hanoi, Vietnam",
    "description": "ETH Community in SEA to build, learn and share together.",
    "startDate": "2023-10-27",
    "endDate": "2023-10-29"
  },
  {
    "title": "Kyiv Ethereum",
    "to": "https://kyivethereum.com/",
    "sponsor": null,
    "location": "Kyiv, Ukraine",
    "description": "ETH Community in Ukraine to build, learn and share together. We are doing regular meetups and workshops - you can check on the website",
    "startDate": "2023-06-24",
    "endDate": "2023-06-24"
  },
  {
    "title": "ETHPrague",
    "to": "https://ethprague.com/",
    "sponsor": null,
    "location": "Prague, Czech Republic",
    "description": "ETHPrague is focusing on exploring solarpunk visions, solving sustainability issues, and addressing societal challenges by utilizing Ethereum, and discovering potential concepts or applications that do not yet exist.",
    "startDate": "2023-06-09",
    "endDate": "2023-06-11"
  },
  {
    "title": "ETHBrussels",
    "to": "https://ethbrussels.com/",
    "sponsor": null,
    "location": "Brussels, Belgium",
    "description": "ETHBrussels is a cozy hackathon in the capital of Europe. As part of the Brussels Blockchain Week, dozens of coders learn and devise local solutions on the Ethereum stack. Located in a coding school on top of the Brussels Central Station.",
    "startDate": "2023-06-09",
    "endDate": "2023-06-11"
  },
  {
    "title": "ETHGlobal Paris",
    "to": "https://ethglobal.com/events/paris2023",
    "sponsor": null,
    "location": "Paris, France",
    "description": "ETHGlobal is coming to Paris this summer! Join thousands of developers and creatives in one of the coolest cities in Europe this July, paired with ETHCC.",
    "startDate": "2023-07-21",
    "endDate": "2023-07-23"
  },
  {
    "title": "AB-Summit",
    "to": "https://blockchainsummit.africa",
    "sponsor": null,
    "location": "University Of Ghana - Legon. Accra, Ghana",
    "description": "Building Blockchains for Africa's Future. We support the Blockchain revolution and we are establishing a movement to promote its use out of love for our African Continent and the nations that make it up.",
    "startDate": "2023-10-27",
    "endDate": "2023-10-28"
  },
  {
    "title": "ETH Montréal",
    "to": "https://ethmontreal.xyz",
    "sponsor": null,
    "location": "Montréal, Canada",
    "description": "Conference and hackathon with the aim to onboard to Ethereum the students and junior devs from Montréal's world class universities",
    "startDate": "2023-09-18",
    "endDate": "2023-09-21"
  },
  {
    "title": "ETHGlobal New York",
    "to": "https://ethglobal.com/events/newyork2023",
    "sponsor": null,
    "location": "New York City, USA",
    "description": "ETHGlobal returns to New York City for the first time since 2019.",
    "startDate": "2023-09-22",
    "endDate": "2023-09-24"
  },
  {
    "title": "ETHVenice",
    "to": "https://ethvenice.com/",
    "sponsor": null,
    "location": "Venice, Italy",
    "description": "The event takes place in one of the most beautiful and historic cities in the world, Venice! A conference and hackathon open to all people who want to expand their knowledge, learn about this amazing world or get involved. We are waiting for you in many, let's connect.",
    "startDate": "2023-10-20",
    "endDate": "2023-10-22"
  },
  {
    "title": "Ethereum Singapore",
    "to": "https://www.ethereumsingapore.com/",
    "sponsor": null,
    "location": "Singapore, Singapore",
    "description": "Ethereum Singapore is taking flight -- this meetup (supported by over 9000 members!) that was founded in 2016 is coming back in 2023 with both a hackathon to tackle real-life challenge statements curated from Singaporean non-profits and social enterprises, as well as a conference featuring curated community hubs.",
    "startDate": "2023-09-10",
    "endDate": "2023-09-12"
  },
  {
    "title": "ETHOnline",
    "to": "https://ethglobal.com/events/ethonline2023",
    "sponsor": null,
    "location": "Remote",
    "description": "ETHGlobal's biggest global online event will happen again this October with hundreds of projects and weekly summits!",
    "startDate": "2023-10-06",
    "endDate": "2023-10-25"
  },
  {
    "title": "ETHSafari",
    "to": "https://ethsafari.xyz/",
    "sponsor": null,
    "location": "Nairobi & Kilifi, Kenya",
    "description": "Welcome to the latest greatest Ethereum event happening in Africa! Join the BlockTrain from Nairobi to celebrate an ETH-festival held underneath ancient Boabab trees in Kilifi.",
    "startDate": "2023-09-18",
    "endDate": "2023-09-24"
  },
  {
    "title": "ETHMobile Miami",
    "to": "https://www.ethmiami.ooo/",
    "sponsor": null,
    "location": "Miami",
    "description": "We are the first Ethereum festival expanding the global ecosystem through the mobile experience.",
    "startDate": "2023-09-15",
    "endDate": "2023-09-17"
  },
  {
    "title": "ETHcon Korea",
    "to": "https://ethcon.kr/",
    "sponsor": null,
    "location": "Seoul, Korea",
    "description": "Ethereum Developer Conference Run by Community Volunteers",
    "startDate": "2023-09-01",
    "endDate": "2023-09-03"
  },
  {
    "title": "ETHGlobal Waterloo",
    "to": "https://ethglobal.com/events/waterloo2023",
    "sponsor": null,
    "location": "Waterloo, Canada",
    "description": "ETHGlobal is heading back to Waterloo, where it all began. This humble city on the outskirts of Toronto is home to both Ethereum and ETHGlobal.",
    "startDate": "2023-06-23",
    "endDate": "2023-06-25"
  },
  {
    "title": "ETHMilan",
    "to": "https://ethmilan.xyz/",
    "sponsor": null,
    "location": "Milan, Italy",
    "description": "The conference will take place in the heart of Milan, in a location rich in history and culture. Join us to discuss all things Ethereum, DeFi, Account Abstraction, DAOs & NFTs.",
    "startDate": "2023-10-05",
    "endDate": "2023-10-06"
  },
  {
    "title": "ETHToronto",
    "to": "https://www.ethtoronto.ca/",
    "sponsor": null,
    "location": "Toronto, Canada",
    "description": "2nd annual ETHToronto, in the birthplace of Ethereum. Official Hackathon of Blockchain Futurist Conference.",
    "startDate": "2023-08-13",
    "endDate": "2023-08-16"
  },
  {
    "title": "ETHAccra",
    "to": "https://www.ethaccra.xyz/",
    "sponsor": null,
    "location": "Ghana, Accra",
    "description": "ETHAccra is a 3-day hackathon striving to educate young generations of web3 developers and builders.",
    "startDate": "2023-09-07",
    "endDate": "2023-09-09"
  },
  {
    "title": "Protocol Berg",
    "to": "https://protocol.berlin/",
    "sponsor": null,
    "location": "Berlin, Germany",
    "description": "The decentralized protocol and infrastructure conference. Protocol Berg is a one-day technical conference for protocol/system/network engineers, decentralized-infrastructure administrators, researchers, and other curious minds from different ecosystems.",
    "startDate": "2023-09-15",
    "endDate": "2023-09-15"
  },
  {
    "title": "EthereumSP 23",
    "to": "https://www.ethereumbrasil.com/ethereum-sp23",
    "sponsor": null,
    "location": "Campus USP, São Paulo, Brazil",
    "description": "EthereumSP 2023 is a four-day event to educate and boost the Brazilian Web3 community. Participants will have free access to advanced workshops, bootcamps, and an international Hackathon.",
    "startDate": "2023-06-22",
    "endDate": "2023-06-25"
  },
  {
    "title": "ETHGlobal Istanbul",
    "to": "https://ethglobal.com/events/istanbul",
    "sponsor": null,
    "location": "Istanbul, Türkiye",
    "description": "ETHGlobal Istanbul is going to be an event full of hacking, networking, side events and fun activites.",
    "startDate": "2023-11-17",
    "endDate": "2023-11-19"
  },
  {
    "title": "ETH Hong Kong",
    "to": "https://www.ethhongkong.co/",
    "sponsor": null,
    "location": "Hong Kong",
    "description": "ETH Hong Kong will be held in Q4 2023. It is the frist-ever large-scale ETH Hong Kong event, which will be developer driven and full of hacking, panel discussions, boot camps and other fun activites.",
    "startDate": "2023-10-14",
    "endDate": "2023-10-15"
  },
  {
    "title": "ETH Miami 2023",
    "to": "https://ethmiami.net/",
    "sponsor": null,
    "location": "Miami",
    "description": "Join ETH Miami’s 2nd Annual Web3 Hackathon”.",
    "startDate": "2023-10-27",
    "endDate": "2023-10-29"
  },
  {
    "title": "ETHGlobal Pragma",
    "to": "https://ethglobal.com/events/pragma-waterloo",
    "sponsor": null,
    "location": "Waterloo, Canada",
    "description": "ETHGlobal Pragma is an in-person summit for builders and leaders in the web3 ecosystem",
    "startDate": "2023-06-22",
    "endDate": "2023-06-22"
  },
  {
    "title": "ETHGlobal Pragma",
    "to": "https://ethglobal.com/events/pragma-paris",
    "sponsor": null,
    "location": "Paris, France",
    "description": "ETHGlobal Pragma is an in-person summit for builders and leaders in the web3 ecosystem",
    "startDate": "2023-07-20",
    "endDate": "2023-07-20"
  },
  {
    "title": "ETHMunich",
    "to": "https://ethmunich.de/",
    "sponsor": null,
    "location": "Munich, Germany",
    "description": "ETHMunich is a first-time Ethereum Hackathon in Munich, organized by the local web3 developer community PretzelDAO.",
    "startDate": "2023-08-11",
    "endDate": "2023-08-13"
  },
  {
    "title": "EthCC 6",
    "to": "https://www.ethcc.io/",
    "sponsor": null,
    "location": "Paris, France",
    "description": "The Ethereum Community Conference (EthCC) is the largest annual European Ethereum event focused on technology and community. Four intense days of conferences, networking and learning.",
    "startDate": "2023-07-17",
    "endDate": "2023-07-20"
  },
  {
    "title": "Not Another Virtual Hackathon (NAVH)",
    "to": "https://navhackathon.consensys.io/",
    "sponsor": null,
    "location": "Virtual (Global)",
    "description": "Consensys' annual virtual global hackathon aimed to scale Ethereum.",
    "startDate": "2023-07-06",
    "endDate": "2023-09-06"
  },
  {
    "title": "ETHLisbon 2023",
    "to": "https://www.ethlisbon.org/",
    "sponsor": null,
    "location": "Gale patio, Lisbon, Portugal",
    "description": "ETHLisbon is an Ethereum-focused hackathon bringing together the best Web 3.0 builders to the crypto capital of Europe.",
    "startDate": "2023-11-03",
    "endDate": "2023-11-05"
  },
  {
    "title": "TUM Blockchain Conference",
    "to": "https://www.tum-blockchain.com/conference",
    "sponsor": null,
    "location": "Munich, Germany",
    "description": "Join us at Germany's leading student-run conference in order to explore the frontiers of blockchain technology during the Octoberfest!",
    "startDate": "2023-9-22",
    "endDate": "2023-9-23"
  },
  {
    "title": "ETHChicago 2023",
    "to": "https://ethchicago.xyz",
    "sponsor": null,
    "location": "Chicago, Illinois, USA",
    "description": "Three days of building bridges between web3 builders, creators, traditional businesses, financial experts, and policymakers.",
    "startDate": "2023-9-15",
    "endDate": "2023-9-17"
  },
  {
<<<<<<< HEAD
    "title": "ETH LONDON Hackathon 2023",
    "to": "https://www.encode.club/eth-london",
    "sponsor": null,
    "location": "London, UK",
    "description": "Join us for the ETH London Hackathon, 27th-29th October 2023, an exciting and innovative event focusing on Ethereum technology. Network with industry leaders, showcase your skills, and innovate in the thriving Ethereum space.",
    "startDate": "2023-10-27",
    "endDate": "2023-10-29"
=======
    "title": "Devconnect Istanbul",
    "to": "https://devconnect.org",
    "sponsor": null,
    "location": "Istanbul, Turkey",
    "description": "Devconnect is a week-long gathering of independent Ethereum events. There is no \"main\" event. Instead, different teams host events, each with a unique focus, ranging from beginner-friendly to expert level. Throughout the week, there will also be an official Devconnect coworking space. It aims to bring together Ethereum's builders, researchers, and community in one place.",
    "startDate": "2023-11-13",
    "endDate": "2023-11-19"
  },
  {
    "title": "Ethereum Costa Rica Day",
    "to": "http://ethereum.cr",
    "sponsor": null,
    "location": "Costa Rica",
    "description": "Full day of learning about Ethereum, onboarding new users and builders.",
    "startDate": "2023-11-25",
    "endDate": "2023-11-25"
>>>>>>> c95ece2c
  }
]<|MERGE_RESOLUTION|>--- conflicted
+++ resolved
@@ -288,7 +288,6 @@
     "endDate": "2023-9-17"
   },
   {
-<<<<<<< HEAD
     "title": "ETH LONDON Hackathon 2023",
     "to": "https://www.encode.club/eth-london",
     "sponsor": null,
@@ -296,7 +295,8 @@
     "description": "Join us for the ETH London Hackathon, 27th-29th October 2023, an exciting and innovative event focusing on Ethereum technology. Network with industry leaders, showcase your skills, and innovate in the thriving Ethereum space.",
     "startDate": "2023-10-27",
     "endDate": "2023-10-29"
-=======
+  },
+  {
     "title": "Devconnect Istanbul",
     "to": "https://devconnect.org",
     "sponsor": null,
@@ -313,6 +313,5 @@
     "description": "Full day of learning about Ethereum, onboarding new users and builders.",
     "startDate": "2023-11-25",
     "endDate": "2023-11-25"
->>>>>>> c95ece2c
   }
 ]