[
  {
    "title": "Ethereum Rio",
    "to": "https://www.ethereumbrasil.com/ethereumrio",
    "sponsor": null,
    "location": "Museu de Arte de Rio, Rio de Janeiro, Brazil",
    "description": "A convergence of creators, builders & thinkers.",
    "startDate": "2023-03-28",
    "endDate": "2023-03-30"
  },
  {
    "title": "ETHVietnam",
    "to": "https://www.eth-vietnam.com/",
    "sponsor": null,
    "location": "Hanoi, Vietnam",
    "description": "ETH Community in SEA to build, learn and share together.",
    "startDate": "2023-10-27",
    "endDate": "2023-10-29"
  },
  {
    "title": "Scaling Ethereum",
    "to": "https://ethglobal.com/events/scaling2023",
    "sponsor": null,
    "location": "Remote",
    "description": "Strap in for three weeks of hacking and summits devoted to pushing the envelope and building the future infrastructure of our ecosystem.",
    "startDate": "2023-03-10",
    "endDate": "2023-03-29"
  },
  {
    "title": "ETH Beijing",
    "to": "https://ethbeijing.xyz/",
    "sponsor": null,
    "location": "Beijing, China",
    "description": "Join the first offline event of Ethereum in Beijing in the post-covid-19 era.",
    "startDate": "2023-04-05",
    "endDate": "2023-04-08"
  },
  {
    "title": "ETHGlobal Tokyo",
    "to": "https://tokyo.ethglobal.com/",
    "sponsor": null,
    "location": "Tokyo, Japan",
    "description": "ETHGlobal is coming to Tokyo, as the Ethereum community converges in Asia for an unforgettable weekend of hacking, summits, and side events celebrating a new year in our ecosystem.",
    "startDate": "2023-04-14",
    "endDate": "2023-04-16"
  },
  {
    "title": "ETHTaipei",
    "to": "https://ethtaipei.org/",
    "sponsor": null,
    "location": "Taipei, Taiwan",
    "description": "ETHTaipei is a community-driven event, spawned from the desire of connecting the Taiwan/Asia community with teams globally on a deep technical level.",
    "startDate": "2023-04-21",
    "endDate": "2023-04-25"
  },
  {
    "title": "ETHTallinn",
    "to": "https://www.ethtallinn.org",
    "sponsor": null,
    "location": "Tallinn, Estonia",
    "description": "ETHTallinn is the first Ethereum Hackathon in the Baltics, bringing together some of Europe's smartest tech, cybersecurity, and Web3 minds to solve Ethereum's biggest challenges.",
    "startDate": "2023-05-05",
    "endDate": "2023-05-07"
  },
  {
    "title": "ETHGlobal Lisbon",
    "to": "https://ethglobal.com/events/lisbon",
    "sponsor": null,
    "location": "Lisbon, Portugal",
    "description": "ETHGlobal Lisbon replaces ETHGlobal Istanbul",
    "startDate": "2023-05-12",
    "endDate": "2023-05-14"
  },
  {
    "title": "EDCON 2023",
    "to": "https://edcon.io/",
    "sponsor": null,
    "location": "Podgorica, Montenegro",
    "description": "EDCON is a non-profit annual global conference committed to serving the Ethereum ecosystem in boosting the communication and interaction of Ethereum communities worldwide",
    "startDate": "2023-05-19",
    "endDate": "2023-05-23"
  },
  {
    "title": "BlockSplit",
    "to": "https://www.blocksplit.net",
    "sponsor": null,
    "location": "Split, Croatia",
    "description": "BlockSplit is the oldest web3 conference in the South-East Europe, taking place since 2018 and attracting over 600 attendees from all around the world.",
    "startDate": "2023-05-23",
    "endDate": "2023-05-24"
  },
  {
    "title": "ETH Belgrade 2023",
    "to": "https://ethbelgrade.rs/",
    "sponsor": null,
    "location": "Belgrade, Serbia",
    "description": "ETH Belgrade is a playground for exploring Ethereum possibilities. As part of Belgrade Blockchain Week, this three-day conference gathers extraordinary minds and Ethereum enthusiasts to share knowledge and spark ideas that will ignite the whole ecosystem.",
    "startDate": "2023-06-02",
    "endDate": "2023-06-4"
  },
  {
    "title": "ETHGlobal Paris",
    "to": "https://ethglobal.com/events/paris2023",
    "sponsor": null,
    "location": "Paris, France",
    "description": "ETHGlobal is coming to Paris this summer! Join thousands of developers and creatives in one of the coolest cities in Europe this July, paired with ETHCC.",
    "startDate": "2023-07-21",
    "endDate": "2023-07-23"
  },
  {
    "title": "AB-Summit",
    "to": "https://blockchainsummit.africa",
    "sponsor": null,
    "location": "Accra, Ghana",
    "description": "Solutions For Disempowered Economies. We support the Blockchain revolution and we are establishing a movement to promote its use out of love for our African Continent and the nations that make it up.",
    "startDate": "2023-08-26",
    "endDate": "2023-08-27"
  },
  {
    "title": "ETHGlobal New York",
    "to": "https://ethglobal.com/events/newyork2023",
    "sponsor": null,
    "location": "New York City, USA",
    "description": "ETHGlobal returns to New York City for the first time since 2019.",
    "startDate": "2023-09-22",
    "endDate": "2023-09-24"
  },
  {
    "title": "Ethereum Zürich",
    "to": "https://ethereumzuri.ch/",
    "sponsor": null,
    "location": "Zurich, Switzerland",
    "description": "Ethereum Zürich is a development and research-focused conference and hackathon, bringing the Ethereum community to one of the most crypto-friendly countries, and the cradle of blockchain research.",
    "startDate": "2023-04-14",
    "endDate": "2023-04-16"
  },
  {
    "title": "ETHVenice",
    "to": "https://ethvenice.com/",
    "sponsor": null,
    "location": "Venice, Italy",
    "description": "The event takes place in one of the most beautiful and historic cities in the world, Venice! A conference and hackathon open to all people who want to expand their knowledge, learn about this amazing world or get involved. We are waiting for you in many, let's connect.",
    "startDate": "2023-10-20",
    "endDate": "2023-10-22"
  },
  {
    "title": "ETHDam",
    "to": "https://ethdam.com/",
    "sponsor": null,
    "location": "Amsterdam, Netherlands",
    "description": "ETHDam is a conference and hackathon gathering the best DeFi and Privacy builders in Amsterdam in May 2023.",
    "startDate": "2023-05-20",
    "endDate": "2023-05-21"
  },
  {
    "title": "Ethereum Singapore",
    "to": "https://www.ethereumsingapore.com/",
    "sponsor": null,
    "location": "Singapore, Singapore",
    "description": "Ethereum Singapore is taking flight -- this meetup (supported by over 9000 members!) that was founded in 2016 is coming back in 2023 with both a hackathon to tackle real-life challenge statements curated from Singaporean non-profits and social enterprises, as well as a conference featuring curated community hubs.",
    "startDate": "2023-09-10",
    "endDate": "2023-09-12"
  },
  {
    "title": "ETHOnline",
    "to": "https://ethglobal.com/events/ethonline2023",
    "sponsor": null,
    "location": "Remote",
    "description": "ETHGlobal's biggest global online event will happen again this October with hundreds of projects and weekly summits!",
    "startDate": "2023-10-06",
    "endDate": "2023-10-25"
  },
  {
<<<<<<< HEAD
    "title": "EthereumSP",
    "to": "https://www.ethereumbrasil.com/",
    "sponsor": null,
    "location": "São Paulo, Brazil",
    "description": "We are building both a hub for regional projects with big ambitions; and, a gateway for local and international brands to connect with the Ethereum Brasil builder community.",
    "startDate": "2022-09-09",
    "endDate": "2022-09-11"
  },
  {
    "title": "Arab Blockchain Week 2022",
    "to": "https://www.arabblockchainweek.com/",
    "sponsor": null,
    "location": "Hybrid",
    "description": "ABW22 is a week-long online and in-person gathering that will feature all blockchain events targeting Arab regions. The decentralized community-organized initiative aspires to support the growth of blockchain and crypto adoption across the Arab region",
    "startDate": "2022-10-01",
    "endDate": "2022-10-08"
  },
  {
    "title": "Ethereum Zurich",
    "to": "https://www.ethree.ch/ethereumzurich/",
    "sponsor": null,
    "location": "Zurich, Switzerland",
    "description": "UX Hackathon, Ethereum Zurich is a wallet UX hackathon exploring innovative ways of implementing the HOPR protocol into the MetaMask wallet.",
    "startDate": "2022-09-16",
    "endDate": "2022-09-16"
  },
  {
    "title": "ETHBogotá",
    "to": "https://bogota.ethglobal.com",
    "sponsor": null,
    "location": "Bogotá, Colombia",
    "description": "Join for ETHGlobal's return to South America and kick off Devcon in the perfect way, by building.",
    "startDate": "2022-10-07",
    "endDate": "2022-10-09"
  },
  {
    "title": "Leading Privacy Alliance Conference",
    "to": "https://www.leadingprivacy.com/devcon",
    "sponsor": null,
    "location": "Bogotá, Colombia",
    "description": "This event will bring together the brightest minds of privacy during DevCon in Bogota.",
    "startDate": "2022-10-09",
    "endDate": "2022-10-09"
  },
  {
    "title": "DeFi Bogotá",
    "to": "https://2022.defibogota.org/",
    "sponsor": null,
    "location": "Bogotá, Colombia",
    "description": "DeFi Bogotá is a DeFi-focused summit in Colombia.",
    "startDate": "2022-10-10",
    "endDate": "2022-10-10"
  },
  {
    "title": "Devcon",
    "to": "https://devcon.org/",
    "sponsor": null,
    "location": "Bogotá, Colombia",
    "description": "Devcon is the Ethereum conference for developers, researchers, thinkers, and makers.",
    "startDate": "2022-10-11",
    "endDate": "2022-10-14"
  },
  {
    "title": "ETHSanFrancisco",
    "to": "https://sf.ethglobal.com/",
    "sponsor": null,
    "location": "San Francisco, USA",
    "description": "The energy and excitement from ETHSanFrancisco 2018 will be hard to top, but ETHGlobal is excited to return to the Palace of Fine Arts in San Francisco with thousands of attendees!",
    "startDate": "2022-11-04",
    "endDate": "2022-11-06"
  },
  {
    "title": "ETHGathering",
    "to": "https://www.ethgathering.com/",
    "sponsor": null,
    "location": "Barcelona, Spain",
    "description": "Hosted in one of the world's most vibrant and creative cities, ETH Gathering Barcelona 2022 is a two-day conference focused on the community building the decentralized future.",
    "startDate": "2022-11-18",
    "endDate": "2022-11-20"
  },
  {
    "title": "ETHIndia",
    "to": "https://airtable.com/shrZ89OEwQJRtXHPv/",
    "sponsor": null,
    "location": "Bangalore, India",
    "description": "ETHGlobal teams up with Devfolio to create another iconic ETHIndia to cap off an incredible year for Ethereum!",
    "startDate": "2022-12-02",
    "endDate": "2022-12-04"
  },
  {
    "title": "ETHWarsaw",
    "to": "https://www.ethwarsaw.dev/",
    "sponsor": null,
    "location": "Warsaw, Poland",
    "description": "Join Warsaw Web3 community in the first in-person conference and hackathon!",
    "startDate": "2022-09-01",
    "endDate": "2022-09-04"
  },
  {
    "title": "ETHBerlin³",
    "to": "https://ethberlin.ooo/",
    "sponsor": null,
    "location": "Berlin, Germany",
    "description": "ETHBerlin, to the power of 3",
    "startDate": "2022-09-16",
    "endDate": "2022-09-18"
  },
  {
=======
>>>>>>> b9fd160c
    "title": "ETHSafari",
    "to": "https://ethsafari.xyz/",
    "sponsor": null,
    "location": "Nairobi & Kilifi, Kenya",
    "description": "Welcome to the latest greatest Ethereum event happening in Africa! Join the BlockTrain from Nairobi to celebrate an ETH-festival held underneath ancient Boabab trees in Kilifi.",
    "startDate": "2023-09-18",
    "endDate": "2023-09-24"
  },
  {
    "title": "ETH Privacy – The First Hackathon around Privacy",
    "to": "https://www.leadingprivacy.com/istanbul",
    "sponsor": null,
    "location": "Turkey, Istanbul",
    "description": "Buidl on the future of privacy for crypto wallets and more.",
    "startDate": "2023-04-27",
    "endDate": "2023-04-30"
  },
  {
    "title": "ETHSamba Hack",
    "to": "https://ethsamba.org/",
    "sponsor": null,
    "location": "Rio de Janeiro, BR",
    "description": "Bootcamp, Hackathon, and 1-day conference in the sun.",
    "startDate": "2023-03-31",
    "endDate": "2023-04-02"
  },
  {
    "title": "ETH Miami",
    "to": "https://www.ethmiami.ooo/",
    "sponsor": null,
    "location": "Hybrid",
    "description": "We are Ethereum Miami. Joined the Road to DevCon and launched ETH Mobile at main stage of ETH Denver",
    "startDate": "2023-09-15",
    "endDate": "2023-09-17"
  },
  {
    "title": "ETHcon Korea",
    "to": "https://ethcon.kr/",
    "sponsor": null,
    "location": "Seoul, Korea",
    "description": "Ethereum Developer Conference Run by Community Volunteers",
    "startDate": "2023-09-01",
    "endDate": "2023-09-03"
  },
  {
    "title": "ETHGlobal Waterloo",
    "to": "https://ethglobal.com/events/waterloo2023",
    "sponsor": null,
    "location": "Waterloo, Canada",
    "description": "ETHGlobal is heading back to Waterloo, where it all began. This humble city on the outskirts of Toronto is home to both Ethereum and ETHGlobal.",
    "startDate": "2023-06-23",
    "endDate": "2023-06-25"
  },
  {
    "title": "ETHToronto",
    "to": "https://www.ethtoronto.ca/",
    "sponsor": null,
    "location": "Toronto, Canada",
    "description": "2nd annual ETHToronto, in the birthplace of Ethereum. Official Hackathon of Blockchain Futurist Conference.",
    "startDate": "2023-08-13",
    "endDate": "2023-08-16"
  }
]<|MERGE_RESOLUTION|>--- conflicted
+++ resolved
@@ -171,117 +171,6 @@
     "endDate": "2023-10-25"
   },
   {
-<<<<<<< HEAD
-    "title": "EthereumSP",
-    "to": "https://www.ethereumbrasil.com/",
-    "sponsor": null,
-    "location": "São Paulo, Brazil",
-    "description": "We are building both a hub for regional projects with big ambitions; and, a gateway for local and international brands to connect with the Ethereum Brasil builder community.",
-    "startDate": "2022-09-09",
-    "endDate": "2022-09-11"
-  },
-  {
-    "title": "Arab Blockchain Week 2022",
-    "to": "https://www.arabblockchainweek.com/",
-    "sponsor": null,
-    "location": "Hybrid",
-    "description": "ABW22 is a week-long online and in-person gathering that will feature all blockchain events targeting Arab regions. The decentralized community-organized initiative aspires to support the growth of blockchain and crypto adoption across the Arab region",
-    "startDate": "2022-10-01",
-    "endDate": "2022-10-08"
-  },
-  {
-    "title": "Ethereum Zurich",
-    "to": "https://www.ethree.ch/ethereumzurich/",
-    "sponsor": null,
-    "location": "Zurich, Switzerland",
-    "description": "UX Hackathon, Ethereum Zurich is a wallet UX hackathon exploring innovative ways of implementing the HOPR protocol into the MetaMask wallet.",
-    "startDate": "2022-09-16",
-    "endDate": "2022-09-16"
-  },
-  {
-    "title": "ETHBogotá",
-    "to": "https://bogota.ethglobal.com",
-    "sponsor": null,
-    "location": "Bogotá, Colombia",
-    "description": "Join for ETHGlobal's return to South America and kick off Devcon in the perfect way, by building.",
-    "startDate": "2022-10-07",
-    "endDate": "2022-10-09"
-  },
-  {
-    "title": "Leading Privacy Alliance Conference",
-    "to": "https://www.leadingprivacy.com/devcon",
-    "sponsor": null,
-    "location": "Bogotá, Colombia",
-    "description": "This event will bring together the brightest minds of privacy during DevCon in Bogota.",
-    "startDate": "2022-10-09",
-    "endDate": "2022-10-09"
-  },
-  {
-    "title": "DeFi Bogotá",
-    "to": "https://2022.defibogota.org/",
-    "sponsor": null,
-    "location": "Bogotá, Colombia",
-    "description": "DeFi Bogotá is a DeFi-focused summit in Colombia.",
-    "startDate": "2022-10-10",
-    "endDate": "2022-10-10"
-  },
-  {
-    "title": "Devcon",
-    "to": "https://devcon.org/",
-    "sponsor": null,
-    "location": "Bogotá, Colombia",
-    "description": "Devcon is the Ethereum conference for developers, researchers, thinkers, and makers.",
-    "startDate": "2022-10-11",
-    "endDate": "2022-10-14"
-  },
-  {
-    "title": "ETHSanFrancisco",
-    "to": "https://sf.ethglobal.com/",
-    "sponsor": null,
-    "location": "San Francisco, USA",
-    "description": "The energy and excitement from ETHSanFrancisco 2018 will be hard to top, but ETHGlobal is excited to return to the Palace of Fine Arts in San Francisco with thousands of attendees!",
-    "startDate": "2022-11-04",
-    "endDate": "2022-11-06"
-  },
-  {
-    "title": "ETHGathering",
-    "to": "https://www.ethgathering.com/",
-    "sponsor": null,
-    "location": "Barcelona, Spain",
-    "description": "Hosted in one of the world's most vibrant and creative cities, ETH Gathering Barcelona 2022 is a two-day conference focused on the community building the decentralized future.",
-    "startDate": "2022-11-18",
-    "endDate": "2022-11-20"
-  },
-  {
-    "title": "ETHIndia",
-    "to": "https://airtable.com/shrZ89OEwQJRtXHPv/",
-    "sponsor": null,
-    "location": "Bangalore, India",
-    "description": "ETHGlobal teams up with Devfolio to create another iconic ETHIndia to cap off an incredible year for Ethereum!",
-    "startDate": "2022-12-02",
-    "endDate": "2022-12-04"
-  },
-  {
-    "title": "ETHWarsaw",
-    "to": "https://www.ethwarsaw.dev/",
-    "sponsor": null,
-    "location": "Warsaw, Poland",
-    "description": "Join Warsaw Web3 community in the first in-person conference and hackathon!",
-    "startDate": "2022-09-01",
-    "endDate": "2022-09-04"
-  },
-  {
-    "title": "ETHBerlin³",
-    "to": "https://ethberlin.ooo/",
-    "sponsor": null,
-    "location": "Berlin, Germany",
-    "description": "ETHBerlin, to the power of 3",
-    "startDate": "2022-09-16",
-    "endDate": "2022-09-18"
-  },
-  {
-=======
->>>>>>> b9fd160c
     "title": "ETHSafari",
     "to": "https://ethsafari.xyz/",
     "sponsor": null,
