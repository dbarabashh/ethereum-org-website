[
  {
    "title": "ETHVietnam",
    "to": "https://www.eth-vietnam.com/",
    "sponsor": null,
    "location": "Ho Chi Minh City, Vietnam",
    "description": "ETHVietnam is the biggest conference ever that brings all top experts in the industry to provide more value to the community.",
    "startDate": "2022-11-25",
    "endDate": "2022-11-27"
  },
  {
    "title": "ETHDenver",
    "to": "https://www.ethdenver.com/",
    "sponsor": null,
    "location": "Denver, USA",
    "description": "ETHDenver is a member-owned Community Innovation Festival. With the genesis of SporkDAO in June of 2021, ETHDenver is the first event based DAO in the world.",
    "startDate": "2023-02-24",
    "endDate": "2023-03-05"
  },
  {
<<<<<<< HEAD
    "title": "FVM Space Warp Hackathon",
    "to": "https://ethglobal.com/events/spacewarp",
    "sponsor": null,
    "location": "Remote",
    "description": "Apply to Space Warp today, and join hundreds of developers and creatives from around the world online to explore the frontier of web3.",
    "startDate": "2023-01-20",
    "endDate": "2023-02-10"
  },
  {
    "title": "Scaling Ethereum",
    "to": "https://ethglobal.com/events/scaling2023",
    "sponsor": null,
    "location": "Remote",
    "description": "Strap in for three weeks of hacking and summits devoted to pushing the envelope and building the future infrastructure of our ecosystem.",
    "startDate": "2023-03-10",
    "endDate": "2023-03-29"
  },
  {
    "title": "ETHGlobal Tokyo",
    "to": "https://tokyo.ethglobal.com/",
    "sponsor": null,
    "location": "Tokyo, Japan",
    "description": "ETHGlobal is coming to Tokyo, as the Ethereum community converges in Asia for an unforgettable weekend of hacking, summits, and side events celebrating a new year in our ecosystem.",
=======
    "title": "ETH Porto",
    "to": "https://ethporto.org/",
    "sponsor": null,
    "location": "Porto, Portugal",
    "description": "Bringing the first ETH event to the beautiful city of Porto. A 48h hackthon and 2-days Conference to hear and learn about use-cases on Agriculture and Fishery, Public Goods and Governance, Decentralized Science and many more.",
    "startDate": "2023-03-16",
    "endDate": "2023-03-18"
  },
  {
    "title": "Ethereum Zürich",
    "to": "https://ethereumzuri.ch/",
    "sponsor": null,
    "location": "Zurich, Switzerland",
    "description": "Ethereum Zürich is a development and research-focused conference and hackathon, bringing the Ethereum community to one of the most crypto-friendly countries, and the cradle of blockchain research.",
>>>>>>> ad4adbdf
    "startDate": "2023-04-14",
    "endDate": "2023-04-16"
  },
  {
<<<<<<< HEAD
    "title": "ETHGlobal Istanbul",
    "to": "https://ethglobal.com/events/istanbul",
    "sponsor": null,
    "location": "Istanbul, Turkey",
    "description": "Get hype to build the future of web3 with thousands of developers and creatives in one of the oldest cities in the world, let's hack in Istanbul.",
    "startDate": "2023-05-26",
    "endDate": "2023-05-28"
  },
  {
    "title": "ETHGlobal Toronto",
    "to": "https://ethglobal.com/events/toronto",
    "sponsor": null,
    "location": "Toronto, Canada",
    "description": "Join us and explore the frontier of web3 in one of the most vibrant cities in Canada.",
    "startDate": "2023-06-23",
    "endDate": "2023-06-25"
  },
  {
    "title": "ETHGlobal Paris",
    "to": "https://ethglobal.com/events/paris2023",
    "sponsor": null,
    "location": "Paris, France",
    "description": "ETHGlobal is coming to Paris this summer! Join thousands of developers and creatives in one of the coolest cities in Europe this July, paired with ETHCC.",
    "startDate": "2023-07-21",
    "endDate": "2023-07-23"
  },
  {
    "title": "ETHGlobal New York",
    "to": "https://ethglobal.com/events/newyork2023",
    "sponsor": null,
    "location": "New York City, USA",
    "description": "ETHGlobal returns to New York City for the first time since 2019.",
    "startDate": "2023-09-22",
    "endDate": "2023-09-24"
  },
  {
=======
>>>>>>> ad4adbdf
    "title": "Schelling Point",
    "to": "https://schellingpoint.gitcoin.co/",
    "sponsor": "GitcoinDAO",
    "location": "Denver, USA",
    "description": "A one-day celebration of mechanism design, coordination tech, public goods, and regen finance.",
    "startDate": "2022-02-17",
    "endDate": "2022-02-17"
  },
  {
    "title": "WeAreMillions",
    "to": "https://www.wearemillions.online/",
    "sponsor": null,
    "location": "Remote",
    "description": "Explore the transformative powers of art, gaming and crypto tech in an environment of privacy, cooperation and freedom, as we search for ways to bring what we love from Web 2.0 to Web3.",
    "startDate": "2022-03-01",
    "endDate": "2022-03-21"
  },
  {
    "title": "ETHRio",
    "to": "https://www.ethereum.rio/",
    "sponsor": null,
    "location": "Rio de Janiero, Brazil",
    "description": "Ethereum Rio 2022 is a regional event with a global outlook. We are building both a creative hub for regional projects with big ambitions, and a gateway for brands to connect with LATAM blockchain communities.",
    "startDate": "2022-03-11",
    "endDate": "2022-03-16"
  },
  {
    "title": "ETHAustin",
    "to": "https://2022.ethaustin.org/",
    "sponsor": null,
    "location": "Austin, USA",
    "description": "ETH Austin is a gathering of ETH folks from the Southwest. The goal is to bring together the local community & have fun.",
    "startDate": "2022-03-17",
    "endDate": "2022-03-18"
  },
  {
    "title": "DeFiCon",
    "to": "https://deficon.nyc/",
    "sponsor": null,
    "location": "NYC, USA",
    "description": "DeFiCon is a nonprofit conference with a mission to elevate the ethos of peer-to-peer crypto.",
    "startDate": "2022-08-11",
    "endDate": "2022-08-12"
  },
  {
    "title": "ETHDubai",
    "to": "https://www.ethdubaiconf.org",
    "sponsor": null,
    "location": "Dubai, UAE",
    "description": "The Ethereum dev conference in Dubai on everything DeFi, NFTs, EVM scaling, Gaming and more with a focus on decentralization and community projects.",
    "startDate": "2022-03-29",
    "endDate": "2022-03-31"
  },
  {
    "title": "ETHBarcelona",
    "to": "https://ethbarcelona.com/",
    "sponsor": null,
    "location": "Barcelona, Spain",
    "description": "ETHBarcelona is a community-led passion project about the Ethereum blockchain, cryptocurrency and decentralization that celebrates the community and its values.",
    "startDate": "2022-07-06",
    "endDate": "2022-07-08"
  },
  {
    "title": "Non Fungible Conference",
    "to": "https://www.nonfungibleconference.com/",
    "sponsor": null,
    "location": "Lisbon, Portugal",
    "description": "A 2-day event filled with talks, panels, workshops and experiences that brings together artists, projects, platforms, collectors and investors from the global NFT community.",
    "startDate": "2022-04-04",
    "endDate": "2022-04-05"
  },
  {
    "title": "ETHPortland",
    "to": "https://2022.ethportland.com/",
    "sponsor": null,
    "location": "Portland, USA",
    "description": "ETH Portland is a gathering of ETH folks from the Northwest. The goal is to bring together the local community & have fun.",
    "startDate": "2022-04-07",
    "endDate": "2022-04-09"
  },
  {
    "title": "ETHMiami",
    "to": "https://ethmiami.net/",
    "sponsor": null,
    "location": "Miami, USA",
    "description": "Join and support the first ever ETHMiami event, a community event for developers, researchers, and BUIDLers in the Ethereum ecosystem on April 9th. It’s all about knowledge sharing, networking and having fun.",
    "startDate": "2022-04-09",
    "endDate": "2022-04-09"
  },
  {
    "title": "DevConnect",
    "to": "https://devconnect.org/",
    "sponsor": null,
    "location": "Amsterdam, Netherlands",
    "description": "Devconnect is a week-long and in-person gathering that will feature independent Ethereum events, each with a unique focus. The goal is to focus on depth-first gatherings rather than size, and to bring the Ethereum community together in smaller groups to talk (and learn) about, or to make sincere progress on, specific subjects.",
    "startDate": "2022-04-18",
    "endDate": "2022-04-25"
  },
  {
    "title": "ETHAmsterdam",
    "to": "https://amsterdam.ethglobal.com/",
    "sponsor": null,
    "location": "Amsterdam, Netherlands",
    "description": "ETHGlobal's exciting return to in-person hacking! Join us to end Devconnect with a bang!",
    "startDate": "2022-04-22",
    "endDate": "2022-04-24"
  },
  {
    "title": "HackMoney",
    "to": "https://defi.ethglobal.com/",
    "sponsor": null,
    "location": "Remote",
    "description": "ETHGlobal's Global DeFi focused hackathon will continue for the 3rd year.",
    "startDate": "2022-05-06",
    "endDate": "2022-05-25"
  },
  {
    "title": "Spaghett.ETH",
    "to": "https://spaghett-eth.com/",
    "sponsor": null,
    "location": "Milan, Italy",
    "description": "We are welcoming developers, entrepreneurs, creatives, PAs, regulators and newbies into the first Italian Ethereum event.",
    "startDate": "2022-05-03",
    "endDate": "2022-05-05"
  },
  {
    "title": "BlockSplit",
    "to": "https://blocksplit.net/",
    "sponsor": null,
    "location": "Split, Croatia",
    "description": "We bring together blockchain startups, developers, researchers, investors, marketeers, designers...",
    "startDate": "2022-05-23",
    "endDate": "2022-05-25"
  },
  {
    "title": "Permissionless",
    "to": "https://blockworks.co/events/permissionless/",
    "sponsor": null,
    "location": "Palm Beach, USA",
    "description": "At its core, Permissionless is a cultural event. Artists and creators will be at the forefront, showcasing their creations at an in-site gallery.",
    "startDate": "2022-05-17",
    "endDate": "2022-05-19"
  },
  {
    "title": "NFT Berlin",
    "to": "https://mirror.xyz/0x37AEe71F739FB44D9240CB14D41bE16Df767F79e/1vBwQXFYHpnCyk9R5J_dl77oOzxetRfF0Li0nE5guZA",
    "sponsor": null,
    "location": "Berlin, Germany",
    "description": "NFTBERLIN is the people’s platform. We see ourselves as the public good of the metaverse, accelerating the democratisation of culture through creativity and technology.",
    "startDate": "2022-06-01",
    "endDate": "2022-06-30"
  },
  {
    "title": "Graph Day & Graph Hack",
    "to": "https://thegraph.com/graph-day/2022/",
    "sponsor": null,
    "location": "San Francisco, USA",
    "description": "Join the world’s brightest dreamers & doers for a full day focused on web3, dapps, protocols, and the future of the internet. A three-day hackathon will follow immediately afterwards.",
    "startDate": "2022-06-02",
    "endDate": "2022-06-05"
  },
  {
    "title": "Consensus",
    "to": "https://events.coindesk.com/consensus2022",
    "sponsor": null,
    "location": "Austin, USA",
    "description": "Consensus, the most influential crypto & blockchain experience of the year since 2015, will return to an in-person format and be held in Austin, Texas, for the first time ever.",
    "startDate": "2022-06-09",
    "endDate": "2022-06-12"
  },
  {
    "title": "MetaFest 2",
    "to": "https://metafest.metagame.wtf/",
    "sponsor": null,
    "location": "Remote",
    "description": "MetaFest is a two-week-long virtual event full of talks & workshops about everything from DAOs, NFTs, and ReFi to self-improvement, and social events like metaverse sightseeing and concerts.",
    "startDate": "2022-06-09",
    "endDate": "2022-06-23"
  },
  {
    "title": "HODLerCon",
    "to": "https://hodlercon.com",
    "sponsor": null,
    "location": "Hawaii, USA",
    "description": "Luau DAO invites you to hang loose with your internet friends, celebrating the growth of Ethereum and its aligned blockchains.",
    "startDate": "2022-06-17",
    "endDate": "2022-06-26"
  },
  {
    "title": "ETHPrague",
    "to": "https://ethprague.com/",
    "sponsor": null,
    "location": "Prague, Czech Republic",
    "description": "ETHPrague isn't looking for the next get rich quickly scheme or a groundbreaking DeFi app, instead it aims at the future of society.",
    "startDate": "2022-06-10",
    "endDate": "2022-06-12"
  },
  {
    "title": "ETHMontreal",
    "to": "http://ethmontreal.com/",
    "sponsor": null,
    "location": "Montreal, Canada",
    "description": "Ethereum Montreal aims to help build a strong collaborative community of developers and entrepreneurs.",
    "startDate": "2022-06-14",
    "endDate": "2022-06-23"
  },
  {
    "title": "NFT NYC",
    "to": "https://www.nft.nyc/",
    "sponsor": null,
    "location": "New York City, USA",
    "description": "Since its inaugural conference in February 2019, NFT.NYC events have hosted thousands of attendees, hundreds of leading speakers and the best projects in the Non-Fungible Token ecosystem.",
    "startDate": "2022-06-21",
    "endDate": "2022-06-23"
  },
  {
    "title": "ETHNewYork",
    "to": "https://nyc.ethglobal.com/",
    "sponsor": null,
    "location": "New York City, USA",
    "description": "ETHGlobal returns to New York City for the first time since 2019.",
    "startDate": "2022-06-24",
    "endDate": "2022-06-26"
  },
  {
    "title": "ETHSeattle",
    "to": "https://2022.ethseattle.org/",
    "sponsor": null,
    "location": "Seattle, USA",
    "description": "ETHSeattle is an Ethereum summit in Seattle, USA.",
    "startDate": "2022-07-08",
    "endDate": "2022-07-08"
  },
  {
    "title": "HackFS",
    "to": "https://hackfs.ethglobal.com/",
    "sponsor": null,
    "location": "Remote",
    "description": "ETHGlobal returns with their 3rd iteration of HackFS, a global celebration of storage, data, and building data-full decentralized applications.",
    "startDate": "2022-07-08",
    "endDate": "2022-07-27"
  },
  {
    "title": "ETHVenice",
    "to": "https://ethvenice.com/",
    "sponsor": null,
    "location": "Venice, Italy",
    "description": "ETHVenice is an Italian Ethereum Event and Hackathon, simultaneously with The Feast of the Redeemer in Venice.",
    "startDate": "2022-07-11",
    "endDate": "2022-07-17"
  },
  {
    "title": "Metaverse Summit",
    "to": "https://www.metaverse-summit.org/",
    "sponsor": null,
    "location": "Paris, France",
    "description": "In Metaverse Summit, we’ll discover the Next-Gen Technologies Shaping the Future of Reality.",
    "startDate": "2022-07-16",
    "endDate": "2022-07-17"
  },
  {
    "title": "BlockchainweekFr",
    "to": "https://www.blockchainweekparis.com/",
    "sponsor": null,
    "location": "Paris, France",
    "description": "Paris Blockchain Week is the biggest Blockchain & Digital Assets event in Europe. During one week in the City of Lights, numerous events will be held by the most prominent blockchain organizations.",
    "startDate": "2022-07-18",
    "endDate": "2022-07-22"
  },
  {
    "title": "EthCC",
    "to": "https://ethcc.io/",
    "sponsor": null,
    "location": "Paris, France",
    "description": "The Ethereum Community Conference (EthCC) is the largest annual European Ethereum event focused on technology and community. Three intense days of conferences, networking and learning.",
    "startDate": "2022-07-19",
    "endDate": "2022-07-21"
  },
  {
    "title": "ETHSeoul",
    "to": "https://2022.ethseoul.org/",
    "sponsor": null,
    "location": "Seoul, South Korea",
    "description": "Join Seoul's first Ethereum Hackathon & Summit hosted by KryptoSeoul & Dystopia Labs",
    "startDate": "2022-08-05",
    "endDate": "2022-08-13"
  },
  {
    "title": "Zorathon",
    "to": "https://zora.ethglobal.com/",
    "sponsor": null,
    "location": "Remote",
    "description": "ETHGlobal is teaming up with Zora to create a virtual developer and creative focused hackathon! Join and create art, music, dapps, protocols and anything in between.",
    "startDate": "2022-08-04",
    "endDate": "2022-08-10"
  },
  {
    "title": "ETHLatam",
    "to": "http://ethlatam.org/",
    "sponsor": null,
    "location": "Buenos Aires, Argentina",
    "description": "A 4-day conference that builds upon the work of the local pioneers that laid the foundations for a vibrant community that made crypto mainstream in Argentina.",
    "startDate": "2022-08-11",
    "endDate": "2022-08-14"
  },
  {
    "title": "ETHMexico",
    "to": "https://mexico.ethglobal.com/",
    "sponsor": null,
    "location": "Mexico City, Mexico",
    "description": "Join ETHGlobal's hackathon in the heart of the Mexico’s crypto scene, come prepared to build with the passionate Mexican community!",
    "startDate": "2022-08-19",
    "endDate": "2022-08-21"
  },
  {
    "title": "DeFi Security Summit",
    "to": "https://defisecuritysummit.org/",
    "sponsor": null,
    "location": "Stanford, USA",
    "description": "DeFi is an emerging suite of applications for decentralized asset management over blockchain technology. ",
    "startDate": "2022-08-27",
    "endDate": "2022-08-28"
  },
  {
    "title": "Hack.Summit('SF')",
    "to": "https://sf.hacksummit.org/",
    "sponsor": null,
    "location": "San Francisco, California",
    "description": "Hack.Summit('SF') is a 2-day blockchain summit hosted by Hack.VC & Dystopia Labs",
    "startDate": "2022-08-27",
    "endDate": "2022-08-28"
  },
  {
    "title": "Stanford SBC",
    "to": "https://cbr.stanford.edu/sbc22/",
    "sponsor": null,
    "location": "Stanford, USA",
    "description": "The conference focuses on technical innovations in the blockchain space. It brings together researchers and practitioners in the space.",
    "startDate": "2022-08-29",
    "endDate": "2022-08-31"
  },
  {
    "title": "MCON",
    "to": "https://www.mcon.fun/",
    "sponsor": null,
    "location": "Denver, USA",
    "description": "Bring the Meta Network together for a rare Cryptopalooza of fun, learning, and experimental growth in every direction.",
    "startDate": "2022-09-15",
    "endDate": "2022-09-17"
  },
  {
    "title": "ETHOnline",
    "to": "https://ethglobal.com/events/ethonline2023",
    "sponsor": null,
    "location": "Remote",
    "description": "ETHGlobal's biggest global online event will happen again this October with hundreds of projects and weekly summits!",
    "startDate": "2023-10-06",
    "endDate": "2023-10-25"
  },
  {
    "title": "EthereumSP",
    "to": "https://www.ethereumbrasil.com/",
    "sponsor": null,
    "location": "São Paulo, Brazil",
    "description": "We are building both a hub for regional projects with big ambitions; and, a gateway for local and international brands to connect with the Ethereum Brasil builder community.",
    "startDate": "2022-09-09",
    "endDate": "2022-09-11"
  },
  {
    "title": "Arab Blockchain Week 2022",
    "to": "https://www.arabblockchainweek.com/",
    "sponsor": null,
    "location": "Hybrid",
    "description": "ABW22 is a week-long online and in-person gathering that will feature all blockchain events targeting Arab regions. The decentralized community-organized initiative aspires to support the growth of blockchain and crypto adoption across the Arab region",
    "startDate": "2022-10-01",
    "endDate": "2022-10-08"
  },
  {
    "title": "Ethereum Zurich",
    "to": "https://www.ethree.ch/ethereumzurich/",
    "sponsor": null,
    "location": "Zurich, Switzerland",
    "description": "UX Hackathon, Ethereum Zurich is a wallet UX hackathon exploring innovative ways of implementing the HOPR protocol into the MetaMask wallet.",
    "startDate": "2022-09-16",
    "endDate": "2022-09-16"
  },
  {
    "title": "ETHBogotá",
    "to": "https://bogota.ethglobal.com",
    "sponsor": null,
    "location": "Bogotá, Colombia",
    "description": "Join for ETHGlobal's return to South America and kick off Devcon in the perfect way, by building.",
    "startDate": "2022-10-07",
    "endDate": "2022-10-09"
  },
  {
    "title": "Leading Privacy Alliance Conference",
    "to": "https://www.leadingprivacy.com/devcon",
    "sponsor": null,
    "location": "Bogotá, Colombia",
    "description": "This event will bring together the brightest minds of privacy during DevCon in Bogota.",
    "startDate": "2022-10-09",
    "endDate": "2022-10-09"
  },
  {
    "title": "DeFi Bogotá",
    "to": "https://2022.defibogota.org/",
    "sponsor": null,
    "location": "Bogotá, Colombia",
    "description": "DeFi Bogotá is a DeFi-focused summit in Colombia.",
    "startDate": "2022-10-10",
    "endDate": "2022-10-10"
  },
  {
    "title": "Devcon",
    "to": "https://devcon.org/",
    "sponsor": null,
    "location": "Bogotá, Colombia",
    "description": "Devcon is the Ethereum conference for developers, researchers, thinkers, and makers.",
    "startDate": "2022-10-11",
    "endDate": "2022-10-14"
  },
  {
    "title": "ETHSanFrancisco",
    "to": "https://sf.ethglobal.com/",
    "sponsor": null,
    "location": "San Francisco, USA",
    "description": "The energy and excitement from ETHSanFrancisco 2018 will be hard to top, but ETHGlobal is excited to return to the Palace of Fine Arts in San Francisco with thousands of attendees!",
    "startDate": "2022-11-04",
    "endDate": "2022-11-06"
  },
  {
    "title": "ETHGathering",
    "to": "https://www.ethgathering.com/",
    "sponsor": null,
    "location": "Barcelona, Spain",
    "description": "Hosted in one of the world's most vibrant and creative cities, ETH Gathering Barcelona 2022 is a two-day conference focused on the community building the decentralised future.",
    "startDate": "2022-11-18",
    "endDate": "2022-11-20"
  },
  {
    "title": "ETHIndia",
    "to": "https://airtable.com/shrZ89OEwQJRtXHPv/",
    "sponsor": null,
    "location": "Bangalore, India",
    "description": "ETHGlobal teams up with Devfolio to create another iconic ETHIndia to cap off an incredible year for Ethereum!",
    "startDate": "2022-12-02",
    "endDate": "2022-12-04"
  },
  {
    "title": "ETHWarsaw",
    "to": "https://www.ethwarsaw.dev/",
    "sponsor": null,
    "location": "Warsaw, Poland",
    "description": "Join Warsaw Web3 community in the first in-person conference and hackathon!",
    "startDate": "2022-09-01",
    "endDate": "2022-09-04"
  },
  {
    "title": "ETHBerlin³",
    "to": "https://ethberlin.ooo/",
    "sponsor": null,
    "location": "Berlin, Germany",
    "description": "ETHBerlin, to the power of 3",
    "startDate": "2022-09-16",
    "endDate": "2022-09-18"
  },
  {
    "title": "ETHSafari",
    "to": "https://ethsafari.xyz/",
    "sponsor": null,
    "location": "Nairobi & Kilifi, Kenya",
    "description": "Welcome to the latest greatest ETH event happening in Africa!",
    "startDate": "2022-09-18",
    "endDate": "2022-09-25"
  },
  {
    "title": "Web3Dubai",
    "to": "https://www.web3dubai.org/",
    "sponsor": null,
    "location": "Dubai, UAE",
    "description": "The Web3Dubai Conference will feature the latest innovations in Web3 technology and modular blockchains with a focus on builder and creator tools, techniques and APIs that help you scale your project and go from 0 to 1.",
    "startDate": "2022-11-16",
    "endDate": "2022-11-18"
  },
  {
    "title": "ETHDubai",
    "to": "https://www.ethdubaiconf.org",
    "sponsor": null,
    "location": "Dubai, UAE",
    "description": "The Ethereum dev conference in Dubai on everything DeFi, NFTs, EVM scaling, layers 2 and more with a focus on decentralization and community projects.",
    "startDate": "2023-03-14",
    "endDate": "2023-03-16"
  },
  {
    "title": "The First Hackathon around Privacy",
    "to": "https://www.leadingprivacy.com/istanbul",
    "sponsor": null,
    "location": "Turkey, Istanbul",
    "description": "We will celebrate privacy and discuss latest findings & development, as well as must haves and upcoming opportunities of the Ethereum Ecosystem.",
    "startDate": "2023-04-29",
    "endDate": "2023-04-30"
  },
  {
    "title": "ETHBrno",
    "to": "https://ethbrno.cz",
    "sponsor": null,
    "location": "Brno, Czech Republic",
    "description": "Lunarpunk hackathon focused on privacy and security. We believe that privacy is a fundamental human right. And good privacy needs good security foundations.",
    "startDate": "2022-11-11",
    "endDate": "2022-11-13"
  },
  {
    "title": "Web3SD",
    "to": "http://web3.sd",
    "sponsor": null,
    "location": "San Diego, CA",
    "description": "A Web3 conference for everyone!",
    "startDate": "2022-10-22",
    "endDate": "2022-10-22"
  },
  {
    "title": "ETHLisbon",
    "to": "https://www.ethlisbon.org",
    "sponsor": null,
    "location": "Lisbon, Portugal",
    "description": "ETHLisbon is an Ethereum-focused hackathon bringing together the best Web 3.0 builders to the crypto capital of Europe.",
    "startDate": "2022-10-28",
    "endDate": "2022-10-30"
  },
  {
    "title": "Ghana Crypto & DeFi Summit",
    "to": "https://afrideficon.live/",
    "sponsor": " Uniswap Foundation",
    "location": "Ghana, Accra",
    "description": "The Ghana Crypto & DeFi Summit 2022 (GCDSummit2022), is the first Organic, Inclusive and Grassroots DeFi summit of its kind to happen in Ghana, Africa.",
    "startDate": "2022-11-3",
    "endDate": "2022-11-4"
  },
  {
    "title": "PyChain 2022",
    "to": "https://www.pychain.org",
    "sponsor": null,
    "location": "Online event",
    "description": "PyChain 2022 is an online blockchain developer conference targeting the Python ecosystem and Python devs.",
    "startDate": "2022-11-15",
    "endDate": "2022-11-15"
  },
  {
    "title": "ETHMiami",
    "to": "https://ethmiami.net/",
    "sponsor": null,
    "location": "Miami, USA",
    "description": "Join ETHMiami during Art Basel Miami 2022.",
    "startDate": "2022-11-28",
    "endDate": "2022-12-4"
  },
  {
    "title": "ETHMalaysia 2023",
    "to": "http://ethmalaysia.com",
    "sponsor": null,
    "location": "Kuala Lumpur Convention Centre, Malaysia",
    "description": "ETHMalaysia is the first Ethereum Innovation Festival in Southeast Asia that consists of a conference, a hackathon and fun Web3 themed activities.",
    "startDate": "2023-5-5",
    "endDate": "2023-5-7"
  }
]<|MERGE_RESOLUTION|>--- conflicted
+++ resolved
@@ -18,7 +18,6 @@
     "endDate": "2023-03-05"
   },
   {
-<<<<<<< HEAD
     "title": "FVM Space Warp Hackathon",
     "to": "https://ethglobal.com/events/spacewarp",
     "sponsor": null,
@@ -42,7 +41,46 @@
     "sponsor": null,
     "location": "Tokyo, Japan",
     "description": "ETHGlobal is coming to Tokyo, as the Ethereum community converges in Asia for an unforgettable weekend of hacking, summits, and side events celebrating a new year in our ecosystem.",
-=======
+    "startDate": "2023-04-14",
+    "endDate": "2023-04-16"
+  },
+  {
+    "title": "ETHGlobal Istanbul",
+    "to": "https://ethglobal.com/events/istanbul",
+    "sponsor": null,
+    "location": "Istanbul, Turkey",
+    "description": "Get hype to build the future of web3 with thousands of developers and creatives in one of the oldest cities in the world, let's hack in Istanbul.",
+    "startDate": "2023-05-26",
+    "endDate": "2023-05-28"
+  },
+  {
+    "title": "ETHGlobal Toronto",
+    "to": "https://ethglobal.com/events/toronto",
+    "sponsor": null,
+    "location": "Toronto, Canada",
+    "description": "Join us and explore the frontier of web3 in one of the most vibrant cities in Canada.",
+    "startDate": "2023-06-23",
+    "endDate": "2023-06-25"
+  },
+  {
+    "title": "ETHGlobal Paris",
+    "to": "https://ethglobal.com/events/paris2023",
+    "sponsor": null,
+    "location": "Paris, France",
+    "description": "ETHGlobal is coming to Paris this summer! Join thousands of developers and creatives in one of the coolest cities in Europe this July, paired with ETHCC.",
+    "startDate": "2023-07-21",
+    "endDate": "2023-07-23"
+  },
+  {
+    "title": "ETHGlobal New York",
+    "to": "https://ethglobal.com/events/newyork2023",
+    "sponsor": null,
+    "location": "New York City, USA",
+    "description": "ETHGlobal returns to New York City for the first time since 2019.",
+    "startDate": "2023-09-22",
+    "endDate": "2023-09-24"
+  },
+  {
     "title": "ETH Porto",
     "to": "https://ethporto.org/",
     "sponsor": null,
@@ -57,50 +95,10 @@
     "sponsor": null,
     "location": "Zurich, Switzerland",
     "description": "Ethereum Zürich is a development and research-focused conference and hackathon, bringing the Ethereum community to one of the most crypto-friendly countries, and the cradle of blockchain research.",
->>>>>>> ad4adbdf
     "startDate": "2023-04-14",
     "endDate": "2023-04-16"
   },
   {
-<<<<<<< HEAD
-    "title": "ETHGlobal Istanbul",
-    "to": "https://ethglobal.com/events/istanbul",
-    "sponsor": null,
-    "location": "Istanbul, Turkey",
-    "description": "Get hype to build the future of web3 with thousands of developers and creatives in one of the oldest cities in the world, let's hack in Istanbul.",
-    "startDate": "2023-05-26",
-    "endDate": "2023-05-28"
-  },
-  {
-    "title": "ETHGlobal Toronto",
-    "to": "https://ethglobal.com/events/toronto",
-    "sponsor": null,
-    "location": "Toronto, Canada",
-    "description": "Join us and explore the frontier of web3 in one of the most vibrant cities in Canada.",
-    "startDate": "2023-06-23",
-    "endDate": "2023-06-25"
-  },
-  {
-    "title": "ETHGlobal Paris",
-    "to": "https://ethglobal.com/events/paris2023",
-    "sponsor": null,
-    "location": "Paris, France",
-    "description": "ETHGlobal is coming to Paris this summer! Join thousands of developers and creatives in one of the coolest cities in Europe this July, paired with ETHCC.",
-    "startDate": "2023-07-21",
-    "endDate": "2023-07-23"
-  },
-  {
-    "title": "ETHGlobal New York",
-    "to": "https://ethglobal.com/events/newyork2023",
-    "sponsor": null,
-    "location": "New York City, USA",
-    "description": "ETHGlobal returns to New York City for the first time since 2019.",
-    "startDate": "2023-09-22",
-    "endDate": "2023-09-24"
-  },
-  {
-=======
->>>>>>> ad4adbdf
     "title": "Schelling Point",
     "to": "https://schellingpoint.gitcoin.co/",
     "sponsor": "GitcoinDAO",
