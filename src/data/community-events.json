[
  {
    "title": "ETHKL 2023",
    "to": "https://hack.ethkl.org/",
    "sponsor": null,
    "location": "Kuala Lumpur, Malaysia",
    "description": "Ethereum Kuala Lumpur 2023 is a Conference & Hackathon aimed at the objective of promoting the understanding and adoption of Ethereum smart contracts and related technologies.",
    "startDate": "2023-10-13",
    "endDate": "2023-10-15"
  },
  {
    "title": "ETHVietnam",
    "to": "https://www.eth-vietnam.com/",
    "sponsor": null,
    "location": "Hanoi, Vietnam",
    "description": "ETH Community in SEA to build, learn and share together.",
    "startDate": "2023-10-27",
    "endDate": "2023-10-29"
  },
  {
    "title": "Kyiv Ethereum",
    "to": "https://kyivethereum.com/",
    "sponsor": null,
    "location": "Kyiv, Ukraine",
    "description": "ETH Community in Ukraine to build, learn and share together. We are doing regular meetups and workshops - you can check on the website",
    "startDate": "2023-06-24",
    "endDate": "2023-06-24"
  },
  {
    "title": "ETHPrague",
    "to": "https://ethprague.com/",
    "sponsor": null,
    "location": "Prague, Czech Republic",
    "description": "ETHPrague is focusing on exploring solarpunk visions, solving sustainability issues, and addressing societal challenges by utilizing Ethereum, and discovering potential concepts or applications that do not yet exist.",
    "startDate": "2023-06-09",
    "endDate": "2023-06-11"
  },
  {
    "title": "ETHBrussels",
    "to": "https://ethbrussels.com/",
    "sponsor": null,
    "location": "Brussels, Belgium",
    "description": "ETHBrussels is a cozy hackathon in the capital of Europe. As part of the Brussels Blockchain Week, dozens of coders learn and devise local solutions on the Ethereum stack. Located in a coding school on top of the Brussels Central Station.",
    "startDate": "2023-06-09",
    "endDate": "2023-06-11"
  },
  {
    "title": "ETHGlobal Paris",
    "to": "https://ethglobal.com/events/paris2023",
    "sponsor": null,
    "location": "Paris, France",
    "description": "ETHGlobal is coming to Paris this summer! Join thousands of developers and creatives in one of the coolest cities in Europe this July, paired with ETHCC.",
    "startDate": "2023-07-21",
    "endDate": "2023-07-23"
  },
  {
    "title": "AB-Summit",
    "to": "https://blockchainsummit.africa",
    "sponsor": null,
    "location": "University Of Ghana - Legon. Accra, Ghana",
    "description": "Building Blockchains for Africa's Future. We support the Blockchain revolution and we are establishing a movement to promote its use out of love for our African Continent and the nations that make it up.",
    "startDate": "2023-10-27",
    "endDate": "2023-10-28"
  },
  {
    "title": "ETH Montréal",
    "to": "https://ethmontreal.xyz",
    "sponsor": null,
    "location": "Montréal, Canada",
    "description": "Conference and hackathon with the aim to onboard to Ethereum the students and junior devs from Montréal's world class universities",
    "startDate": "2023-09-18",
    "endDate": "2023-09-21"
  },
  {
    "title": "ETHGlobal New York",
    "to": "https://ethglobal.com/events/newyork2023",
    "sponsor": null,
    "location": "New York City, USA",
    "description": "ETHGlobal returns to New York City for the first time since 2019.",
    "startDate": "2023-09-22",
    "endDate": "2023-09-24"
  },
  {
    "title": "ETHVenice",
    "to": "https://ethvenice.com/",
    "sponsor": null,
    "location": "Venice, Italy",
    "description": "The event takes place in one of the most beautiful and historic cities in the world, Venice! A conference and hackathon open to all people who want to expand their knowledge, learn about this amazing world or get involved. We are waiting for you in many, let's connect.",
    "startDate": "2023-10-20",
    "endDate": "2023-10-22"
  },
  {
    "title": "Ethereum Singapore",
    "to": "https://www.ethereumsingapore.com/",
    "sponsor": null,
    "location": "Singapore, Singapore",
    "description": "Ethereum Singapore is taking flight -- this meetup (supported by over 9000 members!) that was founded in 2016 is coming back in 2023 with both a hackathon to tackle real-life challenge statements curated from Singaporean non-profits and social enterprises, as well as a conference featuring curated community hubs.",
    "startDate": "2023-09-10",
    "endDate": "2023-09-12"
  },
  {
    "title": "ETHOnline",
    "to": "https://ethglobal.com/events/ethonline2023",
    "sponsor": null,
    "location": "Remote",
    "description": "ETHGlobal's biggest global online event will happen again this October with hundreds of projects and weekly summits!",
    "startDate": "2023-10-06",
    "endDate": "2023-10-25"
  },
  {
    "title": "ETHSafari",
    "to": "https://ethsafari.xyz/",
    "sponsor": null,
    "location": "Nairobi & Kilifi, Kenya",
    "description": "Welcome to the latest greatest Ethereum event happening in Africa! Join the BlockTrain from Nairobi to celebrate an ETH-festival held underneath ancient Boabab trees in Kilifi.",
    "startDate": "2023-09-18",
    "endDate": "2023-09-24"
  },
  {
    "title": "ETHMobile Miami",
    "to": "https://www.ethmiami.ooo/",
    "sponsor": null,
    "location": "Hybrid",
    "description": "We are the first Ethereum festival expanding the global ecosystem through the mobile experience.",
    "startDate": "2023-09-15",
    "endDate": "2023-09-17"
  },
  {
    "title": "ETHcon Korea",
    "to": "https://ethcon.kr/",
    "sponsor": null,
    "location": "Seoul, Korea",
    "description": "Ethereum Developer Conference Run by Community Volunteers",
    "startDate": "2023-09-01",
    "endDate": "2023-09-03"
  },
  {
    "title": "ETHGlobal Waterloo",
    "to": "https://ethglobal.com/events/waterloo2023",
    "sponsor": null,
    "location": "Waterloo, Canada",
    "description": "ETHGlobal is heading back to Waterloo, where it all began. This humble city on the outskirts of Toronto is home to both Ethereum and ETHGlobal.",
    "startDate": "2023-06-23",
    "endDate": "2023-06-25"
  },
  {
    "title": "ETHMilan",
    "to": "https://ethmilan.xyz/",
    "sponsor": null,
    "location": "Milan, Italy",
    "description": "The conference will take place in the heart of Milan, in a location rich in history and culture. Join us to discuss all things Ethereum, DeFi, Account Abstraction, DAOs & NFTs.",
    "startDate": "2023-10-05",
    "endDate": "2023-10-06"
  },
  {
    "title": "ETHToronto",
    "to": "https://www.ethtoronto.ca/",
    "sponsor": null,
    "location": "Toronto, Canada",
    "description": "2nd annual ETHToronto, in the birthplace of Ethereum. Official Hackathon of Blockchain Futurist Conference.",
    "startDate": "2023-08-13",
    "endDate": "2023-08-16"
  },
  {
    "title": "ETHAccra",
    "to": "https://www.ethaccra.xyz/",
    "sponsor": null,
    "location": "Ghana, Accra",
    "description": "ETHAccra is a 3-day hackathon striving to educate young generations of web3 developers and builders.",
    "startDate": "2023-09-07",
    "endDate": "2023-09-09"
  },
  {
    "title": "Protocol Berg",
    "to": "https://protocol.berlin/",
    "sponsor": null,
    "location": "Berlin, Germany",
    "description": "The decentralized protocol and infrastructure conference. Protocol Berg is a one-day technical conference for protocol/system/network engineers, decentralized-infrastructure administrators, researchers, and other curious minds from different ecosystems.",
    "startDate": "2023-09-15",
    "endDate": "2023-09-15"
  },
  {
    "title": "EthereumSP 23",
    "to": "https://www.ethereumbrasil.com/ethereum-sp23",
    "sponsor": null,
    "location": "Campus USP, São Paulo, Brazil",
    "description": "EthereumSP 2023 is a four-day event to educate and boost the Brazilian Web3 community. Participants will have free access to advanced workshops, bootcamps, and an international Hackathon.",
    "startDate": "2023-06-22",
    "endDate": "2023-06-25"
  },
  {
    "title": "ETHGlobal Istanbul",
    "to": "https://ethglobal.com/events/istanbul",
    "sponsor": null,
    "location": "Istanbul, Türkiye",
    "description": "ETHGlobal Istanbul is going to be an event full of hacking, networking, side events and fun activites.",
    "startDate": "2023-11-17",
    "endDate": "2023-11-19"
  },
  {
    "title": "ETH Hong Kong",
    "to": "https://www.ethhongkong.co/",
    "sponsor": null,
    "location": "Hong Kong",
    "description": "ETH Hong Kong will be held in Q4 2023. It is the frist-ever large-scale ETH Hong Kong event, which will be developer driven and full of hacking, panel discussions, boot camps and other fun activites.",
    "startDate": "2023-10-14",
    "endDate": "2023-10-15"
  },
  {
    "title": "ETH Miami 2023",
    "to": "https://ethmiami.net/",
    "sponsor": null,
    "location": "Miami",
    "description": "Join ETH Miami’s 2nd Annual Web3 Hackathon”.",
    "startDate": "2023-10-27",
    "endDate": "2023-10-29"
  },
  {
    "title": "ETHGlobal Pragma",
    "to": "https://ethglobal.com/events/pragma-waterloo",
    "sponsor": null,
    "location": "Waterloo, Canada",
    "description": "ETHGlobal Pragma is an in-person summit for builders and leaders in the web3 ecosystem",
    "startDate": "2023-06-22",
    "endDate": "2023-06-22"
  },
  {
    "title": "ETHGlobal Pragma",
    "to": "https://ethglobal.com/events/pragma-paris",
    "sponsor": null,
    "location": "Paris, France",
    "description": "ETHGlobal Pragma is an in-person summit for builders and leaders in the web3 ecosystem",
    "startDate": "2023-07-20",
    "endDate": "2023-07-20"
  },
  {
    "title": "ETHMunich",
    "to": "https://ethmunich.de/",
    "sponsor": null,
    "location": "Munich, Germany",
    "description": "ETH Munich is a first time Hackathon organised by the local web3 community PretzelDAO",
    "startDate": "2023-08-11",
    "endDate": "2023-08-13"
  },
  {
<<<<<<< HEAD
    "title": "EthCC 6",
    "to": "https://www.ethcc.io/",
    "sponsor": null,
    "location": "Paris, France",
    "description": "The Ethereum Community Conference (EthCC) is the largest annual European Ethereum event focused on technology and community. Four intense days of conferences, networking and learning.",
    "startDate": "2023-07-17",
    "endDate": "2023-07-20"
=======
    "title": "ETHLisbon 2023",
    "to": "https://www.ethlisbon.org/",
    "sponsor": null,
    "location": "Gale patio, Lisbon, Portugal",
    "description": "ETHLisbon is an Ethereum-focused hackathon bringing together the best Web 3.0 builders to the crypto capital of Europe.",
    "startDate": "2023-11-03",
    "endDate": "2023-11-05"
>>>>>>> 9deda0c8
  }
]<|MERGE_RESOLUTION|>--- conflicted
+++ resolved
@@ -243,7 +243,6 @@
     "endDate": "2023-08-13"
   },
   {
-<<<<<<< HEAD
     "title": "EthCC 6",
     "to": "https://www.ethcc.io/",
     "sponsor": null,
@@ -251,7 +250,8 @@
     "description": "The Ethereum Community Conference (EthCC) is the largest annual European Ethereum event focused on technology and community. Four intense days of conferences, networking and learning.",
     "startDate": "2023-07-17",
     "endDate": "2023-07-20"
-=======
+  },
+  {
     "title": "ETHLisbon 2023",
     "to": "https://www.ethlisbon.org/",
     "sponsor": null,
@@ -259,6 +259,5 @@
     "description": "ETHLisbon is an Ethereum-focused hackathon bringing together the best Web 3.0 builders to the crypto capital of Europe.",
     "startDate": "2023-11-03",
     "endDate": "2023-11-05"
->>>>>>> 9deda0c8
   }
 ]