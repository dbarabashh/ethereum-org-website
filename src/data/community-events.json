[
  {
    "title": "ETHVietnam",
    "to": "https://www.eth-vietnam.com/",
    "sponsor": null,
    "location": "Ho Chi Minh City, Vietnam",
    "description": "ETHVietnam is the biggest conference ever that brings all top experts in the industry to provide more value to the community.",
    "startDate": "2022-11-25",
    "endDate": "2022-11-27"
  },
  {
    "title": "ETHDenver",
    "to": "https://www.ethdenver.com/",
    "sponsor": null,
    "location": "Denver, USA",
    "description": "ETHDenver is a member-owned Community Innovation Festival. With the genesis of SporkDAO in June of 2021, ETHDenver is the first event based DAO in the world.",
    "startDate": "2022-02-11",
    "endDate": "2022-02-20"
  },
  {
    "title": "Schelling Point",
    "to": "https://schellingpoint.gitcoin.co/",
    "sponsor": "GitcoinDAO",
    "location": "Denver, USA",
    "description": "A one-day celebration of mechanism design, coordination tech, public goods, and regen finance.",
    "startDate": "2022-02-17",
    "endDate": "2022-02-17"
  },
  {
    "title": "WeAreMillions",
    "to": "https://www.wearemillions.online/",
    "sponsor": null,
    "location": "Remote",
    "description": "Explore the transformative powers of art, gaming and crypto tech in an environment of privacy, cooperation and freedom, as we search for ways to bring what we love from Web 2.0 to Web3.",
    "startDate": "2022-03-01",
    "endDate": "2022-03-21"
  },
  {
    "title": "ETHRio",
    "to": "https://www.ethereum.rio/",
    "sponsor": null,
    "location": "Rio de Janiero, Brazil",
    "description": "Ethereum Rio 2022 is a regional event with a global outlook. We are building both a creative hub for regional projects with big ambitions, and a gateway for brands to connect with LATAM blockchain communities.",
    "startDate": "2022-03-11",
    "endDate": "2022-03-16"
  },
  {
    "title": "ETHAustin",
    "to": "https://2022.ethaustin.org/",
    "sponsor": null,
    "location": "Austin, USA",
    "description": "ETH Austin is a gathering of ETH folks from the Southwest. The goal is to bring together the local community & have fun.",
    "startDate": "2022-03-17",
    "endDate": "2022-03-18"
  },
  {
    "title": "DeFiCon",
    "to": "https://deficon.nyc/",
    "sponsor": null,
    "location": "NYC, USA",
    "description": "DeFiCon is a nonprofit conference with a mission to elevate the ethos of peer-to-peer crypto.",
    "startDate": "2022-08-11",
    "endDate": "2022-08-12"
  },
  {
    "title": "ETHDubai",
    "to": "https://www.ethdubaiconf.org",
    "sponsor": null,
    "location": "Dubai, UAE",
    "description": "The Ethereum dev conference in Dubai on everything DeFi, NFTs, EVM scaling, Gaming and more with a focus on decentralization and community projects.",
    "startDate": "2022-03-29",
    "endDate": "2022-03-31"
  },
  {
    "title": "ETHBarcelona",
    "to": "https://ethbarcelona.com/",
    "sponsor": null,
    "location": "Barcelona, Spain",
    "description": "ETHBarcelona is a community-led passion project about the Ethereum blockchain, cryptocurrency and decentralization that celebrates the community and its values.",
    "startDate": "2022-07-06",
    "endDate": "2022-07-08"
  },
  {
    "title": "Non Fungible Conference",
    "to": "https://www.nonfungibleconference.com/",
    "sponsor": null,
    "location": "Lisbon, Portugal",
    "description": "A 2-day event filled with talks, panels, workshops and experiences that brings together artists, projects, platforms, collectors and investors from the global NFT community.",
    "startDate": "2022-04-04",
    "endDate": "2022-04-05"
  },
  {
    "title": "ETHPortland",
    "to": "https://2022.ethportland.com/",
    "sponsor": null,
    "location": "Portland, USA",
    "description": "ETH Portland is a gathering of ETH folks from the Northwest. The goal is to bring together the local community & have fun.",
    "startDate": "2022-04-07",
    "endDate": "2022-04-09"
  },
  {
    "title": "ETHMiami",
    "to": "https://ethmiami.net/",
    "sponsor": null,
    "location": "Miami, USA",
    "description": "Join and support the first ever ETHMiami event, a community event for developers, researchers, and BUIDLers in the Ethereum ecosystem on April 9th. It’s all about knowledge sharing, networking and having fun.",
    "startDate": "2022-04-09",
    "endDate": "2022-04-09"
  },
  {
    "title": "DevConnect",
    "to": "https://devconnect.org/",
    "sponsor": null,
    "location": "Amsterdam, Netherlands",
    "description": "Devconnect is a week-long and in-person gathering that will feature independent Ethereum events, each with a unique focus. The goal is to focus on depth-first gatherings rather than size, and to bring the Ethereum community together in smaller groups to talk (and learn) about, or to make sincere progress on, specific subjects.",
    "startDate": "2022-04-18",
    "endDate": "2022-04-25"
  },
  {
    "title": "ETHAmsterdam",
    "to": "https://amsterdam.ethglobal.com/",
    "sponsor": null,
    "location": "Amsterdam, Netherlands",
    "description": "ETHGlobal's exciting return to in-person hacking! Join us to end Devconnect with a bang!",
    "startDate": "2022-04-22",
    "endDate": "2022-04-24"
  },
  {
    "title": "HackMoney",
    "to": "https://defi.ethglobal.com/",
    "sponsor": null,
    "location": "Remote",
    "description": "ETHGlobal's Global DeFi focused hackathon will continue for the 3rd year.",
    "startDate": "2022-05-06",
    "endDate": "2022-05-25"
  },
  {
    "title": "Spaghett.ETH",
    "to": "https://spaghett-eth.com/",
    "sponsor": null,
    "location": "Milan, Italy",
    "description": "We are welcoming developers, entrepreneurs, creatives, PAs, regulators and newbies into the first Italian Ethereum event.",
    "startDate": "2022-05-03",
    "endDate": "2022-05-05"
  },
  {
    "title": "BlockSplit",
    "to": "https://blocksplit.net/",
    "sponsor": null,
    "location": "Split, Croatia",
    "description": "We bring together blockchain startups, developers, researchers, investors, marketeers, designers...",
    "startDate": "2022-05-23",
    "endDate": "2022-05-25"
  },
  {
    "title": "Permissionless",
    "to": "https://blockworks.co/events/permissionless/",
    "sponsor": null,
    "location": "Palm Beach, USA",
    "description": "At its core, Permissionless is a cultural event. Artists and creators will be at the forefront, showcasing their creations at an in-site gallery.",
    "startDate": "2022-05-17",
    "endDate": "2022-05-19"
  },
  {
    "title": "NFT Berlin",
    "to": "https://mirror.xyz/0x37AEe71F739FB44D9240CB14D41bE16Df767F79e/1vBwQXFYHpnCyk9R5J_dl77oOzxetRfF0Li0nE5guZA",
    "sponsor": null,
    "location": "Berlin, Germany",
    "description": "NFTBERLIN is the people’s platform. We see ourselves as the public good of the metaverse, accelerating the democratisation of culture through creativity and technology.",
    "startDate": "2022-06-01",
    "endDate": "2022-06-30"
  },
  {
    "title": "Graph Day & Graph Hack",
    "to": "https://thegraph.com/graph-day/2022/",
    "sponsor": null,
    "location": "San Francisco, USA",
    "description": "Join the world’s brightest dreamers & doers for a full day focused on web3, dapps, protocols, and the future of the internet. A three-day hackathon will follow immediately afterwards.",
    "startDate": "2022-06-02",
    "endDate": "2022-06-05"
  },
  {
    "title": "Consensus",
    "to": "https://events.coindesk.com/consensus2022",
    "sponsor": null,
    "location": "Austin, USA",
    "description": "Consensus, the most influential crypto & blockchain experience of the year since 2015, will return to an in-person format and be held in Austin, Texas, for the first time ever.",
    "startDate": "2022-06-09",
    "endDate": "2022-06-12"
  },
  {
    "title": "MetaFest 2",
    "to": "https://metafest.metagame.wtf/",
    "sponsor": null,
    "location": "Remote",
    "description": "MetaFest is a two-week-long virtual event full of talks & workshops about everything from DAOs, NFTs, and ReFi to self-improvement, and social events like metaverse sightseeing and concerts.",
    "startDate": "2022-06-09",
    "endDate": "2022-06-23"
  },
  {
    "title": "HODLerCon",
    "to": "https://hodlercon.com",
    "sponsor": null,
    "location": "Hawaii, USA",
    "description": "Luau DAO invites you to hang loose with your internet friends, celebrating the growth of Ethereum and its aligned blockchains.",
    "startDate": "2022-06-17",
    "endDate": "2022-06-26"
  },
  {
    "title": "ETHPrague",
    "to": "https://ethprague.com/",
    "sponsor": null,
    "location": "Prague, Czech Republic",
    "description": "ETHPrague isn't looking for the next get rich quickly scheme or a groundbreaking DeFi app, instead it aims at the future of society.",
    "startDate": "2022-06-10",
    "endDate": "2022-06-12"
  },
  {
    "title": "ETHMontreal",
    "to": "http://ethmontreal.com/",
    "sponsor": null,
    "location": "Montreal, Canada",
    "description": "Ethereum Montreal aims to help build a strong collaborative community of developers and entrepreneurs.",
    "startDate": "2022-06-14",
    "endDate": "2022-06-23"
  },
  {
    "title": "NFT NYC",
    "to": "https://www.nft.nyc/",
    "sponsor": null,
    "location": "New York City, USA",
    "description": "Since its inaugural conference in February 2019, NFT.NYC events have hosted thousands of attendees, hundreds of leading speakers and the best projects in the Non-Fungible Token ecosystem.",
    "startDate": "2022-06-21",
    "endDate": "2022-06-23"
  },
  {
    "title": "ETHNewYork",
    "to": "https://nyc.ethglobal.com/",
    "sponsor": null,
    "location": "New York City, USA",
    "description": "ETHGlobal returns to New York City for the first time since 2019.",
    "startDate": "2022-06-24",
    "endDate": "2022-06-26"
  },
  {
    "title": "ETHSeattle",
    "to": "https://2022.ethseattle.org/",
    "sponsor": null,
    "location": "Seattle, USA",
    "description": "ETHSeattle is an Ethereum summit in Seattle, USA.",
    "startDate": "2022-07-08",
    "endDate": "2022-07-08"
  },
  {
    "title": "HackFS",
    "to": "https://hackfs.ethglobal.com/",
    "sponsor": null,
    "location": "Remote",
    "description": "ETHGlobal returns with their 3rd iteration of HackFS, a global celebration of storage, data, and building data-full decentralized applications.",
    "startDate": "2022-07-08",
    "endDate": "2022-07-27"
  },
  {
    "title": "ETHVenice",
    "to": "https://ethvenice.com/",
    "sponsor": null,
    "location": "Venice, Italy",
    "description": "ETHVenice is an Italian Ethereum Event and Hackathon, simultaneously with The Feast of the Redeemer in Venice.",
    "startDate": "2022-07-11",
    "endDate": "2022-07-17"
  },
  {
    "title": "Metaverse Summit",
    "to": "https://www.metaverse-summit.org/",
    "sponsor": null,
    "location": "Paris, France",
    "description": "In Metaverse Summit, we’ll discover the Next-Gen Technologies Shaping the Future of Reality.",
    "startDate": "2022-07-16",
    "endDate": "2022-07-17"
  },
  {
    "title": "BlockchainweekFr",
    "to": "https://www.blockchainweekparis.com/",
    "sponsor": null,
    "location": "Paris, France",
    "description": "Paris Blockchain Week is the biggest Blockchain & Digital Assets event in Europe. During one week in the City of Lights, numerous events will be held by the most prominent blockchain organizations.",
    "startDate": "2022-07-18",
    "endDate": "2022-07-22"
  },
  {
    "title": "EthCC",
    "to": "https://ethcc.io/",
    "sponsor": null,
    "location": "Paris, France",
    "description": "The Ethereum Community Conference (EthCC) is the largest annual European Ethereum event focused on technology and community. Three intense days of conferences, networking and learning.",
    "startDate": "2022-07-19",
    "endDate": "2022-07-21"
  },
  {
    "title": "ETHSeoul",
    "to": "https://2022.ethseoul.org/",
    "sponsor": null,
    "location": "Seoul, South Korea",
    "description": "Join Seoul's first Ethereum Hackathon & Summit hosted by KryptoSeoul & Dystopia Labs",
    "startDate": "2022-08-05",
    "endDate": "2022-08-13"
  },
  {
    "title": "Zorathon",
    "to": "https://zora.ethglobal.com/",
    "sponsor": null,
    "location": "Remote",
    "description": "ETHGlobal is teaming up with Zora to create a virtual developer and creative focused hackathon! Join and create art, music, dapps, protocols and anything in between.",
    "startDate": "2022-08-04",
    "endDate": "2022-08-10"
  },
  {
    "title": "ETHLatam",
    "to": "http://ethlatam.org/",
    "sponsor": null,
    "location": "Buenos Aires, Argentina",
    "description": "A 4-day conference that builds upon the work of the local pioneers that laid the foundations for a vibrant community that made crypto mainstream in Argentina.",
    "startDate": "2022-08-11",
    "endDate": "2022-08-14"
  },
  {
    "title": "ETHMexico",
    "to": "https://mexico.ethglobal.com/",
    "sponsor": null,
    "location": "Mexico City, Mexico",
    "description": "Join ETHGlobal's hackathon in the heart of the Mexico’s crypto scene, come prepared to build with the passionate Mexican community!",
    "startDate": "2022-08-19",
    "endDate": "2022-08-21"
  },
  {
    "title": "DeFi Security Summit",
    "to": "https://defisecuritysummit.org/",
    "sponsor": null,
    "location": "Stanford, USA",
    "description": "DeFi is an emerging suite of applications for decentralized asset management over blockchain technology. ",
    "startDate": "2022-08-27",
    "endDate": "2022-08-28"
  },
  {
    "title": "Hack.Summit('SF')",
    "to": "https://sf.hacksummit.org/",
    "sponsor": null,
    "location": "San Francisco, California",
    "description": "Hack.Summit('SF') is a 2-day blockchain summit hosted by Hack.VC & Dystopia Labs",
    "startDate": "2022-08-27",
    "endDate": "2022-08-28"
  },
  {
    "title": "Stanford SBC",
    "to": "https://cbr.stanford.edu/sbc22/",
    "sponsor": null,
    "location": "Stanford, USA",
    "description": "The conference focuses on technical innovations in the blockchain space. It brings together researchers and practitioners in the space.",
    "startDate": "2022-08-29",
    "endDate": "2022-08-31"
  },
  {
    "title": "MCON",
    "to": "https://www.mcon.fun/",
    "sponsor": null,
    "location": "Denver, USA",
    "description": "Bring the Meta Network together for a rare Cryptopalooza of fun, learning, and experimental growth in every direction.",
    "startDate": "2022-09-15",
    "endDate": "2022-09-17"
  },
  {
    "title": "ETHOnline",
    "to": "https://online.ethglobal.com/",
    "sponsor": null,
    "location": "Remote",
    "description": "ETHGlobal's biggest global online event will happen again this September with hundreds of projects and weekly summits!",
    "startDate": "2022-09-01",
    "endDate": "2022-09-30"
  },
  {
    "title": "EthereumSP",
    "to": "https://www.ethereumbrasil.com/",
    "sponsor": null,
    "location": "São Paulo, Brazil",
    "description": "We are building both a hub for regional projects with big ambitions; and, a gateway for local and international brands to connect with the Ethereum Brasil builder community.",
    "startDate": "2022-09-09",
    "endDate": "2022-09-11"
  },
  {
    "title": "Arab Blockchain Week 2022",
    "to": "https://www.arabblockchainweek.com/",
    "sponsor": null,
    "location": "Hybrid",
    "description": "ABW22 is a week-long online and in-person gathering that will feature all blockchain events targeting Arab regions. The decentralized community-organized initiative aspires to support the growth of blockchain and crypto adoption across the Arab region",
    "startDate": "2022-10-01",
    "endDate": "2022-10-08"
  },
  {
    "title": "Ethereum Zurich",
    "to": "https://www.ethree.ch/ethereumzurich/",
    "sponsor": null,
    "location": "Zurich, Switzerland",
    "description": "UX Hackathon, Ethereum Zurich is a wallet UX hackathon exploring innovative ways of implementing the HOPR protocol into the MetaMask wallet.",
    "startDate": "2022-09-16",
    "endDate": "2022-09-16"
  },
  {
    "title": "ETHBogotá",
    "to": "https://bogota.ethglobal.com",
    "sponsor": null,
    "location": "Bogotá, Colombia",
    "description": "Join for ETHGlobal's return to South America and kick off Devcon in the perfect way, by building.",
    "startDate": "2022-10-07",
    "endDate": "2022-10-09"
  },
  {
    "title": "Leading Privacy Alliance Conference",
    "to": "https://www.leadingprivacy.com/devcon",
    "sponsor": null,
    "location": "Bogotá, Colombia",
    "description": "This event will bring together the brightest minds of privacy during DevCon in Bogota.",
    "startDate": "2022-10-09",
    "endDate": "2022-10-09"
  },
  {
    "title": "DeFi Bogotá",
    "to": "https://2022.defibogota.org/",
    "sponsor": null,
    "location": "Bogotá, Colombia",
    "description": "DeFi Bogotá is a DeFi-focused summit in Colombia.",
    "startDate": "2022-10-10",
    "endDate": "2022-10-10"
  },
  {
    "title": "Devcon",
    "to": "https://devcon.org/",
    "sponsor": null,
    "location": "Bogotá, Colombia",
    "description": "Devcon is the Ethereum conference for developers, researchers, thinkers, and makers.",
    "startDate": "2022-10-11",
    "endDate": "2022-10-14"
  },
  {
    "title": "ETHSanFrancisco",
    "to": "https://sf.ethglobal.com/",
    "sponsor": null,
    "location": "San Francisco, USA",
    "description": "The energy and excitement from ETHSanFrancisco 2018 will be hard to top, but ETHGlobal is excited to return to the Palace of Fine Arts in San Francisco with thousands of attendees!",
    "startDate": "2022-11-04",
    "endDate": "2022-11-06"
  },
  {
    "title": "ETHGathering",
    "to": "https://www.ethgathering.com/",
    "sponsor": null,
    "location": "Barcelona, Spain",
    "description": "Hosted in one of the world's most vibrant and creative cities, ETH Gathering Barcelona 2022 is a two-day conference focused on the community building the decentralised future.",
    "startDate": "2022-11-18",
    "endDate": "2022-11-20"
  },
  {
    "title": "ETHIndia",
    "to": "https://airtable.com/shrZ89OEwQJRtXHPv/",
    "sponsor": null,
    "location": "Bangalore, India",
    "description": "ETHGlobal teams up with Devfolio to create another iconic ETHIndia to cap off an incredible year for Ethereum!",
    "startDate": "2022-12-02",
    "endDate": "2022-12-04"
  },
  {
    "title": "ETHWarsaw",
    "to": "https://www.ethwarsaw.dev/",
    "sponsor": null,
    "location": "Warsaw, Poland",
    "description": "Join Warsaw Web3 community in the first in-person conference and hackathon!",
    "startDate": "2022-09-01",
    "endDate": "2022-09-04"
  },
  {
    "title": "ETHBerlin³",
    "to": "https://ethberlin.ooo/",
    "sponsor": null,
    "location": "Berlin, Germany",
    "description": "ETHBerlin, to the power of 3",
    "startDate": "2022-09-16",
    "endDate": "2022-09-18"
  },
  {
    "title": "ETHSafari",
    "to": "https://ethsafari.xyz/",
    "sponsor": null,
    "location": "Nairobi & Kilifi, Kenya",
    "description": "Welcome to the latest greatest ETH event happening in Africa!",
    "startDate": "2022-09-18",
    "endDate": "2022-09-25"
  },
  {
    "title": "Web3Dubai",
    "to": "https://www.web3dubai.org/",
    "sponsor": null,
    "location": "Dubai, UAE",
    "description": "The Web3Dubai Conference will feature the latest innovations in Web3 technology and modular blockchains with a focus on builder and creator tools, techniques and APIs that help you scale your project and go from 0 to 1.",
    "startDate": "2022-11-16",
    "endDate": "2022-11-18"
  },
  {
    "title": "ETHDubai",
    "to": "https://www.ethdubaiconf.org",
    "sponsor": null,
    "location": "Dubai, UAE",
    "description": "The Ethereum dev conference in Dubai on everything DeFi, NFTs, EVM scaling, layers 2 and more with a focus on decentralization and community projects.",
    "startDate": "2023-03-14",
    "endDate": "2023-03-16"
  },
  {
<<<<<<< HEAD
    "title": "ETHBrno",
    "to": "https://ethbrno.cz",
    "sponsor": null,
    "location": "Brno, Czech Republic",
    "description": "Lunarpunk hackathon focused on privacy and security. We believe that privacy is a fundamental human right. And good privacy needs good security foundations.",
    "startDate": "2022-11-11",
    "endDate": "2022-11-13"
=======
    "title": "The First Hackathon around Privacy",
    "to": "https://www.leadingprivacy.com/istanbul",
    "sponsor": null,
    "location": "Turkey, Istanbul",
    "description": "We will celebrate privacy and discuss latest findings & development, as well as must haves and upcoming opportunities of the Ethereum Ecosystem.",
    "startDate": "2023-04-29",
    "endDate": "2023-04-30"
  },  
  {
    "title": "ETHMiami",
    "to": "https://ethmiami.net/",
    "sponsor": null,
    "location": "Miami, USA",
    "description": "Web3 IRL Hackathon & Ethereum Cultural Fest of the Year.",
    "startDate": "2022-11-26",
    "endDate": "2022-11-30"
>>>>>>> b7db2143
  }
]<|MERGE_RESOLUTION|>--- conflicted
+++ resolved
@@ -513,15 +513,6 @@
     "endDate": "2023-03-16"
   },
   {
-<<<<<<< HEAD
-    "title": "ETHBrno",
-    "to": "https://ethbrno.cz",
-    "sponsor": null,
-    "location": "Brno, Czech Republic",
-    "description": "Lunarpunk hackathon focused on privacy and security. We believe that privacy is a fundamental human right. And good privacy needs good security foundations.",
-    "startDate": "2022-11-11",
-    "endDate": "2022-11-13"
-=======
     "title": "The First Hackathon around Privacy",
     "to": "https://www.leadingprivacy.com/istanbul",
     "sponsor": null,
@@ -538,6 +529,14 @@
     "description": "Web3 IRL Hackathon & Ethereum Cultural Fest of the Year.",
     "startDate": "2022-11-26",
     "endDate": "2022-11-30"
->>>>>>> b7db2143
+  },
+  {    
+    "title": "ETHBrno",
+    "to": "https://ethbrno.cz",
+    "sponsor": null,
+    "location": "Brno, Czech Republic",
+    "description": "Lunarpunk hackathon focused on privacy and security. We believe that privacy is a fundamental human right. And good privacy needs good security foundations.",
+    "startDate": "2022-11-11",
+    "endDate": "2022-11-13"
   }
 ]