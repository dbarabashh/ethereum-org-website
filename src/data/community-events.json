--- conflicted
+++ resolved
@@ -277,8 +277,6 @@
     "description": "Join us at Germany's leading student-run conference in order to explore the frontiers of blockchain technology during the Octoberfest!",
     "startDate": "2023-9-22",
     "endDate": "2023-9-23"
-<<<<<<< HEAD
-=======
   },
   {
     "title": "ETHChicago 2023",
@@ -288,6 +286,5 @@
     "description": "Three days of building bridges between web3 builders, creators, traditional businesses, financial experts, and policymakers.",
     "startDate": "2023-9-15",
     "endDate": "2023-9-17"
->>>>>>> fd47a94f
   }
 ]