[
  {
    "title": "ETHDam",
    "to": "https://www.ethdam.com/",
    "sponsor": null,
    "location": "Amsterdam, Netherlands",
    "description": "Conference and hackathon gathering the best Privacy and Security builders",
    "startDate": "2024-04-12",
    "endDate": "2024-04-14"
  },
  {
    "title": "ETH Abu Dhabi",
    "to": "https://www.ethabudhabi.org/",
    "sponsor": null,
    "location": "Abu Dhabi, UAE",
    "description": "The Ethereum dev conference and hackathon in Abu Dhabi on everything DeFi, privacy, EVM scaling, layers 2, Account Abstraction and more with a focus on decentralization and community projects. We also organize a Demo Pitch Day with VCs.",
    "startDate": "2023-11-27",
    "endDate": "2023-11-29"
  },
  {
    "title": "Road to Devcon（Shenzhen）",
    "to": "https://ethsz.openbuild.xyz/",
    "sponsor": null,
    "location": "Shenzhen, China",
    "description": "Preheating activities for DEVCON 7 in the China region.Developers and communities, let us gather at Devcon！",
    "startDate": "2023-10-21",
    "endDate": "2023-10-21"
  },
  {
<<<<<<< HEAD
    "title": "Web3FC³",
    "to": "https://www.web3fc.xyz/",
    "sponsor": null,
    "location": "Barcelona, Spain",
    "description": "A chain-agnostic conference for the grassroots community. An event by Web3 Family, running in-person meetups and conference in Barcelona.",
    "startDate": "2024-04-17",
    "endDate": "2024-04-19"
=======
    "title": "ETH Belgrade",
    "to": "https://ethbelgrade.rs/",
    "sponsor": null,
    "location": "Belgrade, Serbia",
    "description": "ETH Belgrade is a playground for exploring Ethereum possibilities. As part of Belgrade Blockchain Week, this three-day conference gathers extraordinary minds and Ethereum enthusiasts to share knowledge and spark ideas that will ignite the whole ecosystem.",
    "startDate": "2024-06-03",
    "endDate": "2024-06-05"
>>>>>>> dbfb0894
  },
  {
    "title": "ETHDubai",
    "to": "https://www.ethdubaiconf.org/",
    "sponsor": null,
    "location": "Dubai, UAE",
    "description": "The Ethereum dev conference and hackathon in Dubai on everything DeFi, privacy, EVM scaling, layers 2, Account Abstraction and more with a focus on decentralization and community projects. We also organize a Demo Pitch Day with VCs.",
    "startDate": "2024-04-19",
    "endDate": "2024-04-21"
  },
    {
    "title": "ETHSamba",
    "to": "https://www.ethsamba.org/",
    "sponsor": null,
    "location": "Rio de Janeiro, Brazil",
    "description": "Bootcamp & Hackathon for builders in sunny Rio de Janeiro with the usual ETHSamba vibes",
    "startDate": "2024-03-22",
    "endDate": "2024-03-24"
  },
  {
    "title": "Ethereum Rio",
    "to": "https://www.ethereumbrasil.com/",
    "sponsor": null,
    "location": "Rio de Janeiro, Brazil",
    "description": "3rd Edition of LATAM's most loved ETH event. Bootcamp, Buildathon & Conference",
    "startDate": "2024-03-19",
    "endDate": "2024-03-24"
  },
  {
    "title": "DappConn",
    "to": "https://www.dappcon.io/",
    "sponsor": null,
    "location": "Berlin, Germany",
    "description": "A 3-day Developer Conference for Ethereum Infrastructure and dApps that would bring together over 900 builders together, hosted by Gnosis since 2018.",
    "startDate": "2024-05-21",
    "endDate": "2024-05-23"
  },
  {
    "title": "ETHBerlin04",
    "to": "https://www.ethberlin.org",
    "sponsor": null,
    "location": "Berlin, Germany",
    "description": "ETHBerlin is a hackathon, a cultural festival, an educational event, a platform for hacktivism, and a community initiative to push the decentralized ecosystem forward.",
    "startDate": "2024-05-24",
    "endDate": "2024-05-26"
  },
  {
    "title": "ETHKL 2023",
    "to": "https://hack.ethkl.org/",
    "sponsor": null,
    "location": "Kuala Lumpur, Malaysia",
    "description": "Ethereum Kuala Lumpur 2023 is a Conference & Hackathon aimed at the objective of promoting the understanding and adoption of Ethereum smart contracts and related technologies.",
    "startDate": "2023-10-13",
    "endDate": "2023-10-15"
  },
  {
    "title": "ETHVietnam",
    "to": "https://www.eth-vietnam.com/",
    "sponsor": null,
    "location": "Hanoi, Vietnam",
    "description": "ETH Community in SEA to #Build, #Learn and #Share together.",
    "startDate": "2024-03-16",
    "endDate": "2024-03-17"
  },
  {
    "title": "AB-Summit",
    "to": "https://blockchainsummit.africa",
    "sponsor": null,
    "location": "University Of Ghana - Legon. Accra, Ghana",
    "description": "Building Blockchains for Africa's Future. We support the Blockchain revolution and we are establishing a movement to promote its use out of love for our African Continent and the nations that make it up.",
    "startDate": "2023-10-27",
    "endDate": "2023-10-28"
  },
  {
    "title": "ETHVenice",
    "to": "https://ethvenice.com/",
    "sponsor": null,
    "location": "Venice, Italy",
    "description": "The event takes place in one of the most beautiful and historic cities in the world, Venice! A conference and hackathon open to all people who want to expand their knowledge, learn about this amazing world or get involved. We are waiting for you in many, let's connect.",
    "startDate": "2023-10-20",
    "endDate": "2023-10-22"
  },
  {
    "title": "ETHOnline",
    "to": "https://ethglobal.com/events/ethonline2023",
    "sponsor": null,
    "location": "Remote",
    "description": "ETHGlobal's biggest global online event will happen again this October with hundreds of projects and weekly summits!",
    "startDate": "2023-10-06",
    "endDate": "2023-10-27"
  },
  {
    "title": "ETHGlobal Istanbul",
    "to": "https://ethglobal.com/events/istanbul",
    "sponsor": null,
    "location": "Istanbul, Turkey",
    "description": "ETHGlobal Istanbul is going to be an event full of hacking, networking, side events and fun activities.",
    "startDate": "2023-11-17",
    "endDate": "2023-11-19"
  },
  {
    "title": "ETH Hong Kong",
    "to": "https://www.ethhongkong.co/",
    "sponsor": null,
    "location": "Hong Kong",
    "description": "ETH Hong Kong will be held in Q4 2023. It is the first-ever large-scale ETH Hong Kong event, which will be developer driven and full of hacking, panel discussions, boot camps and other fun activities.",
    "startDate": "2023-10-22",
    "endDate": "2023-10-24"
  },
  {
    "title": "ETH Miami 2023",
    "to": "https://ethmiami.net/",
    "sponsor": null,
    "location": "Miami",
    "description": "Join ETH Miami’s 2nd Annual Web3 Hackathon”.",
    "startDate": "2023-10-27",
    "endDate": "2023-10-29"
  },
  {
    "title": "ETHLisbon 2023",
    "to": "https://www.ethlisbon.org/",
    "sponsor": null,
    "location": "Gale patio, Lisbon, Portugal",
    "description": "ETHLisbon is an Ethereum-focused hackathon bringing together the best Web 3.0 builders to the crypto capital of Europe.",
    "startDate": "2023-11-03",
    "endDate": "2023-11-05"
  },
  {
    "title": "ETH LONDON Hackathon 2023",
    "to": "https://www.encode.club/eth-london",
    "sponsor": null,
    "location": "London, UK",
    "description": "Join us for the ETH London Hackathon, 27th-29th October 2023, an exciting and innovative event focusing on Ethereum technology. Network with industry leaders, showcase your skills, and innovate in the thriving Ethereum space.",
    "startDate": "2023-10-27",
    "endDate": "2023-10-29"
  },
  {
    "title": "Devconnect Istanbul",
    "to": "https://devconnect.org",
    "sponsor": null,
    "location": "Istanbul, Turkey",
    "description": "Devconnect is a week-long gathering of independent Ethereum events. There is no \"main\" event. Instead, different teams host events, each with a unique focus, ranging from beginner-friendly to expert level. Throughout the week, there will also be an official Devconnect coworking space. It aims to bring together Ethereum's builders, researchers, and community in one place.",
    "startDate": "2023-11-13",
    "endDate": "2023-11-19"
  },
  {
    "title": "Ethereum Costa Rica Day",
    "to": "http://ethereum.cr",
    "sponsor": null,
    "location": "Costa Rica",
    "description": "Full day of learning about Ethereum, onboarding new users and builders.",
    "startDate": "2023-11-18",
    "endDate": "2023-11-18"
  },
  {
    "title": "ETH Riyadh",
    "to": "https://ethriyadh.com/",
    "sponsor": null,
    "location": "Riyadh, Saudi Arabia",
    "description": "ETH Riyadh unites developers and builders from Saudi Arabia and the other Middle East regions, nurturing their roles and connections in the Ethereum ecosystem.",
    "startDate": "2023-09-20",
    "endDate": "2023-10-15"
  },
  {
    "title": "A General Forum on Ethereum Localism",
    "to": "https://pdxdao.xyz/localism/",
    "sponsor": null,
    "location": "Portland, OR, USA",
    "description": "Three days and thoughtful side events will create a container where the Ethereum community can elaborate for itself, in a plurality of directions, what an experimentalism of the city can mean and look like for web3.",
    "startDate": "2023-10-13",
    "endDate": "2023-10-15"
  },
  {
    "title": "Pragma Istanbul",
    "to": "https://ethglobal.com/events/pragma-istanbul",
    "sponsor": null,
    "location": "Istanbul, Turkey",
    "description": "Pragma Istanbul is an in-person summit for builders and leaders in the web3 ecosystem",
    "startDate": "2023-11-16",
    "endDate": "2023-11-16"
  },
  {
    "title": "ETHIndia 2023",
    "to": "https://ethindia.co/",
    "sponsor": null,
    "location": "Bengaluru, India",
    "description": "ETHIndia is a hackathon — a movement with the goal of inspiring and fostering a community of builders promoting technological advancements for Ethereum.",
    "startDate": "2023-12-8",
    "endDate": "2023-12-10"
  },
  {
    "title": "Devcon 7 - Southeast Asia",
    "to": "https://devcon.org/",
    "sponsor": null,
    "location": "Bangkok, Thailand",
    "description": "Discover Ethereum and its community at Devcon, the conference for developers, thinkers, and makers and a place for learning, knowledge sharing, and fun.",
    "startDate": "2024-11-12",
    "endDate": "2024-11-15"
  }
]<|MERGE_RESOLUTION|>--- conflicted
+++ resolved
@@ -27,7 +27,6 @@
     "endDate": "2023-10-21"
   },
   {
-<<<<<<< HEAD
     "title": "Web3FC³",
     "to": "https://www.web3fc.xyz/",
     "sponsor": null,
@@ -35,7 +34,8 @@
     "description": "A chain-agnostic conference for the grassroots community. An event by Web3 Family, running in-person meetups and conference in Barcelona.",
     "startDate": "2024-04-17",
     "endDate": "2024-04-19"
-=======
+  },
+  {
     "title": "ETH Belgrade",
     "to": "https://ethbelgrade.rs/",
     "sponsor": null,
@@ -43,7 +43,6 @@
     "description": "ETH Belgrade is a playground for exploring Ethereum possibilities. As part of Belgrade Blockchain Week, this three-day conference gathers extraordinary minds and Ethereum enthusiasts to share knowledge and spark ideas that will ignite the whole ecosystem.",
     "startDate": "2024-06-03",
     "endDate": "2024-06-05"
->>>>>>> dbfb0894
   },
   {
     "title": "ETHDubai",
