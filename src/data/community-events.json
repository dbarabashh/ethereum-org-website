--- conflicted
+++ resolved
@@ -432,7 +432,6 @@
     "endDate": "2022-09-04"
   },
   {
-<<<<<<< HEAD
     "title": "ETHBerlin³",
     "to": "https://ethberlin.ooo/",
     "sponsor": null,
@@ -440,7 +439,7 @@
     "description": "ETHBerlin, to the power of 3",
     "startDate": "2022-09-16",
     "endDate": "2022-09-18"
-=======
+  },
     "title": "ETHSafari",
     "to": "https://ethsafari.xyz/",
     "sponsor": null,
@@ -448,6 +447,5 @@
     "description": "Welcome to the latest greatest ETH event happening in Africa!",
     "startDate": "2022-09-18",
     "endDate": "2022-09-25"
->>>>>>> 90f91301
   }
 ]