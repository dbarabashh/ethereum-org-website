--- conflicted
+++ resolved
@@ -658,8 +658,7 @@
     "endDate": "2024-12-3",
     "imageUrl": "https://ethriyadh.com/banner.jpg"
   },
-<<<<<<< HEAD
-{
+  {
     "title": "ETH Pura Vida 2024",
     "href": "https://ethereum.cr/",
     "location": "San Jose, Costa Rica",
@@ -667,7 +666,7 @@
     "startDate": "2024-10-19",
     "endDate": "2024-10-26",
     "imageUrl": "https://ethereum.cr/assets/eth-pura-vida/eth-pura-vida-desktop-graphic.svg"
-=======
+  },
   {
     "title": "ETHIndia 2024",
     "href": "https://ethindia.co/",
@@ -677,5 +676,4 @@
     "endDate": "2024-12-8",
     "imageUrl": "https://ethindia.co/assets/images/og-image.png"
   }
->>>>>>> d1067469
 ]