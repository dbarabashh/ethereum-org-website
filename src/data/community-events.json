[
  {
<<<<<<< HEAD
=======
    "title": "Road to Devcon（Shenzhen）",
    "to": "https://ethsz.openbuild.xyz/",
    "sponsor": null,
    "location": "Shenzhen, China",
    "description": "Preheating activities for DEVCON 7 in the China region.Developers and communities, let us gather at Devcon！",
    "startDate": "2023-10-21",
    "endDate": "2023-10-21"
  },
  {
    "title": "ETHDubai",
    "to": "https://www.ethdubaiconf.org/",
    "sponsor": null,
    "location": "Dubai, UAE",
    "description": "The Ethereum dev conference and hackathon in Dubai on everything DeFi, privacy, EVM scaling, layers 2, Account Abstraction and more with a focus on decentralization and community projects. We also organize a Demo Pitch Day with VCs.",
    "startDate": "2024-04-19",
    "endDate": "2024-04-21"
  },
  {
>>>>>>> 1bb19b1d
    "title": "Ethereum Rio",
    "to": "https://www.ethereumbrasil.com/",
    "sponsor": null,
    "location": "Rio de Janeiro, Brazil",
    "description": "3rd Edition of LATAM's most loved ETH event. Bootcamp, Buildathon & Conference",
    "startDate": "2024-04-09",
    "endDate": "2024-04-14"
  },
  {
    "title": "ETHKL 2023",
    "to": "https://hack.ethkl.org/",
    "sponsor": null,
    "location": "Kuala Lumpur, Malaysia",
    "description": "Ethereum Kuala Lumpur 2023 is a Conference & Hackathon aimed at the objective of promoting the understanding and adoption of Ethereum smart contracts and related technologies.",
    "startDate": "2023-10-13",
    "endDate": "2023-10-15"
  },
  {
    "title": "ETHVietnam",
    "to": "https://www.eth-vietnam.com/",
    "sponsor": null,
    "location": "Hanoi, Vietnam",
    "description": "ETH Community in SEA to build, learn and share together.",
    "startDate": "2023-10-27",
    "endDate": "2023-10-29"
  },
  {
    "title": "Kyiv Ethereum",
    "to": "https://kyivethereum.com/",
    "sponsor": null,
    "location": "Kyiv, Ukraine",
    "description": "ETH Community in Ukraine to build, learn and share together. We are doing regular meetups and workshops - you can check on the website",
    "startDate": "2023-06-24",
    "endDate": "2023-06-24"
  },
  {
    "title": "ETHPrague",
    "to": "https://ethprague.com/",
    "sponsor": null,
    "location": "Prague, Czech Republic",
    "description": "ETHPrague is focusing on exploring solarpunk visions, solving sustainability issues, and addressing societal challenges by utilizing Ethereum, and discovering potential concepts or applications that do not yet exist.",
    "startDate": "2023-06-09",
    "endDate": "2023-06-11"
  },
  {
    "title": "ETHBrussels",
    "to": "https://ethbrussels.com/",
    "sponsor": null,
    "location": "Brussels, Belgium",
    "description": "ETHBrussels is a cozy hackathon in the capital of Europe. As part of the Brussels Blockchain Week, dozens of coders learn and devise local solutions on the Ethereum stack. Located in a coding school on top of the Brussels Central Station.",
    "startDate": "2023-06-09",
    "endDate": "2023-06-11"
  },
  {
    "title": "ETHGlobal Paris",
    "to": "https://ethglobal.com/events/paris2023",
    "sponsor": null,
    "location": "Paris, France",
    "description": "ETHGlobal is coming to Paris this summer! Join thousands of developers and creatives in one of the coolest cities in Europe this July, paired with ETHCC.",
    "startDate": "2023-07-21",
    "endDate": "2023-07-23"
  },
  {
    "title": "AB-Summit",
    "to": "https://blockchainsummit.africa",
    "sponsor": null,
    "location": "University Of Ghana - Legon. Accra, Ghana",
    "description": "Building Blockchains for Africa's Future. We support the Blockchain revolution and we are establishing a movement to promote its use out of love for our African Continent and the nations that make it up.",
    "startDate": "2023-10-27",
    "endDate": "2023-10-28"
  },
  {
    "title": "ETHGlobal New York",
    "to": "https://ethglobal.com/events/newyork2023",
    "sponsor": null,
    "location": "New York City, USA",
    "description": "ETHGlobal returns to New York City for the first time since 2019.",
    "startDate": "2023-09-22",
    "endDate": "2023-09-24"
  },
  {
    "title": "ETHVenice",
    "to": "https://ethvenice.com/",
    "sponsor": null,
    "location": "Venice, Italy",
    "description": "The event takes place in one of the most beautiful and historic cities in the world, Venice! A conference and hackathon open to all people who want to expand their knowledge, learn about this amazing world or get involved. We are waiting for you in many, let's connect.",
    "startDate": "2023-10-20",
    "endDate": "2023-10-22"
  },
  {
    "title": "Ethereum Singapore",
    "to": "https://www.ethereumsingapore.com/",
    "sponsor": null,
    "location": "Singapore, Singapore",
    "description": "Ethereum Singapore is taking flight -- this meetup (supported by over 9000 members!) that was founded in 2016 is coming back in 2023 with both a hackathon to tackle real-life challenge statements curated from Singaporean non-profits and social enterprises, as well as a conference featuring curated community hubs.",
    "startDate": "2023-09-10",
    "endDate": "2023-09-12"
  },
  {
    "title": "ETHOnline",
    "to": "https://ethglobal.com/events/ethonline2023",
    "sponsor": null,
    "location": "Remote",
    "description": "ETHGlobal's biggest global online event will happen again this October with hundreds of projects and weekly summits!",
    "startDate": "2023-10-06",
    "endDate": "2023-10-25"
  },
  {
    "title": "ETHSafari",
    "to": "https://ethsafari.xyz/",
    "sponsor": null,
    "location": "Nairobi & Kilifi, Kenya",
    "description": "Welcome to the latest greatest Ethereum event happening in Africa! Join the BlockTrain from Nairobi to celebrate an ETH-festival held underneath ancient Boabab trees in Kilifi.",
    "startDate": "2023-09-18",
    "endDate": "2023-09-24"
  },
  {
    "title": "ETHMobile Miami",
    "to": "https://www.ethmiami.ooo/",
    "sponsor": null,
    "location": "Miami",
    "description": "We are the first Ethereum festival expanding the global ecosystem through the mobile experience.",
    "startDate": "2023-09-15",
    "endDate": "2023-09-17"
  },
  {
    "title": "ETHcon Korea",
    "to": "https://ethcon.kr/",
    "sponsor": null,
    "location": "Seoul, Korea",
    "description": "Ethereum Developer Conference Run by Community Volunteers",
    "startDate": "2023-09-01",
    "endDate": "2023-09-03"
  },
  {
    "title": "ETHGlobal Waterloo",
    "to": "https://ethglobal.com/events/waterloo2023",
    "sponsor": null,
    "location": "Waterloo, Canada",
    "description": "ETHGlobal is heading back to Waterloo, where it all began. This humble city on the outskirts of Toronto is home to both Ethereum and ETHGlobal.",
    "startDate": "2023-06-23",
    "endDate": "2023-06-25"
  },
  {
    "title": "ETHMilan",
    "to": "https://ethmilan.xyz/",
    "sponsor": null,
    "location": "Milan, Italy",
    "description": "The conference will take place in the heart of Milan, in a location rich in history and culture. Join us to discuss all things Ethereum, DeFi, Account Abstraction, DAOs & NFTs.",
    "startDate": "2023-10-05",
    "endDate": "2023-10-06"
  },
  {
    "title": "ETHToronto",
    "to": "https://www.ethtoronto.ca/",
    "sponsor": null,
    "location": "Toronto, Canada",
    "description": "2nd annual ETHToronto, in the birthplace of Ethereum. Official Hackathon of Blockchain Futurist Conference.",
    "startDate": "2023-08-13",
    "endDate": "2023-08-16"
  },
  {
    "title": "Web3FC",
    "to": "https://web3fc.xyz/",
    "sponsor": null,
    "location": "Barcelona, Spain",
    "description": "Web3FC is a chain-agnostic conference with activities such as Talks, Panels, Workshops & Public Debates.",
    "startDate": "2023-09-22",
    "endDate": "2023-09-23"
  },
  {
    "title": "ETHAccra",
    "to": "https://www.ethaccra.xyz/",
    "sponsor": null,
    "location": "Ghana, Accra",
    "description": "ETHAccra is a 3-day hackathon striving to educate young generations of web3 developers and builders.",
    "startDate": "2023-09-07",
    "endDate": "2023-09-09"
  },
  {
    "title": "Protocol Berg",
    "to": "https://protocol.berlin/",
    "sponsor": null,
    "location": "Berlin, Germany",
    "description": "The decentralized protocol and infrastructure conference. Protocol Berg is a one-day technical conference for protocol/system/network engineers, decentralized-infrastructure administrators, researchers, and other curious minds from different ecosystems.",
    "startDate": "2023-09-15",
    "endDate": "2023-09-15"
  },
  {
    "title": "EthereumSP 23",
    "to": "https://www.ethereumbrasil.com/ethereum-sp23",
    "sponsor": null,
    "location": "Campus USP, São Paulo, Brazil",
    "description": "EthereumSP 2023 is a four-day event to educate and boost the Brazilian Web3 community. Participants will have free access to advanced workshops, bootcamps, and an international Hackathon.",
    "startDate": "2023-06-22",
    "endDate": "2023-06-25"
  },
  {
    "title": "ETHGlobal Istanbul",
    "to": "https://ethglobal.com/events/istanbul",
    "sponsor": null,
    "location": "Istanbul, Turkey",
    "description": "ETHGlobal Istanbul is going to be an event full of hacking, networking, side events and fun activites.",
    "startDate": "2023-11-17",
    "endDate": "2023-11-19"
  },
  {
    "title": "ETH Hong Kong",
    "to": "https://www.ethhongkong.co/",
    "sponsor": null,
    "location": "Hong Kong",
    "description": "ETH Hong Kong will be held in Q4 2023. It is the frist-ever large-scale ETH Hong Kong event, which will be developer driven and full of hacking, panel discussions, boot camps and other fun activites.",
    "startDate": "2023-10-14",
    "endDate": "2023-10-15"
  },
  {
    "title": "ETH Miami 2023",
    "to": "https://ethmiami.net/",
    "sponsor": null,
    "location": "Miami",
    "description": "Join ETH Miami’s 2nd Annual Web3 Hackathon”.",
    "startDate": "2023-10-27",
    "endDate": "2023-10-29"
  },
  {
    "title": "ETHGlobal Pragma",
    "to": "https://ethglobal.com/events/pragma-waterloo",
    "sponsor": null,
    "location": "Waterloo, Canada",
    "description": "ETHGlobal Pragma is an in-person summit for builders and leaders in the web3 ecosystem",
    "startDate": "2023-06-22",
    "endDate": "2023-06-22"
  },
  {
    "title": "ETHGlobal Pragma",
    "to": "https://ethglobal.com/events/pragma-paris",
    "sponsor": null,
    "location": "Paris, France",
    "description": "ETHGlobal Pragma is an in-person summit for builders and leaders in the web3 ecosystem",
    "startDate": "2023-07-20",
    "endDate": "2023-07-20"
  },
  {
    "title": "ETHMunich",
    "to": "https://ethmunich.de/",
    "sponsor": null,
    "location": "Munich, Germany",
    "description": "ETHMunich is a first-time Ethereum Hackathon in Munich, organized by the local web3 developer community PretzelDAO.",
    "startDate": "2023-08-11",
    "endDate": "2023-08-13"
  },
  {
    "title": "EthCC 6",
    "to": "https://www.ethcc.io/",
    "sponsor": null,
    "location": "Paris, France",
    "description": "The Ethereum Community Conference (EthCC) is the largest annual European Ethereum event focused on technology and community. Four intense days of conferences, networking and learning.",
    "startDate": "2023-07-17",
    "endDate": "2023-07-20"
  },
  {
    "title": "Not Another Virtual Hackathon (NAVH)",
    "to": "https://navhackathon.consensys.io/",
    "sponsor": null,
    "location": "Virtual (Global)",
    "description": "Consensys' annual virtual global hackathon aimed to scale Ethereum.",
    "startDate": "2023-07-06",
    "endDate": "2023-09-06"
  },
  {
    "title": "ETHLisbon 2023",
    "to": "https://www.ethlisbon.org/",
    "sponsor": null,
    "location": "Gale patio, Lisbon, Portugal",
    "description": "ETHLisbon is an Ethereum-focused hackathon bringing together the best Web 3.0 builders to the crypto capital of Europe.",
    "startDate": "2023-11-03",
    "endDate": "2023-11-05"
  },
  {
    "title": "TUM Blockchain Conference",
    "to": "https://www.tum-blockchain.com/conference",
    "sponsor": null,
    "location": "Munich, Germany",
    "description": "Join us at Germany's leading student-run conference in order to explore the frontiers of blockchain technology during the Octoberfest!",
    "startDate": "2023-9-22",
    "endDate": "2023-9-23"
  },
  {
    "title": "ETHChicago 2023",
    "to": "https://ethchicago.xyz",
    "sponsor": null,
    "location": "Chicago, Illinois, USA",
    "description": "Three days of building bridges between web3 builders, creators, traditional businesses, financial experts, and policymakers.",
    "startDate": "2023-9-15",
    "endDate": "2023-9-17"
  },
  {
    "title": "ETH LONDON Hackathon 2023",
    "to": "https://www.encode.club/eth-london",
    "sponsor": null,
    "location": "London, UK",
    "description": "Join us for the ETH London Hackathon, 27th-29th October 2023, an exciting and innovative event focusing on Ethereum technology. Network with industry leaders, showcase your skills, and innovate in the thriving Ethereum space.",
    "startDate": "2023-10-27",
    "endDate": "2023-10-29"
  },
  {
    "title": "Devconnect Istanbul",
    "to": "https://devconnect.org",
    "sponsor": null,
    "location": "Istanbul, Turkey",
    "description": "Devconnect is a week-long gathering of independent Ethereum events. There is no \"main\" event. Instead, different teams host events, each with a unique focus, ranging from beginner-friendly to expert level. Throughout the week, there will also be an official Devconnect coworking space. It aims to bring together Ethereum's builders, researchers, and community in one place.",
    "startDate": "2023-11-13",
    "endDate": "2023-11-19"
  },
  {
    "title": "Ethereum Costa Rica Day",
    "to": "http://ethereum.cr",
    "sponsor": null,
    "location": "Costa Rica",
    "description": "Full day of learning about Ethereum, onboarding new users and builders.",
    "startDate": "2023-11-18",
    "endDate": "2023-11-18"
  },
  {
    "title": "ETH Riyadh",
    "to": "https://ethriyadh.com/",
    "sponsor": null,
    "location": "Riyadh, Saudi Arabia",
    "description": "ETH Riyadh unites developers and builders from Saudi Arabia and the other Middle East regions, nurturing their roles and connections in the Ethereum ecosystem.",
    "startDate": "2023-09-20",
    "endDate": "2023-10-15"
  },
  {
    "title": "A General Forum on Ethereum Localism",
    "to": "https://pdxdao.xyz/localism/",
    "sponsor": null,
    "location": "Portland, OR, USA",
    "description": "Three days and thoughtful side events will create a container where the Ethereum community can elaborate for itself, in a plurality of directions, what an experimentalism of the city can mean and look like for web3.",
    "startDate": "2023-10-13",
    "endDate": "2023-10-15"
  },
  {
    "title": "Consensys Fellowship",
    "to": "https://consensys.io/fellowship",
    "sponsor": null,
    "location": "Global",
    "description": "Join us on a 12-week program for web3 innovators! We're supporting early stage web3 founders with workshops, mentorship, and networking. Plus access to a $1.5M fund of potential follow-on investment set aside by Consensys Mesh and Tachyon! Don't miss this opportunity! Apply from Sep 20th — Oct 3rd.",
    "startDate": "2023-09-20",
    "endDate": "2023-10-03"
  },
  {
    "title": "Pragma New York",
    "to": "https://ethglobal.com/events/pragma-newyork",
    "sponsor": null,
    "location": "New York, New York",
    "description": "Pragma New York is an in-person summit for builders and leaders in the web3 ecosystem",
    "startDate": "2023-09-21",
    "endDate": "2023-09-21"
  },
  {
    "title": "Pragma Istanbul",
    "to": "https://ethglobal.com/events/pragma-istanbul",
    "sponsor": null,
    "location": "Istanbul, Turkey",
    "description": "Pragma Istanbul is an in-person summit for builders and leaders in the web3 ecosystem",
    "startDate": "2023-11-16",
    "endDate": "2023-11-16"
  },
  {
    "title": "ETHIndia 2023",
    "to": "https://ethindia.co/",
    "sponsor": null,
    "location": "Bengaluru, India",
    "description": "ETHIndia is a hackathon — a movement with the goal of inspiring and fostering a community of builders promoting technological advancements for Ethereum.",
    "startDate": "2023-12-8",
    "endDate": "2023-12-10"
  }
]<|MERGE_RESOLUTION|>--- conflicted
+++ resolved
@@ -1,7 +1,5 @@
 [
   {
-<<<<<<< HEAD
-=======
     "title": "Road to Devcon（Shenzhen）",
     "to": "https://ethsz.openbuild.xyz/",
     "sponsor": null,
@@ -20,7 +18,6 @@
     "endDate": "2024-04-21"
   },
   {
->>>>>>> 1bb19b1d
     "title": "Ethereum Rio",
     "to": "https://www.ethereumbrasil.com/",
     "sponsor": null,
