import { CommunityConference } from "@/lib/types"

const communityConferences: CommunityConference[] = [
  {
    title: "ETH Cinco de Mayo",
    startDate: "2024-02-02",
    endDate: "2024-02-04",
    to: "https://ethcincodemayo.com/",
    location: "Cholula, Puebla",
    description:
      "A perfect combination of competition, workshops, networking, entrepreneurship and culture!",
  },
  {
    title: "Circuit Breaker",
    to: "https://ethglobal.com/events/circuitbreaker",
    location: "Remote",
    description:
      "It’s finally the time to do a dedicated event all about Zero Knowledge Proofs. Build, learn, and understand how to write ZK Circuits at Circuit Breaker and play a role in making ZK Tooling better. Join us for the month of Feb to do everything ZK.",
    startDate: "2024-2-2",
    endDate: "2024-2-21",
  },
  {
    title: "ETH Lima Day",
    startDate: "2024-02-03",
    endDate: "2024-02-03",
    to: "https://ethlima.org",
    location: "Lima, PE",
    description:
      "In Ethereum Lima, we are united by the will to create a community that can take advantage of the opportunities of the technological revolution that comes with blockchain, and particularly with Ethereum.",
  },
  {
    title: "NFT Paris",
    startDate: "2024-02-23",
    endDate: "2024-02-24",
    to: "https://nftparis.xyz",
    location: "Paris, FR",
    description:
      "Where Finance, Gaming, Art, Fashion, Sport , Media converge to celebrate the era of digital assets.",
  },
  {
    title: "ETHDenver",
    startDate: "2024-02-23",
    endDate: "2024-03-03",
    to: "https://ethdenver.com",
    location: "Denver, CO, USA",
    description:
      "ETHDenver celebrates the convergence of blockchain, culture, and education. Located in the heart of Denver, Colorado, ETHDenver is the premiere destination for #BUIDLing the decentralized future..",
  },
  {
    title: "Pragma Denver",
    to: "https://ethglobal.com/events/pragma-denver",
    location: "Denver, Colorado",
    description:
      "Our first IRL event of the year will be our One Day Founders Only Pragma conference in Denver just before the big weekend. We’re excited to show you our new format for how we believe amazing content focused web3 summits should be executed!",
    startDate: "2024-2-28",
    endDate: "2024-2-28",
  },
  {
    title: "ETH Latam",
    startDate: "2024-03-13",
    endDate: "2024-03-14",
    to: "https://ethlatam.org/#/honduras",
    location: "San Pedro Sula, HN",
    description:
      "ETH Latam brings together the global community of creators and educators with the most vibrant crypto communities in the world, who use Ethereum protocols and technology in their daily lives, providing real solutions to real problems.",
  },
  {
    title: "Pragma London",
    to: "https://ethglobal.com/events/pragma-london",
    location: "London, United Kingdom",
    description:
      "Pragma is a one-day, single-track, in-person summit hosted by ETHGlobal. With a focus on intimacy, Pragma serves as a hub for high-quality talks and as a forum of discussion for builders and leaders from Ethereum ecosystem and beyond. Join us on Pi Day in London to catchup on all things pushing this ecosystem forward",
    startDate: "2024-3-14",
    endDate: "2024-3-14",
  },
  {
    title: "ETHGlobal London",
    to: "https://ethglobal.com/events/london2024",
    location: "London, United Kingdom",
    description:
      "ETHGlobal London is going to be an event full of hacking, networking, side events and fun activities. We are excited to be back in London for our inaugural event of 2024, marking our first return since 2020.",
    startDate: "2024-3-15",
    endDate: "2024-3-17",
  },
  {
    title: "ETH Canal",
    startDate: "2024-03-19",
    endDate: "2024-03-21",
    to: "https://ethcanal.xyz",
    location: "Panama City, PA",
    description:
      "Experience three transformative where the Ethereum community gathers in Panama, to discuss blockchain innovation.",
  },
  {
    title: "ETHVietnam",
    startDate: "2024-03-16",
    endDate: "2024-03-17",
    to: "https://www.eth-vietnam.com/",
    location: "Hanoi, Vietnam",
    description: "ETH Community in SEA to #Build, #Learn and #Share together.",
  },
  {
    title: "ETHTaipei",
    startDate: "2024-03-21",
    endDate: "2024-03-24",
    to: "https://ethtaipei.org",
    location: "Taipei, TW",
    description:
      "ETHTaipei presents an opportunity to learn about cutting-edge technology and applications about Ethereum, as well as to get involved with the local community in Taiwan.",
  },
  {
    title: "ETHSamba",
    to: "https://www.ethsamba.org/",
    location: "Rio de Janeiro, Brazil",
    description:
      "Bootcamp & Hackathon for builders in sunny Rio de Janeiro with the usual ETHSamba vibes",
    startDate: "2024-03-22",
    endDate: "2024-03-24",
  },
  {
    title: "ETHBucharest",
    startDate: "2024-03-27",
    endDate: "2024-03-30",
    to: "https://ethbucharest.xyz",
    location: "Bucharest, ROU",
    description:
      "Eth Bucharest is not just an event; it’s a movement empowering creativity, bold ideas, and meaningful connections in the heart of Eastern Europe.",
  },
  {
    title: "ETH Seoul",
    startDate: "2024-03-29",
    endDate: "2024-03-31",
    to: "https://ethseoul.org",
    location: "Seoul, KR",
    description:
      "ETH Seoul is a 3 day hackathon that takes place from March 29-31 in Neowiz building in Pangyo, South Korea",
  },
  {
    title: "DEFICON",
    startDate: "2024-03-30",
    endDate: "2024-03-30",
    to: "https://deficon.nyc",
    location: "New York, NYC, USA",
    description:
      "DeFiCon is a nonprofit conference with a mission to elevate the ethos of peer-to-peer crypto.",
  },
  {
    title: "NFT NYC",
    startDate: "2024-04-03",
    endDate: "2024-04-05",
    to: "https://nft.nyc",
    location: "NYC, USA",
    description: "7th edition of the NFT.NYC",
  },
  {
    title: "Ethereumzuri.ch 2024",
    to: "https://ethereumzuri.ch/",
    location: "Zurich, Switzerland",
    description:
      "Switzerland's largest Ethereum research and development-focused community conference and hackathon, with the goal of connecting academics, developers, researchers, and enthusiasts, and creating a space for collaboration and innovation.",
    startDate: "2024-04-05",
    endDate: "2024-04-07",
  },
  {
    title: "Scaling Ethereum 2024",
    to: "https://ethglobal.com/events/scaling2024",
    location: "Remote",
    description:
      "Join us April as we bring back our community favorite — Scaling Ethereum. Strap in for three weeks of hacking and summits devoted to pushing the envelope and building the future L2 infrastructure of our ecosystem.",
    startDate: "2024-4-5",
    endDate: "2024-4-26",
  },
  {
    title: "ETHDam",
    to: "https://www.ethdam.com/",
    location: "Amsterdam, Netherlands",
    description:
      "Conference and hackathon gathering the best Privacy and Security builders",
    startDate: "2024-04-12",
    endDate: "2024-04-14",
  },
  {
    title: "Web3FC³",
    to: "https://www.web3fc.xyz/",
    location: "Barcelona, Spain",
    description:
      "A chain-agnostic conference for the grassroots community. An event by Web3 Family, running in-person meetups and conference in Barcelona.",
    startDate: "2024-04-17",
    endDate: "2024-04-19",
  },
  {
    title: "TOKEN2049",
    startDate: "2024-04-18",
    endDate: "2024-04-19",
    to: "https://token2049.com",
    location: "Dubai, UAE",
    description:
      "TOKEN2049 is organized annually in Dubai and Singapore, where founders and executives in the web3 industry share their view on the industry",
  },
  {
    title: "ETHTallinn",
    startDate: "2024-04-19",
    endDate: "2024-04-21",
    to: "https://ethtallinn.org/",
    location: "Tallinn, EST",
    description:
      "ETHTallinn is an Ethereum community focused on pushing technologies to new limits within the DeFi, NFT, and web3 industry",
  },
  {
    title: "ETHDubai",
    startDate: "2024-04-19",
    endDate: "2024-04-21",
    to: "https://www.ethdubaiconf.org/",
    location: "Dubai, UAE",
    description:
      "The Ethereum dev conference and hackathon in Dubai on everything DeFi, privacy, EVM scaling, layers 2, Account Abstraction and more with a focus on decentralization and community projects. We also organize a Demo Pitch Day with VCs.",
  },
  {
    title: "Pragma Sydney",
    to: "https://ethglobal.com/events/pragma-sydney",
    location: "Sydney, Australia",
    description:
      "Pragma is a one-day, single-track, in-person summit hosted by ETHGlobal. With a focus on intimacy, Pragma serves as a hub for high-quality talks and as a forum of discussion for builders and leaders from Ethereum ecosystem and beyond. Join us at our first event in Oceania and meet incredible founders helping shape this ecosystem.",
    startDate: "2024-5-2",
    endDate: "2024-5-2",
  },
  {
    title: "ETHGlobal Sydney",
    to: "https://ethglobal.com/events/sydney",
    location: "Sydney, Australia",
    description:
      "ETHGlobal Sydney is going to be an event full of hacking, networking, side events and fun activities. This will be our inaugural event on the continent of Oceania-completing the global in ETHGlobal as the sixth and final continent in our world tour.",
    startDate: "2024-5-3",
    endDate: "2024-5-5",
  },
  {
    title: "ETH Rio",
    startDate: "2024-05-13",
    endDate: "2024-05-15",
    to: "https://www.ethereumbrasil.com/",
    location: "Rio de Janeiro, Brazil",
    description:
      "3rd Edition of ETH Rio. ETH Rio 2024 will bring regulators, builders and businesses to discuss the future of the Brazilian Tokenized Economy based on EVM.",
  },
  {
    title: "DappConn",
    startDate: "2024-05-21",
    endDate: "2024-05-23",
    to: "https://www.dappcon.io/",
    location: "Berlin, Germany",
    description:
      "A 3-day Developer Conference for Ethereum Infrastructure and dApps that would bring together over 900 builders together, hosted by Gnosis since 2018.",
  },
  {
    title: "ETHBerlin04",
    to: "https://www.ethberlin.org",
    location: "Berlin, Germany",
    description:
      "ETHBerlin is a hackathon, a cultural festival, an educational event, a platform for hacktivism, and a community initiative to push the decentralized ecosystem forward.",
    startDate: "2024-05-24",
    endDate: "2024-05-26",
  },
  {
    title: "BlockSplit",
    startDate: "2024-05-27",
    endDate: "2024-05-30",
    to: "https://blocksplit.net",
    location: "Split, Croatia",
    description: "Web3 Conference in the heart of the Mediterranean.",
  },
  {
    title: "Non Fungible Conference",
    startDate: "2024-05-28",
    endDate: "2024-05-30",
    to: "https://nonfungibleconference.com/",
    location: "Lisbon, PRT",
    description:
      "NFC is an experimental Web3 event that brings the global NFT community together",
  },
  {
    title: "Consensus2024",
    startDate: "2024-05-29",
    endDate: "2024-05-31",
    to: "https://coindesk.com/consensus/",
    location: "Austin, TX, USA",
    description:
      "Consensus 2024 is your chance to be a part of important conversation in crypto and Web3.",
  },
  {
    title: "ETHPrague",
    startDate: "2024-05-31",
    endDate: "2024-06-02",
    to: "https://ethprague.com",
    location: "Prague, CZ",
    description:
      "An event focused on the future of Ethereum and potential concepts or applications that don't yet exist",
  },
  {
    title: "ETHDublin",
    startDate: "2024-05-31",
    endDate: "2024-06-02",
    to: "https://ethdublin.io",
    location: "Dublin, IRL",
    description:
      "ETHDublin brings together like-minded investors, builders and designers from all over the world to solve industry problems, harnessing the power of Web3",
  },
  {
    title: "ETH Belgrade",
    to: "https://ethbelgrade.rs/",
    location: "Belgrade, Serbia",
    description:
      "ETH Belgrade is a playground for exploring Ethereum possibilities. As part of Belgrade Blockchain Week, this three-day conference gathers extraordinary minds and Ethereum enthusiasts to share knowledge and spark ideas that will ignite the whole ecosystem.",
    startDate: "2024-06-03",
    endDate: "2024-06-05",
  },
  {
    title: "Belgrade Blockchain Week",
    startDate: "2024-06-01",
    endDate: "2024-06-09",
    to: "https://belgradeblockchainweek.com/",
    location: "Belgrade, SRB",
    description:
      "Belgrade Blockchain Week is a week-long in-person gathering of the greatest Web3 minds and professionals. It features independent events organized by top-tier companies and communities throughout the week.",
  },
  {
    title: "ETHKyiv",
    startDate: "2024-06-01",
    endDate: "2024-06-01",
    to: "https://ethkyiv.org",
    location: "Kyiv, UKR",
    description:
      "Through Hackathon, Conference, side events, discussions, collaborations, and vast networking, we aim to further establish Kyiv as an innovation and infrastructure development leader",
  },
  {
    title: "EthCC",
    to: "https://ethcc.io",
    location: "Brussels, Belgium",
    description:
      "The Ethereum Community Conference (EthCC) is the largest annual European Ethereum event focused on technology and community. Four intense days of conferences, networking and learning.",
    startDate: "2024-7-08",
    endDate: "2024-7-11",
  },
  {
    title: "Pragma Brussels",
    to: "https://ethglobal.com/events/pragma-brussels",
    location: "Brussels, Belgium",
    description:
      "Pragma is a one-day, single-track, in-person summit hosted by ETHGlobal. With a focus on intimacy, Pragma serves as a hub for high-quality talks and as a forum of discussion for builders and leaders from Ethereum ecosystem and beyond.",
    startDate: "2024-7-11",
    endDate: "2024-7-11",
  },
  {
    title: "ETHGlobal Brussels",
    to: "https://ethglobal.com/events/brussels",
    location: "Brussels, Belgium",
    description:
      "ETHGlobal Brussels is going to be an event full of hacking, networking, side events and fun activities. This marks our first event in Belgium and our 3rd hackathon alongside EthCC.",
    startDate: "2024-7-12",
    endDate: "2024-7-14",
  },
  {
    title: "EDCON",
    startDate: "2024-07-26",
    endDate: "2024-07-30",
    to: "https://edcon.io/",
    location: "Tokyo, JPN",
    description:
      "EDCON is committed to serving the Ethereum ecosystem by boosting communication and engagement between Ethereum communities worldwide",
  },
  {
    title: "ETHOnline 2024",
    to: "https://ethglobal.com/events/ethonline2024",
    location: "Remote",
    description:
      "Our community favorite and flagship event is back once again. Join thousands of developers and creatives online next August for ETHOnline 2024!",
    startDate: "2024-8-23",
    endDate: "2024-9-13",
  },
  {
    title: "Web3 Lagos Conference",
    startDate: "2024-09-05",
    endDate: "2024-09-07",
    to: "https://event.web3bridge.com/",
    location: "Lagos, NGA",
    description:
      "This conference will bring together Web3 enthusiasts from all over Nigeria and beyond. Here, community meets technology for three days of intensive Networking and Learning experiences.",
  },
  {
    title: "ETHSafari",
    startDate: "2024-09-09",
    endDate: "2024-09-15",
    to: "https://ethsafari.xyz/",
    location: "Nairobi & Kilifi, Kenya",
    description:
      "Welcome to the largest Ethereum event happening in Africa! Join the BlockTrain from Nairobi to celebrate an ETH-festival held underneath ancient Boabab trees in Kilifi.",
  },
  {
    title: "TOKEN2049",
    startDate: "2024-09-18",
    endDate: "2024-09-19",
    to: "https://token2049.com",
    location: "Singapore, SG",
    description:
      "TOKEN2049 is organized annually in Dubai and Singapore, where founders and executives in the web3 industry share their view on the industry",
  },
  {
    title: "ETHGlobal Singapore",
    to: "https://ethglobal.com/events/singapore2024",
    location: "Singapore, Singapore",
    description:
      "ETHGlobal Singapore is going to be an event full of hacking, networking, side events and fun activities. We cannot wait to at long last return to Singapore. Since our last ETHSingapore in 2018, so much has changed.",
    startDate: "2024-9-20",
    endDate: "2024-9-22",
  },
  {
    title: "Pragma San Francisco",
    to: "https://ethglobal.com/events/pragma-sanfrancisco",
    location: "San Francisco, California",
    description:
      "Pragma is a single-track, in-person summit hosted by ETHGlobal. With a focus on intimacy, Pragma serves as a hub for high-quality talks and as a forum of discussion for builders and leaders from Ethereum ecosystem and beyond. For the first time, we’re excited to introduce a multi-day format to cover an even wider range for all things happening in web3",
    startDate: "2024-10-15",
    endDate: "2024-10-17",
  },
  {
    title: "ETHSofia",
    to: "https://ethsofia.com",
    location: "Sofia, Bulgaria",
    description:
      "ETHSofia is a 3-day conference and hackathon event that brings together the Ethereum community in Bulgaria and beyond. It is a place for developers, researchers, and enthusiasts to come together and share knowledge and ideas.",
    startDate: "2024-10-17",
    endDate: "2024-10-19",
  },
  {
    title: "ETHGlobal San Francisco",
    to: "https://ethglobal.com/events/sanfrancisco2024",
    location: "San Francisco, California",
    description:
      "ETHGlobal Singapore is going to be an event full of hacking, networking, side events and fun activities. In our third iteration of ETHGlobal San Francisco, we're going bigger than ever.",
    startDate: "2024-10-18",
    endDate: "2024-10-20",
  },
  {
    title: "Devcon 7 - Southeast Asia",
    to: "https://devcon.org/",
    location: "Bangkok, Thailand",
    description:
      "Discover Ethereum and its community at Devcon, the conference for developers, thinkers, and makers and a place for learning, knowledge sharing, and fun.",
    startDate: "2024-11-12",
    endDate: "2024-11-15",
  },
  {
    title: "ETHGlobal Devcon 2024",
    to: "https://ethglobal.com/events/devcon2024",
    location: "TBD",
    description:
      "Whenever Devcon happens, we’ll be running a large hackathon right alongside it. Don’t miss the biggest web3 developer meetup of the year in South East Asia.",
    startDate: "TBD",
    endDate: "TBD",
  },
  {
<<<<<<< HEAD
    title: "ETHBratislava",
    to: "http://www.ethbratislava.com/",
    location: "Bratislava, Slovakia",
    description:
      "With this pioneering event in Slovakia we are finally uniting a passionate community engaged in the Ethereum ecosystem's economics, governance, and technology.",
    startDate: "2024-05-10",
    endDate: "2024-05-11",
=======
    title: "NapulETH Open Village",
    to: "https://napul.eth.limo",
    location: "Naples, Italy",
    description: "The Biggest ETH Event in Southern Italy",
    startDate: "2024-09-12",
    endDate: "2024-09-14",
>>>>>>> 4bf0144e
  },
]

export default communityConferences<|MERGE_RESOLUTION|>--- conflicted
+++ resolved
@@ -1,87 +1,6 @@
 import { CommunityConference } from "@/lib/types"
 
 const communityConferences: CommunityConference[] = [
-  {
-    title: "ETH Cinco de Mayo",
-    startDate: "2024-02-02",
-    endDate: "2024-02-04",
-    to: "https://ethcincodemayo.com/",
-    location: "Cholula, Puebla",
-    description:
-      "A perfect combination of competition, workshops, networking, entrepreneurship and culture!",
-  },
-  {
-    title: "Circuit Breaker",
-    to: "https://ethglobal.com/events/circuitbreaker",
-    location: "Remote",
-    description:
-      "It’s finally the time to do a dedicated event all about Zero Knowledge Proofs. Build, learn, and understand how to write ZK Circuits at Circuit Breaker and play a role in making ZK Tooling better. Join us for the month of Feb to do everything ZK.",
-    startDate: "2024-2-2",
-    endDate: "2024-2-21",
-  },
-  {
-    title: "ETH Lima Day",
-    startDate: "2024-02-03",
-    endDate: "2024-02-03",
-    to: "https://ethlima.org",
-    location: "Lima, PE",
-    description:
-      "In Ethereum Lima, we are united by the will to create a community that can take advantage of the opportunities of the technological revolution that comes with blockchain, and particularly with Ethereum.",
-  },
-  {
-    title: "NFT Paris",
-    startDate: "2024-02-23",
-    endDate: "2024-02-24",
-    to: "https://nftparis.xyz",
-    location: "Paris, FR",
-    description:
-      "Where Finance, Gaming, Art, Fashion, Sport , Media converge to celebrate the era of digital assets.",
-  },
-  {
-    title: "ETHDenver",
-    startDate: "2024-02-23",
-    endDate: "2024-03-03",
-    to: "https://ethdenver.com",
-    location: "Denver, CO, USA",
-    description:
-      "ETHDenver celebrates the convergence of blockchain, culture, and education. Located in the heart of Denver, Colorado, ETHDenver is the premiere destination for #BUIDLing the decentralized future..",
-  },
-  {
-    title: "Pragma Denver",
-    to: "https://ethglobal.com/events/pragma-denver",
-    location: "Denver, Colorado",
-    description:
-      "Our first IRL event of the year will be our One Day Founders Only Pragma conference in Denver just before the big weekend. We’re excited to show you our new format for how we believe amazing content focused web3 summits should be executed!",
-    startDate: "2024-2-28",
-    endDate: "2024-2-28",
-  },
-  {
-    title: "ETH Latam",
-    startDate: "2024-03-13",
-    endDate: "2024-03-14",
-    to: "https://ethlatam.org/#/honduras",
-    location: "San Pedro Sula, HN",
-    description:
-      "ETH Latam brings together the global community of creators and educators with the most vibrant crypto communities in the world, who use Ethereum protocols and technology in their daily lives, providing real solutions to real problems.",
-  },
-  {
-    title: "Pragma London",
-    to: "https://ethglobal.com/events/pragma-london",
-    location: "London, United Kingdom",
-    description:
-      "Pragma is a one-day, single-track, in-person summit hosted by ETHGlobal. With a focus on intimacy, Pragma serves as a hub for high-quality talks and as a forum of discussion for builders and leaders from Ethereum ecosystem and beyond. Join us on Pi Day in London to catchup on all things pushing this ecosystem forward",
-    startDate: "2024-3-14",
-    endDate: "2024-3-14",
-  },
-  {
-    title: "ETHGlobal London",
-    to: "https://ethglobal.com/events/london2024",
-    location: "London, United Kingdom",
-    description:
-      "ETHGlobal London is going to be an event full of hacking, networking, side events and fun activities. We are excited to be back in London for our inaugural event of 2024, marking our first return since 2020.",
-    startDate: "2024-3-15",
-    endDate: "2024-3-17",
-  },
   {
     title: "ETH Canal",
     startDate: "2024-03-19",
@@ -90,14 +9,6 @@
     location: "Panama City, PA",
     description:
       "Experience three transformative where the Ethereum community gathers in Panama, to discuss blockchain innovation.",
-  },
-  {
-    title: "ETHVietnam",
-    startDate: "2024-03-16",
-    endDate: "2024-03-17",
-    to: "https://www.eth-vietnam.com/",
-    location: "Hanoi, Vietnam",
-    description: "ETH Community in SEA to #Build, #Learn and #Share together.",
   },
   {
     title: "ETHTaipei",
@@ -458,7 +369,6 @@
     endDate: "TBD",
   },
   {
-<<<<<<< HEAD
     title: "ETHBratislava",
     to: "http://www.ethbratislava.com/",
     location: "Bratislava, Slovakia",
@@ -466,14 +376,14 @@
       "With this pioneering event in Slovakia we are finally uniting a passionate community engaged in the Ethereum ecosystem's economics, governance, and technology.",
     startDate: "2024-05-10",
     endDate: "2024-05-11",
-=======
+  },
+  {
     title: "NapulETH Open Village",
     to: "https://napul.eth.limo",
     location: "Naples, Italy",
     description: "The Biggest ETH Event in Southern Italy",
     startDate: "2024-09-12",
     endDate: "2024-09-14",
->>>>>>> 4bf0144e
   },
 ]
 
