import { useBoolean } from "usehooks-ts"

/**
 * Hook that provides a more semantic API for managing the open/close state of a
 * modal, dropdown, or any other component that can be opened and closed.
 */
<<<<<<< HEAD
function useDisclosure(defaultValue = false) {
  const { value, setTrue, setFalse, toggle, setValue } =
    useBoolean(defaultValue)
=======
export const useDisclosure = (defaultValue = false) => {
  const { value, setTrue, setFalse, toggle } = useBoolean(defaultValue)
>>>>>>> 3bc62ca9

  return {
    isOpen: value,
    onOpen: setTrue,
    onClose: setFalse,
    onToggle: toggle,
    setValue,
  }
}<|MERGE_RESOLUTION|>--- conflicted
+++ resolved
@@ -4,14 +4,9 @@
  * Hook that provides a more semantic API for managing the open/close state of a
  * modal, dropdown, or any other component that can be opened and closed.
  */
-<<<<<<< HEAD
-function useDisclosure(defaultValue = false) {
+export const useDisclosure = (defaultValue = false) => {
   const { value, setTrue, setFalse, toggle, setValue } =
     useBoolean(defaultValue)
-=======
-export const useDisclosure = (defaultValue = false) => {
-  const { value, setTrue, setFalse, toggle } = useBoolean(defaultValue)
->>>>>>> 3bc62ca9
 
   return {
     isOpen: value,
