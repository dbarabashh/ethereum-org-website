import { createGlobalStyle } from "styled-components"
import { mix } from "polished"

const white = "#fff"
const black = "rgb(0,0,0)"
const primaryLight = "rgb(28,28,225)"
const primaryDark = "rgb(255, 115, 36)"
const success = "rgb(16,158,98)"
const fail = "rgb(184,0,0)"
const turquoise = "#CCFCFF"
const turquoiseDark = "rgb(41,50,51,1)"
const yellow = "#FFF8DF"
const mint = "#E1FEFA"
const mintDark = "rgb(45,51,50,1)"
const codeBoxDark = "#2a2734"
const codeBoxLight = "#fafafa"

// purple and orangeDark introduced for dark mode alts for homepage boxes
const purpleDark = "rgb(33,33,49,1)"
const orangeDark = "rgb(51,40,33,1)"
const pink = "#FFE5F9"
const pinkDark = "rgb(51,32,39,1)"
const gridYellow = "#FFE78E"
const gridRed = "#EF7D7D"
const gridBlue = "#A7D0F4"
const gridPink = "#FFA1C3"

const white500 = white
const white600 = mix(0.03, black, white)
const white700 = mix(0.1, black, white)
const white800 = mix(0.2, black, white)
const white900 = mix(0.3, black, white)

const black50 = mix(0.5, white, black)
const black100 = mix(0.4, white, black)
const black200 = mix(0.3, white, black)
const black300 = mix(0.2, white, black)
const black400 = mix(0.1, white, black)
const black500 = black

const primaryLight950 = mix(0.85, black, primaryLight)
const primaryLight900 = mix(0.8, black, primaryLight)
const primaryLight800 = mix(0.6, black, primaryLight)
const primaryLight700 = mix(0.4, black, primaryLight)
const primaryLight600 = mix(0.2, black, primaryLight)
const primaryLight500 = primaryLight
const primaryLight400 = mix(0.2, white, primaryLight)
const primaryLight300 = mix(0.4, white, primaryLight)
const primaryLight200 = mix(0.6, white, primaryLight)
const primaryLight100 = mix(0.8, white, primaryLight)
const primaryLight50 = mix(0.9, white, primaryLight)

const primaryDark950 = mix(0.9, black, primaryDark)
const primaryDark900 = mix(0.8, black, primaryDark)
const primaryDark800 = mix(0.6, black, primaryDark)
const primaryDark700 = mix(0.4, black, primaryDark)
const primaryDark600 = mix(0.2, black, primaryDark)
const primaryDark500 = primaryDark
const primaryDark400 = mix(0.2, white, primaryDark)
const primaryDark300 = mix(0.4, white, primaryDark)
const primaryDark200 = mix(0.6, white, primaryDark)
const primaryDark100 = mix(0.8, white, primaryDark)

const success900 = mix(0.8, black, success)
const success800 = mix(0.6, black, success)
const success700 = mix(0.4, black, success)
const success600 = mix(0.2, black, success)
const success500 = success
const success400 = mix(0.2, white, success)
const success300 = mix(0.4, white, success)
const success200 = mix(0.6, white, success)
const success100 = mix(0.8, white, success)

const fail900 = mix(0.8, black, fail)
const fail800 = mix(0.6, black, fail)
const fail700 = mix(0.4, black, fail)
const fail600 = mix(0.2, black, fail)
const fail500 = fail
const fail400 = mix(0.2, white, fail)
const fail300 = mix(0.4, white, fail)
const fail200 = mix(0.6, white, fail)
const fail100 = mix(0.8, white, fail)

const baseColors = {
  white,
  white500,
  white600,
  white700,
  white800,
  white900,
  black,
  black500,
  black400,
  black300,
  black200,
  black100,
  black50,
  boxShadow: "rgba(0,0,0,0.12)",
  boxShadowHover: "rgba(0,0,0,0.24)",
  secondary: "#b2b2b2", // TODO replace
  success900,
  success800,
  success700,
  success600,
  success,
  success500,
  success400,
  success300,
  success200,
  success100,
  fail900,
  fail800,
  fail700,
  fail600,
  fail,
  fail500,
  fail400,
  fail300,
  fail200,
  fail100,
  tagBlue: primaryLight100,
  tagOrange: primaryDark100,
  tagGreen: success100,
  tagRed: fail100,
  tagTurqouise: turquoise,
  tagGray: white700,
  tagYellow: yellow,
  tagMint: mint,
  tagPink: pink,
  warning: primaryDark100,
  warningLink: primaryDark700,
  warningLinkHover: primaryDark900,
  lowBug: primaryDark100,
  mediumBug: primaryDark300,
  primaryLight300,
  primaryDark300,
  yellow,
  gridYellow,
  gridRed,
  gridBlue,
  gridGreen: success300,
  gridOrange: primaryDark300,
  gridPink,
  gridPurple: primaryLight200,
  infoBanner: primaryLight50,
}

// TODO replace random variables w/ baseColor variables
const lightColors = {
  buttonColor: white,
  eth2Gradient:
    "linear-gradient(285.24deg, #F7CBC0 0%, #F4B1AB 29.8%, #8476D9 49.78%, #85ACF9 54.14%, #1C1CE1 61.77%, #000000 69.77%)",
  ghostCardBackground: white,
  ghostCardGhost: white600,
  secondaryButtonBackgroundActive: white700,
  primary: primaryLight,
  primary950: primaryLight950,
  primary900: primaryLight900,
  primary800: primaryLight800,
  primary700: primaryLight700,
  primary600: primaryLight600,
  primary500: primaryLight500,
  primary400: primaryLight400,
  primary300: primaryLight300,
  primary200: primaryLight200,
  primary100: primaryLight100,
  primaryHover: "rgba(28, 28, 225, 0.8)",
  primaryActive: primaryLight600,
  lightBorder: "#ececec",
  priceCardBackgroundPositive:
    "linear-gradient( 0, rgba(207, 236, 224, 0.6) 0%, rgba(207, 236, 224, 0) 100%)",
  priceCardBackgroundNegative:
    "linear-gradient(180deg, rgba(241, 204, 204, 0.4) 0%, rgba(241, 204, 204, 0) 100%)",
  priceCardBorder: "#ececec",
  priceCardBorderNegative: "#ececec",
  searchBorder: "#7f7f7f",
  searchBackground: white,
  searchBackgroundEmpty: "#f2f2f2",
  searchResultText: "#33363d",
  searchResultBackground: "#f1f3f5",
  selectHover: primaryLight100,
  selectActive: primaryLight200,
  dropdownBackground: white,
  dropdownBackgroundHover: "#f2f2f2",
  dropdownBorder: "#e5e5e5",
  markBackground: "rgba(143,187,237,.1)",
  markUnderline: "rgba(143,187,237,.5)",
  modalBackground: "hsla(0, 0%, 69.8%, 0.9)",
  text: "#333",
  text200: "#666",
  text300: "#4c4c4c",
  textTableOfContents: "#7f7f7f",
  background: white,
  ednBackground: white600,
  border: white700,
  tableBoxShadow:
    "0 14px 66px rgba(0,0,0,.07), 0 10px 17px rgba(0,0,0,.03), 0 4px 7px rgba(0,0,0,.05)",
  tableItemBoxShadow: "rgba(0, 0, 0, 0.1)",
  tableBackgroundHover: "#f2f2f2",
  preBackground: "#f2f2f2",
  preBorder: "rgba(0,0,0,.05)",
  homeDivider: "#a4a4f3",
  displayDark: "none",
  displayLight: "block",
  grayBackground: "#fcfcfc",
  cardGradient:
    "radial-gradient(46.28% 66.31% at 66.95% 58.35%, #e6e6f7 0%, #e7edfa 50%, #e9fbfa 100%)",
  upgradeStatusBackground:
    "linear-gradient(180deg,rgba(0, 240, 255, 0.2) 0%, rgba(255, 255, 255, 0) 100%), linear-gradient(0deg, rgba(255, 255, 255, 0.8), rgba(255, 255, 255, 0.8)), #1c1ce1",
  upgradeStatusShippedBackground:
    "linear-gradient(180deg,rgba(0, 240, 255, 0.2) 0%, rgba(255, 255, 255, 0) 100%), linear-gradient(0deg, rgba(255, 255, 255, 0.8), rgba(255, 255, 255, 0.8)),#109e62",
  upgradeStatusBorder: "none",
  upgradeStatusShippedBorder: "none",
  warning: primaryDark100,
  warningLink: primaryDark700,
  warningLinkHover: primaryDark900,
  tagMint: mint,
  mainnet: success200,
  mainnetBorder: black50,
  beaconchain: turquoise,
  beaconchainBorder: black50,
  shard: primaryDark100,
  shardBorder: black50,
  infoLink: primaryLight800,
  infoLinkHover: primaryLight900,
  cardBoxShadow: "4px 4px 0px 0px #D2D2F9",
  homeBoxMint: mint,
  homeBoxTurquoise: turquoise,
  homeBoxOrange: primaryDark100,
  homeBoxPurple: primaryLight50,
  homeBoxPink: pink,
  codeBackground: codeBoxLight,
}

// TODO replace random variables w/ baseColor variables
const darkColors = {
  buttonColor: black300,
  eth2Gradient:
    "linear-gradient(285.24deg, #F7CBC0 0%, #FBEAE3 17.81%, #F4B1AB 29.8%, #8476D9 49.78%, #8DB4FF 69.77%);",
  primaryHover: primaryDark400,
  primaryActive: primaryDark200,
  ghostCardBackground: black300,
  ghostCardGhost: black50,
  secondaryButtonBackgroundActive: black300,
  primary: primaryDark,
  primary950: primaryDark950,
  primary900: primaryDark900,
  primary800: primaryDark800,
  primary700: primaryDark700,
  primary600: primaryDark600,
  primary500: primaryDark500,
  primary400: primaryDark400,
  primary300: primaryDark300,
  primary200: primaryDark200,
  primary100: primaryDark100,
  lightBorder: "#404040",
  priceCardBackground: "transparent",
  priceCardBorder: success700,
  priceCardBorderNegative: fail300,
  searchBorder: "#b2b2b2",
  searchBackground: "#4c4c4c",
  searchBackgroundEmpty: "#333",
  searchResultText: "#f1f3f5",
  searchResultBackground: "#33363d",
  selectHover: primaryDark700,
  selectActive: primaryDark600,
  dropdownBackground: "#191919",
  dropdownBackgroundHover: "#000",
  dropdownBorder: "#333",
  markBackground: "rgb(255, 115, 36, .1)",
  markUnderline: "rgb(255, 115, 36, .5)",
  modalBackground: "rgba(25,25,25,0.8)",
  text: "#f2f2f2",
  text200: "#b2b2b2",
  text300: "#ccc",
  textTableOfContents: "hsla(0,0%,69.8%,.8)",
  background: "#222222",
  ednBackground: black400,
  border: black300,
  tableBoxShadow:
    "0 14px 66px hsla(0,0%,96.1%,.07), 0 10px 17px hsla(0,0%,96.1%,.03), 0 4px 7px hsla(0,0%,96.1%,.05)",
  tableItemBoxShadow: "hsla(0,0%,100%,.1)",
  tableBackgroundHover: "rgba(255,115,36,.013)",
  preBackground: "#191919",
  preBorder: "hsla(0,0%,100%,.05)",
  homeDivider: "#ffc7a7",
  displayDark: "block",
  displayLight: "none",
  grayBackground: "#272627",
  upgradeStatusBackground: "#222222",
  upgradeStatusShippedBackground: "#222222",
  upgradeStatusBorder: `${primaryLight200} solid 2px`,
  upgradeStatusShippedBorder: `${success400} solid 2px`,
  warning: primaryDark100,
  warningLink: primaryDark700,
  warningLinkHover: primaryDark900,
  tagMint: mint,
  mainnet: "#222222",
  mainnetBorder: success300,
  beaconchain: "#222222",
  beaconchainBorder: pink,
  shard: "#222222",
  shardBorder: primaryDark500,
  infoLink: primaryLight800,
  infoLinkHover: primaryLight900,
  cardBoxShadow: "4px 4px 0px 0px #FFAB7C",
  homeBoxMint: mintDark,
  homeBoxTurquoise: turquoiseDark,
  homeBoxOrange: orangeDark,
  homeBoxPurple: purpleDark,
  homeBoxPink: pinkDark,
  codeBackground: codeBoxDark,
  cardGradient:
    "linear-gradient(49.21deg, rgba(127, 127, 213, 0.2) 19.87%, rgba(134, 168, 231, 0.2) 58.46%, rgba(145, 234, 228, 0.2) 97.05% )",
}

const lightThemeColors = Object.assign({}, baseColors, lightColors)
const darkThemeColors = Object.assign({}, baseColors, darkColors)

const theme = {
  isDark: false, // Overwritten in Object.assign
  colors: {}, // Overwritten in Object.assign
  fontSizes: {
    // based on typical browser default font size of 16px
    xs: "0.75rem", // 12px
    s: "0.875rem", // 14px
    m: "1rem", // 16px
    r: "1.125rem", // 18px
    l: "1.5rem", // 24px
    xl: "2rem", // 32px
  },
  breakpoints: {
    xs: "320px",
    s: "414px",
    m: "768px",
    l: "1024px",
    xl: "1440px", // Used as the max-width
  },
  variables: {
    maxPageWidth: "1504px", // xl breakpoint (1440px) + 72px (2rem padding on each side)
    navHeight: "4.75rem",
    navBannerHeightDesktop: "134px", // 76px + 58px
    navBannerHeightTablet: "159px", // 76px + 83px
    navBannerHeightMobile: "184px", // 76px + 108px
    navSubNavHeightDesktop: "134px", // 76px + 58px
    navSideNavHeightMobile: "140px", // 76px + 64px
  },
}

export const lightTheme = Object.assign(
  {},
  theme,
  { isDark: false },
  { colors: lightThemeColors }
)
export const darkTheme = Object.assign(
  {},
  theme,
  { isDark: true },
  { colors: darkThemeColors }
)

// Dynamic global styles
// Unfortunately Prettier doesn't format `createGlobalStyle`
// TODO external link styles no longer working...
// Seemingly nothing that doesn't involve a theme variable?
export const GlobalStyle = createGlobalStyle`
  body {
    background-color: ${(props) => props.theme.colors.background};
    color: ${(props) => props.theme.colors.text};
  }
  a {
    color: ${(props) => props.theme.colors.primary};
    text-decoration: underline;
  }
  mark {
    background: ${(props) => props.theme.colors.markBackground};
    box-shadow: inset 0 -2px 0 0 rgba(69,142,225,.8);
  }

  .anchor.before {
    fill: ${(props) => props.theme.colors.text};
  }

  hr {
    background: ${(props) => props.theme.colors.lightBorder};
  }

  /* Legacy styles from lists.styl */
  ul {
    font-size: 1rem;
    line-height: 1.6;
    font-weight: 400;
    margin: 2rem 0 1rem;
    padding: 0;
    margin: 1em;
    list-style-type: none;
    list-style-image: none;
  }

  li {
    padding-left: .5em;
    margin-bottom: .5em;
      p:first-of-type {
        margin-top: 0;
      }
      p:last-of-type {
        margin-bottom: 0;
      }
    &:before {
      content: "\2022";
      color: ${(props) => props.theme.colors.primary};
      display: inline-block;
      width: 1em;
      margin-left: -1em;
      position: absolute;
    }
  }
<<<<<<< HEAD

  /* YouTube embeds */
  iframe {
    display: block;
    max-width: 560px;
    margin: 32px 0;
  }
  `

// Mixins
// TODO must be a better way...
export const Mixins = {
  textLevel1: `
=======
  
  h1 {
>>>>>>> 7e1330f1
    font-size: 3rem;
    line-height: 1.4;
    margin: 2rem 0;
    font-weight: 700;
    @media (max-width: ${theme.breakpoints.m}) {
      font-size: 2.5rem;
    }
  }
  
  h2 {
    font-size: 2rem;
    line-height: 1.4;
    margin: 2rem 0;
    margin-top: 3rem;
    font-weight: 600;
    @media (max-width: ${theme.breakpoints.m}) {
      font-size: 1.5rem;
    }
  }
  
  h3 {
    font-size: 1.5rem;
    line-height: 1.4;
    margin: 2rem 0;
    margin-top: 2.5rem;
    font-weight: 600;
    @media (max-width: ${theme.breakpoints.m}) {
      font-size: 1.25rem;
    }
  }
  
  h4 {
    font-size: 1.25rem;
    line-height: 1.4;
    font-weight: 500;
    margin: 2rem 0;
    @media (max-width: ${theme.breakpoints.m}) {
      font-size: 1rem;
    }
  }
  
  h5 {
    font-size: 1rem;
    line-height: 1.4;
    font-weight: 450;
    margin: 2rem 0;
  }

  h6 {
    font-size: 0.9rem;
    line-height: 1.4;
    font-weight: 400;
    text-transform: uppercase;
    margin: 2rem 0;
  }
  
`
// H6 basically only uses as labels as per design system

// Old Mixins for referecne
// export const Mixins = {
//   textLevel1: `
//     font-size: 3rem;
//     line-height: 1.4;
//     margin: 2rem 0;
//     font-weight: 400;
//   `,
//   textLevel2: `
//     font-size: 2rem;
//     line-height: 1.4;
//     margin: 2rem 0;
//     font-weight: 600;
//   `,
//   textLevel3: `
//     font-size: 1.5rem;
//     line-height: 1.4;
//     margin: 1.5rem 0 2rem;
//     font-weight: 600;
//   `,
//   textLevel4: `
//     font-size: 1.25rem;
//     line-height: 1.4;
//     font-weight: 400;
//     margin-top: 2rem;
//   `,
//   textLevel5: `
//     font-size: 1rem;
//     line-height: 1.6;
//     font-weight: 400;
//     margin-top: 2rem;
//   `,
//   textLevel6: `
//     font-size: .875rem;
//     line-height: 1.6;
//     font-weight: 400;
//     letter-spacing: 0.04em;
//     margin: 1.14em 0;
//     text-transform uppercase
//   `,
//   textLevel7: `
//     font-size: 1rem;
//     line-height: 1.6;
//     font-weight: 400;
//     margin: 2rem 0 1rem;
//   `,
//   textLevel8: `
//     font-size: .875rem;
//     line-height:1.6;
//     margin: 1.14em 0;
//     font-weight: 400;
//   `,
// }<|MERGE_RESOLUTION|>--- conflicted
+++ resolved
@@ -416,7 +416,6 @@
       position: absolute;
     }
   }
-<<<<<<< HEAD
 
   /* YouTube embeds */
   iframe {
@@ -424,16 +423,8 @@
     max-width: 560px;
     margin: 32px 0;
   }
-  `
-
-// Mixins
-// TODO must be a better way...
-export const Mixins = {
-  textLevel1: `
-=======
   
   h1 {
->>>>>>> 7e1330f1
     font-size: 3rem;
     line-height: 1.4;
     margin: 2rem 0;
