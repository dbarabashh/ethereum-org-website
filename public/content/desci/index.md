--- conflicted
+++ resolved
@@ -108,11 +108,8 @@
 - [IdeaMarkets: enabling decentralized scientific credibility](https://ideamarket.io/)
 - [DeSci Labs](https://www.desci.com/)
 - [ValleyDAO: an open, global community offering funding and translational support for synthetic biology research](https://www.valleydao.bio)
-<<<<<<< HEAD
 - [Cerebrum DAO: sourcing and nurturing solutions to advance brain health and prevent neurodegeneration](https://www.cerebrumdao.com/)
-=======
 - [CryoDAO: funding moonshot research in the field of cryopreservation](https://www.cryodao.org)
->>>>>>> a2ed2b39
 
 We welcome suggestions for new projects to list - please look at our [listing policy](/contributing/adding-desci-projects/) to get started!
 
