---
title: How to "create" an Ethereum account
description: A step-by-step guide on Ethereum account creation using a wallet.
lang: en
---

# How to create an Ethereum account

**Anyone can create an Ethereum account for free.** You just need to install a crypto wallet app. Wallets create and manage your Ethereum account. They can send transactions, check your balances and connect you to other apps built on Ethereum.

With a wallet you can also log into any token exchange, games, [NFT](/glossary/#nft) marketplaces instantly. There is no need for individual registration, one account is shared for all apps built on Ethereum.

## Step 1: Choose a wallet

A wallet is an app that helps you manage your Ethereum account. There are dozens of different wallets to choose from: mobile, desktop, or even browser extensions.

<<<<<<< HEAD
<ButtonLink href="/wallets/find-wallet/">
  Find a wallet
=======
<ButtonLink to="/wallets/find-wallet/">
  List of wallets
>>>>>>> bbfd8fa8
</ButtonLink>

If you are new, you can select the “New to crypto” filter on the "find a wallet" page to identify wallets that should include all necessary features suitable for beginners.

![Filter selection on 'find a wallet' page](./wallet-box.png)

There are also other profile filters to cater to your needs. These are examples of commonly used wallets - you should do your own research before trusting any software.

## Step 2: Download and install your wallet app

Once you have decided on a specific wallet, visit their official website or app store, download and install it. All of them should be free.

## Step 3: Open the app and create your Ethereum account

The first time you open your new wallet you might be asked to choose between creating a new account or importing an existing one. Click on the new account creation. **This is the step during which the wallet software generates your Ethereum account.**

## Step 4: Store your recovery phrase

Some apps will request you to save a secret "recovery phrase" (sometimes called a "seed phrase" or a "mnemonic"). Keeping this phrase safe is extremely important! This is used to generate your Ethereum account and can be used to submit transactions.

**Any person who knows the phrase can take control of all funds.** Never share this with anyone. This phrase should contain 12 to 24 randomly generated words (the order of the words matters).

<div>
<InfoBanner shouldSpaceBetween emoji=":eyes:">
<<<<<<< HEAD
  <div>Want to learn more?</div>
  <ButtonLink href="/guides/">
    See our other guides
=======
  <div><b>Wallet installed?</b><br/>Learn how to use it.</div>
  <ButtonLink to="/guides/how-to-use-a-wallet">
    How to use a wallet
>>>>>>> bbfd8fa8
  </ButtonLink>
</InfoBanner>
</div>

Interested in other guides? Check out our: [Step by step guides](/guides/)

## Frequently asked questions

### Are my wallet and my Ethereum account the same?

No. The wallet is a management tool that helps you to manage accounts. A single wallet might access several accounts, and a single account can be accessed by multiple wallets. The recovery phrase is used to create accounts and gives permission to a wallet app to manage assets.

### Can I send bitcoin to an Ethereum address, or ether to a Bitcoin address?

No, you cannot. Bitcoin and ether exist on two separate networks (i.e. different blockchains), each with their own bookkeeping and address formats. There have been various attempts to bridge the two different networks, of which the most active one is currently [Wrapped Bitcoin or WBTC](https://www.bitcoin.com/get-started/what-is-wbtc/). This is not an endorsement, as WBTC is a custodial solution (meaning a single group of people controls certain critical functions) and is provided here for informational purposes only.

### If I own an ETH address, do I own the same address on other blockchains?

You can use the same [address](/glossary/#address) on all blockchains that use similar underlying software to Ethereum (known as 'EVM-compatible'). This [list](https://chainlist.org/) will show you which blockchains you can use with the same address. Some blockchains, like Bitcoin, implement a completely separate set of network rules and you will need a different address with a different format. If you have a smart contract wallet you should check its product website for more info on which blockchains are supported because usuallly those have limited but more secure scope.

### Is having my own wallet safer than keeping my funds on an exchange?

Having your own wallet means you take responsibility for the security of your assets. There are unfortunately many examples of failed exchanges that lost their customers' money. Owning a wallet (with a recovery phrase) removes the risk associated with trusting some entity to hold your assets. However, you have to secure it on your own and avoid phishing scams, accidentally approving transactions or exposing recovery phrase, interacting with fake websites and other self-custody risks. The risks and benefits are different.

### If I lose my phone/hardware wallet, do I need to use the same wallet app again to recover the lost funds?

No, you can use a different wallet. As long as you have the seed phrase you can enter it into most wallets and they will restore your account. Be careful if you ever need to do this: it is best to make sure you are not connected to the internet when recovering your wallet so that your seed phrase is not accidentally leaked. It is often impossible to recover lost funds without the recovery phrase.<|MERGE_RESOLUTION|>--- conflicted
+++ resolved
@@ -14,13 +14,9 @@
 
 A wallet is an app that helps you manage your Ethereum account. There are dozens of different wallets to choose from: mobile, desktop, or even browser extensions.
 
-<<<<<<< HEAD
+
 <ButtonLink href="/wallets/find-wallet/">
-  Find a wallet
-=======
-<ButtonLink to="/wallets/find-wallet/">
   List of wallets
->>>>>>> bbfd8fa8
 </ButtonLink>
 
 If you are new, you can select the “New to crypto” filter on the "find a wallet" page to identify wallets that should include all necessary features suitable for beginners.
@@ -45,15 +41,9 @@
 
 <div>
 <InfoBanner shouldSpaceBetween emoji=":eyes:">
-<<<<<<< HEAD
-  <div>Want to learn more?</div>
-  <ButtonLink href="/guides/">
-    See our other guides
-=======
   <div><b>Wallet installed?</b><br/>Learn how to use it.</div>
-  <ButtonLink to="/guides/how-to-use-a-wallet">
+  <ButtonLink href="/guides/how-to-use-a-wallet">
     How to use a wallet
->>>>>>> bbfd8fa8
   </ButtonLink>
 </InfoBanner>
 </div>
