--- conflicted
+++ resolved
@@ -202,10 +202,6 @@
 | [Prysm](https://docs.prylabs.network/docs/getting-started/)   | Go         | Linux, Windows, macOS | Beacon Chain, Gnosis, Goerli, Pyrmont, Sepolia, Ropsten, and more |
 | [Teku](https://consensys.net/knowledge-base/ethereum-2/teku/) | Java       | Linux, Windows, macOS | Beacon Chain, Gnosis, Goerli, Sepolia, Ropsten, and more          |
 | [Grandine](https://docs.grandine.io/) (beta)                  | Rust       | Linux, Windows, macOS | Beacon Chain, Goerli, Sepolia, and more                           |
-<<<<<<< HEAD
-
-=======
->>>>>>> 6ff213c4
 
 ### Lighthouse {#lighthouse}
 
