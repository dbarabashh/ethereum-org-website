--- conflicted
+++ resolved
@@ -66,11 +66,7 @@
 
 Kurtosis is a build system for multi-container test environments which enables developers to locally spin up reproducible instances of blockchain networks.
 
-<<<<<<< HEAD
-The Ethereum Kurtosis package can be used to quickly instantiate a parameterizable, highly scaleable, and private Ethereum testnet over Docker or Kubernetes. The package supports all major Execution Layer (EL) and Consensus Layer (CL) clients. Kurtosis gracefully handles all local port mappings and service connections for a representative network to be used in validation and testing workflows relating to Ethereum core infrastructure.
-=======
 The Ethereum Kurtosis package can be used to quickly instantiate a parameterizable, highly scalable, and private Ethereum testnet over Docker or Kubernetes. The package supports all major Execution Layer (EL) and Consensus Layer (CL) clients. Kurtosis gracefully handles all local port mappings and service connections for a representative network to be used in validation and testing workflows relating to Ethereum core infrastructure.
->>>>>>> caf472b4
 
 - [Ethereum network package](https://github.com/kurtosis-tech/ethereum-package)
 - [Website](https://www.kurtosis.com/)
