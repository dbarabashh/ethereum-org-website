---
title: Die Beacon Chain
description: Informieren Sie sich über die Beacon Chain – das Upgrade, mit dem Proof-of-Stake für Ethereum eingeführt wurde
lang: de
template: upgrade
image: /upgrades/core.png
<<<<<<< HEAD
summaryPoint1: Mit der Bacon Chain wurde Proof-of-Stake in das Ethereum Ökosystem eingeführt.
=======
alt: 
summaryPoint1: Mit der Beacon Chain wurde Proof-of-Stake in das Ethereum Ökosystem eingeführt.
>>>>>>> 00f5a235
summaryPoint2: Sie wurde 2022 mit der ursprünglichen Ethereum Proof-of-Work Blockchain vereinigt.
summaryPoint3: Die Beacon Chain führte die Konsenslogik und das Block-Gossip-Protokoll ein, das nun Ethereum sichert.
---

<UpgradeStatus isShipped dateKey="page-upgrades:page-upgrades-beacon-date">
  Die Beacon Chain, die am 1. Dezember 2020 an den Start ging, formalisierte Proof-of-Stake als Konsensmechanismus von Ethereum mit dem Merge Upgrade am 15. September 2022.
</UpgradeStatus>

## Was ist die Beacon Chain? {#what-is-the-beacon-chain}

Die Beacon Chain ist der Name der ursprünglichen Proof-of-Stake (Anteilsnachweis) Blockchain, die im Jahr 2020 eingeführt wurde. Sie wurde geschaffen, um sicherzustellen, dass die Proof-of-Stake Konsenslogik sicher und nachhaltig ist, bevor sie auf dem Ethereum Mainnet eingeführt wurde. Sie wurde daher neben dem ursprünglichen Proof-of-Work Konsens für Ethereum betrieben. Die Beacon Chain bestand aus 'leeren' Blöcken. Die Umstellung von Proof-of-Work (Arbeitsnachweis) auf den Proof-of-Stake (Anteilsnachweis) Mechanismus auf Ethereum erforderte jedoch, dass die Beacon Chain angewiesen wurde, Transaktionsdaten von Ausführungsklienten anzunehmen, sie zu Blockbündeln zusammenzuführen und sie dann mithilfe eines auf dem Proof-of-Stake-Mechanismus basierenden Konsensverfahrens in eine Blockchain zu organisieren. Zur gleichen Zeit haben die ursprünglichen Ethereum Clients ihr Mining, die Blockausbreitung und die Konsenslogik abgeschaltet und alles an die Beacon Chain übergeben. Dieses Ereignis wurde als [die Zusammenführung bekannt](/roadmap/merge/). Nachdem das Merge (Fusion)-Ereignis erfolgreich abgeschlossen war, existierten keine zwei Blockchains mehr. Stattdessen existierte nur noch ein Proof-of-Stake Ethereum, für das nun pro Knoten zwei verschiedene Klienten erforderlich waren. Die Beacon Chain ist nun die Konsensus-Ebene, ein Peer-to-Peer-Netzwerk von Konsens-Clients, das für den Block-Tratsch und die Konsensus-Logik zuständig ist, während die ursprünglichen Clients die Ausführungs-Ebene bilden, die für den Tratsch und die Ausführung von Transaktionen sowie die Verwaltung des Ethereum-Status verantwortlich ist. Die beiden Schichten können über die Engine-API miteinander kommunizieren.

## Welche Funktion hat die Beacon Chain? {#what-does-the-beacon-chain-do}

Die Beacon Chain ist die Bezeichnung für ein Kontenbuch, das das Netzwerk von Ethereum [Stakern](/staking/) leitete und koordinierte, bevor diese Staker mit der Validierung echter Ethereum-Blöcke begannen. Es werden jedoch keine Transaktionen verarbeitet oder Smart-Contract-Interaktionen abgewickelt, da dies in der Ausführungs-Ebene geschieht. Die Beacon Chain ist verantwortlich für Dinge wie die Handhabung von Blöcken und Bescheinigungen, die Ausführung des Fork-Choice-Algorithmus und die Verwaltung von Belohnungen und Strafen. Lesen Sie mehr auf unserer [Seite über die Architektur der Nodes](/developers/docs/nodes-and-clients/node-architecture/#node-comparison).

## Auswirkungen der Beacon Chain {#beacon-chain-features}

### Einführung ins Staking {#introducing-staking}

Die Beacon Chain brachte [Proof-of-Stake](/developers/docs/consensus-mechanisms/pos/) zu Ethereum. Dieser Mechanismus sichert Ethereum und sorgt dafür, dass die Validatoren dabei ETH verdienen. In der Praxis bedeutet dies ETH einzusetzen, um die Validierungssoftware zu aktivieren. Als Staker führen Sie die Software aus die in der Chain neue Blöcke erstellt und validiert.

Staking erfüllt denselben Zweck wie einst [Mining](/developers/docs/mining/), aber unterscheidet sich davon in vielerlei Hinsicht. Mining erforderte hohe Voraufwendungen in Form von mächtiger Hardware und hohem Energieverbrauch. Dies führte zu Skaleneffekten und förderte Zentralisierung. Mining sah auch keine Verpflichtung vor Vermögenswerte, als Sicherheiten zu sperren. Das Protokoll hatte dadurch weniger Möglichkeiten feindselige Akteure nach einer Attacke zu bestrafen.

Der Wechsel zu Proof-of-Stake machte Ethereum wesentlich sicherer und dezentralisierte im Vergleich zu Proof-of-Work. Je mehr Menschen sich am Netzwerk beteiligen, desto dezentralisierter und sicherer wird es vor Angriffen.

Und die Verwendung von Proof-of-Stake als Konsensmechanismus ist eine grundlegende Komponente für [das sichere, umweltfreundliche und skalierbare Ethereum, das wir jetzt haben](/roadmap/vision/).

<InfoBanner emoji=":money_bag:">
  Wenn Sie Interesse daran haben ein Validator zu werden und bei der Sicherung von Ethereum mitwirken wollen können Sie hier mehr über das <a href="/staking/">Staking</a> erfahren.
</InfoBanner>

### Vorbereitung für Sharding {#setting-up-for-sharding}

Seit die Beacon Chain mit dem ursprünglichen Ethereum Mainnet zusammengeführt wurde, hat die Ethereum Community damit begonnen das Netzwerk zu skalieren.

Proof-of-Stake bietet den Vorteil, dass es zu jeder Zeit eine Registry aller zugelassener Blockproduzenten, die ETH eingesetzt haben, besitzt. Diese Registry bereitet den Weg teilen und herrschen anzuwenden, aber verlässlich spezifische Verantwortungen im Netzwerk zu teilen.

Diese Verantwortung steht im Gegensatz zu Proof-of-Work, wo Miner keine Verantwortung gegenüber dem Netzwerk haben und jederzeit, ohne Auswirkungen, ihr Mining beenden und ihre Node-Software permanent abschalten konnten. Es gibt auch keine Registry bekannter Blockvorschläger und keinen verlässlichen Weg Verantwortung sicher im Netzwerk zu teilen.

[Mehr zu Sharding](/roadmap/danksharding/)

## Beziehung zwischen den Upgrades {#relationship-between-upgrades}

Die Ethereum-Upgrades sind alle in gewisser Weise miteinander verbunden. Zusammenfassend wirkt sich die Beacon Chain auf weitere Upgrades wie folgt aus:

### Beacon Chain und die Zusammenführung {#merge-and-beacon-chain}

Zunächst existierte die Beacon Chain getrennt vom Ethereum Mainnet. Sie wurden im Jahre 2022 zusammengeführt.

<ButtonLink to="/roadmap/merge/">
  Die Zusammenführung
</ButtonLink>

### Shards und die Beacon Chain {#shards-and-beacon-chain}

Sharding kann nur sicher in das Ethereum Ökosystem eingeführt werden, wenn ein Proof-of-Stake Konsensmechanismus aktiv ist. Die Beacon Chain, welche mit Mainnet zusammengeführt wurde, führte das Staking ein. Dieses ebnet den Weg für Sharding, was wiederum bei einer besseren Skalierung von Ethereum hilft.

<ButtonLink to="/roadmap/danksharding/">
  Shard Chains
</ButtonLink>

## Weiterführende Informationen

- [Mehr über zukünftige Ethereum Upgrades](/roadmap/vision)
- [Mehr über die Knotenarchitektur](/developers/docs/nodes-and-clients/node-architecture)
- [Mehr über Proof-of-Stake](/developers/docs/consensus-mechanisms/pos)<|MERGE_RESOLUTION|>--- conflicted
+++ resolved
@@ -4,12 +4,8 @@
 lang: de
 template: upgrade
 image: /upgrades/core.png
-<<<<<<< HEAD
-summaryPoint1: Mit der Bacon Chain wurde Proof-of-Stake in das Ethereum Ökosystem eingeführt.
-=======
 alt: 
 summaryPoint1: Mit der Beacon Chain wurde Proof-of-Stake in das Ethereum Ökosystem eingeführt.
->>>>>>> 00f5a235
 summaryPoint2: Sie wurde 2022 mit der ursprünglichen Ethereum Proof-of-Work Blockchain vereinigt.
 summaryPoint3: Die Beacon Chain führte die Konsenslogik und das Block-Gossip-Protokoll ein, das nun Ethereum sichert.
 ---
