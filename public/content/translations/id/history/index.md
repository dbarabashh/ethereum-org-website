--- conflicted
+++ resolved
@@ -144,13 +144,6 @@
 
 </ExpandableCard>
 
-<<<<<<< HEAD
-#### <Emoji text=":police_car_light:" size={1} me="0.5rem" />Operator node {#arrow-glacier-node-operators}
-
-Pastikan untuk meningkatkan perangkat lunak klien Anda ke versi terbarunya sebelum 5 Desember 2021 guna mengetahui frekuensi blok variabel. Sehingga klien Anda tidak perlu menyinkronkan ke suatu rantai sebelum fork, yang menyebabkan kegagalan untuk mengirim dana atau dengan benar memverifikasi transaksi.
-
-=======
->>>>>>> 92ce1d85
 ---
 
 ### Altair {#altair}
@@ -163,11 +156,7 @@
 
 - [Baca spesifikasi peningkatan Altair](https://github.com/ethereum/consensus-specs/tree/dev/specs/altair)
 
-<<<<<<< HEAD
 #### <Emoji text=":tada:" size={1} me="0.5rem" />Fakta menyenangkan! {#altair-fun-fact}
-=======
-#### <emoji text=":tada:" size={1} mr="0.5rem" />Fakta menyenangkan! {#altair-fun-fact}
->>>>>>> 92ce1d85
 
 Altair adalah peningkatan besar dan pertama untuk jaringan yang memiliki waktu rollout yang pasti. Setiap peningkatan sebelumnya telah berdasarkan pada suatu nomor blok yang dideklarasikan pada rantai bukti kerja, dengan waktu blok yang bervariasi. Rantai Suar tidak mengharuskan penyelesaian bukti kerja, dan sebagai gantinya berfungsi pada sistem jangka waktu berbasis waktu yang terdiri dari 32 "slot" waktu dua belas detik di mana para validator dapat mengusulkan blok. Inilah alasan kami mengetahui secara pasti kapan kami akan mencapai jangka waktu 74.240 dan Altair mulai beroperasi!
 
