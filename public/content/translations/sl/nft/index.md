---
title: Nezamenljivi žetoni (NFT)
description: Pregled NFT-jev na Ethereumu
lang: sl
template: use-cases
emoji: ":frame_with_picture:"
sidebarDepth: 2
image: /infrastructure_transparent.png
alt: Logotip Eth prikazan prek holograma.
summaryPoint1: Način predstavitve česarkoli edinstvenega kot sredstva, ki temelji na Ethereumu.
summaryPoint2: NFT-ji dajejo ustvarjalcem vsebin več moči, kot so jo imeli kadarkoli prej.
summaryPoint3: Podprto s pametnimi pogodbami na Ethereumovi verigi blokov.
---

## Kaj je NFT? {#what-are-nfts}

NFT-ji so žetoni, ki so individualno unikatni. Vsak NFT ima drugačne lastnosti (nezamenljive) in je dokazljivo redek. To je drugače od žetonov, kot so ERC-20, kjer je vsak žeton v setu identičen in ima enake lastnosti (je zamenljiv). Vseeno vam je, kateri specifični bankovec imate v denarnici, zato ker so vsi identični in imajo enako vrednost. Vendar, vam _je_ pomembno, kateri specifični NFT imate, saj imajo vsi svoje individualne lastnosti, s katerimi jih lahko ločite od drugih (so nezamenljivi).

Unikatnost vsakega NFT-ja omogoča spremembo stvari, kot so umetnost, zbirateljski predmeti ali celo nepremičnine, v žetone, kjer specifičen NFT predstavlja nek unikaten resničen ali digitalen izdelek. Lastništvo sredstva ščiti Ethereumova veriga blokov – nihče ne more spreminjati zapisa o lastništvu ali s kopiranjem in lepljenjem ustvariti novega nezamenljivega žetona.

<YouTube id="Xdkkux6OxfM" />

## Internet sredstev {#internet-of-assets}

NFT-ji in Ethereum rešujejo nekatere težave, ki danes obstajajo na spletu. Medtem ko vse postaja bolj digitalno, se pojavlja potreba za repliciranje značilnosti fizičnih predmetov, kot so omejenost količine, edinstvenost in dokaz o lastništvu, brez potrebe po centralni avtoriteti. Z NFT-ji ste lahko na primer lastnik glasbene datoteke mp3, ki ni specifična aplikaciji ponudnika glasbe, ali pa si lastite uporabniško ime na socialnem omrežju, ki ga lahko prodate ali zamenjate, vendar vam ga ponudnik spletne platforme sam ne more odvzeti.

Poglejte si, kako je videti primerjava interneta NFT-jev z internetom, ki ga večinoma uporabljamo danes ...

### Primerjava {#nft-comparison}

| Internet NFT-jev                                                                                                                         | Današnji internet                                                                                                                                       |
| ---------------------------------------------------------------------------------------------------------------------------------------- | ------------------------------------------------------------------------------------------------------------------------------------------------------- |
| Ste lastnik svojih sredstev! Samo vi jih lahko prodate ali jih zamenjate.                                                                | Sredstva najamete od neke organizacije.                                                                                                                 |
| NFT-ji so digitalno edinstveni, nobena dva NFT-ja nista enaka.                                                                           | Kopija entitete po navadi ni razločljiva od originala.                                                                                                  |
| Lastništvo NFT-ja je shranjeno na blokovni verigi, kjer ga lahko kdorkoli preveri.                                                       | Lastniški zapisi digitalnih predmetov so shranjeni v strežnikih, ki jih upravljajo institucije – morate jim zaupati.                                    |
| NFT-ji so pametne pogodbe na Ethereumu. To pomeni, da jih je enostavno uporabiti v drugih pametnih pogodbah in aplikacijah na Ethereumu! | Podjetja z digitalnimi izdelki po navadi zahtevajo, da uporabljate njihovo zagrajeno infrastrukturo.                                                    |
| Ustvarjalci vsebin lahko prodajo svoja dela kjerkoli in tako dostopajo do globalnega trga.                                               | Ustvarjalci se zanašajo na infrastrukturo platform, ki jih uporabljajo. Te so pogosto podvržene pogojem uporabe in se poslužujejo geografskih omejitev. |
| Izdelovalci NFT-jev lahko ohranijo lastniške pravice svojega dela in vprogramirajo licenčnine neposredno v pogodbe NFT.                  | Platforme, kot so storitve za predvajanje glasbe, obdržijo večino dobička od prodaje.                                                                   |

## Kako NFT-ji delujejo? {#how-nfts-work}

Kot vsak žeton, izdan na Ethereumu, so NFT-ji izdani s pametno pogodbo. Pametna pogodba je skladna z enim od različnih standardov NFT (običajno ERC-721 ali ERC-1155), ki določajo funkcije pogodbe. Pogodba lahko naredi NFT-je in jih dodeli specifičnemu lastniku. Lastništvo je definirano v pogodbi s povezavo določenega NFT-ja z določenim naslovom. NFT ima identifikator in po navadi tudi metapodatke, ki naredijo ta specifični žeton unikaten.

Ko nekdo izdela NFT, v resnici izvaja funkcijo pametne pogodbe, ki dodeli specifičen NFT njihovemu naslovu. Te informacije so shranjene v podatkovni shrambi pametne pogodbe, ki pa je del blokovne verige. Izdelovalec pametne pogodbe lahko v pogodbo zapiše dodatno logiko, kot je recimo omejitev ponudbe žetona ali definiranje licenčnine, ki bo plačana ustvarjalcu vsakič, ko bo žeton prenesen.

## Za kaj se uporabljajo NFT-ji? {#nft-use-cases}

NFT-ji so uporabni za veliko stvari, kot so:

- dokaz, da ste se udeležili dogodka,
- certifikat po dokončanem tečaju,
- predmeti, ki jih je mogoče imeti v lasti, za igre,
- digitalna umetnost,
- žetoni za fizične predmete,
- dokazovanje vaše spletne identitete,
- omejevanje dostopa do vsebine,
- upravljanje vstopnic,
- decentralizirana imena domen,
- zavarovanje v DeFi.

Morda ste umetnik, ki želi svoje delo deliti ob pomoči NFT-jev, brez izgube nadzora nad njimi in žrtvovanja svojih zaslužkov posrednikom. Izdelate lahko novo pametno pogodbo ter določite število NFT-jev in njihove lastnosti ter jih povežete z določenim umetniškim delom. Kot umetnik lahko pametno pogodbo sprogramirate tako, da na primer ob vsakem prenosu NFT-ja prejmete licenčnino v višini 5 % prodajne cene. Prav tako lahko vedno dokažete, da ste vi ustvarili NFT-je, ker ste lastnik denarnice, ki je na blokovni verigi objavila pogodbo. Vaši kupci lahko enostavno preverijo, če so lastnik avtentičnega NFT-ja iz vaše zbirke, saj je naslov njihove denarnice povezan z žetonom v vaši pametni pogodbi. Kupci lahko NFT uporabljajo po celem ekosistemu Ethereum, brez dvoma o avtentičnosti.

Predstavljajte si na primer vstopnico za športni dogodek. Kot lahko organizator dogodka izbere, koliko vstopnic bo prodal, se lahko ustvarjalec NFT-ja odloči, koliko replik bo obstajalo. Včasih so to natančne replike, kot je 5000 splošnih vstopnic. Včasih je ustvarjenih nekaj zelo podobnih, vendar je vsaka malo drugačna, kot so vstopnice z dodeljenim sedežem. Te se lahko kupi in proda neposredno, brez plačil posrednikom, kupec pa je lahko vedno gotov, da so vstopnice avtentične, saj lahko preveri naslov pametne pogodbe.

Na ethereum.org se NFT-ji uporabljajo kot dokaz, da so ljudje sodelovali pri razvoju v naših repozitorijih GitHub ali pa so se udeležili klicev. Imamo celo svojo internetno domeno NFT. Če prispevate k ethereum.org, lahko pridobite NFT PAOP. Za nekatera kriptosrečanja so bile kot vstopnice uporabljeni protkoli POAP. [Več o prispevanju](/contributing/#poap).

![ethereum.org POAP](./poap.png)

To spletišče ima tudi alternativno ime domene, ki ga poganjajo NFT-ji, **ethereum.eth**. Naš naslov `.org` upravlja upravljavec sistema za imena domen (DNS), medtem ko je domena ethereum`.eth` registrirana prek Ethereumove imenske storitve (ENS). Je v naši lasti in jo upravljamo sami. [Oglejte si naš zapis ENS](https://app.ens.domains/name/ethereum.eth)

[Več o storitvi ENS](https://app.ens.domains)

<Divider />

### Varnost NFT-jev {#nft-security}

Ethereumovo varnost zagotavlja mehanizem dokaza o deležu. Sistem je zasnovan tako, da odvrača ekonomsko zlonamerna dejanja, zato je Ethereum odporen na posege. Vse to omogoča obstoj in uporabo NFT-jev. Ko blok z vašo transakcijo z NFT-ji postane zaključen, bi napadalca stalo več milijonov ETH, da bi ga spremenil. Kdorkoli, ki uporablja Ethereumovo programsko opremo, bi lahko takoj zaznal nepoštene posege v NFT, krivec pa bi bil ekonomsko kaznovan in izločen iz omrežja.

Varnostne težave, povezane z NFT-ji, so najpogosteje posledica prevar z lažnim predstavljanjem, ranljivosti v pametnih pogodbah ali uporabniških napak (na primer nenamerno izpostavljanje zasebnih ključev), zato je ustrezna zaščita denarnic za lastnike NFT-jev izjemno pomembna.

<ButtonLink to="/security/">
  Več o varnosti
</ButtonLink>

## Dodatno branje {#further-reading}

- [Navodila za NFT-je za začetnike](https://linda.mirror.xyz/df649d61efb92c910464a4e74ae213c4cab150b9cbcc4b7fb6090fc77881a95d) – _Linda Xie, januar 2020_
- [Sledilnik EtherscanNFT](https://etherscan.io/nft-top-contracts)
- [Standard za žetone ERC-721](/developers/docs/standards/tokens/erc-721/)
- [Standard za žetone ERC-1155](/developers/docs/standards/tokens/erc-1155/)

<Divider />

<<<<<<< HEAD
<QuizWidget quizKey="nfts" />
=======
### Opombe in viri {#footnotes-and-sources}

To pojasni, kako smo prišli do energetskih ocen opisanih zgoraj. Te ocene se nanašajo na omrežje kot celoto in niso rezervirane le za proces ustvarjanja, kupovanja ali prodaje NFT-jev.

#### 1. 99,95-odstotno znižanje porabe energije rudarjenja {#fn-1}

99,95-odstotno znižanje porabe energije pri tranziciji s sistema zavarovanega z rudarjenjem na sistem, zavarovan z zastavljanjem, se izračunava z uporabo sledečih virov podatkov:

- 44,49 TWh električne energije se letno porabi za rudarjenje Ethereuma - [Digiconomist](https://digiconomist.net/ethereum-energy-consumption)

- Povprečen namizni računalnik, vse kar je potrebno za izvajanje dokaza o delu, porabi 0,06 kWh energije na uro – [Silicon Valley power chart](https://www.siliconvalleypower.com/residents/save-energy/appliance-energy-use-chart) (nekatere ocene so nekoliko višje na 0,15 kWh)

V času pisanja deluje 140.592 validatorjev iz 16.405 unikatnih naslovov. Od teh se za 87.897 validatorjev predvideva, da zastavljajo od doma.

Predvideva se, da povprečna oseba, ki zastavlja od doma, uporablja100 vatni osebni namizni računalnik, ki je pripravljen za upravljanje 5,4 validatorskih strank.

87.897 validatorjev, ki delujejo od doma, pomeni da 16.300 uporabnikov porablja ~1,64 mWh energije.

Ostale validatorje upravljajo hrambeni zastavljavalci, kot so borze in zastavljalske storitve. Lahko se predvideva, da porabijo 100 W na 5,5 validatorjev. To je grobo precenjeno, da smo na varni strani.

Skupno tako Ethereum na dokazu o deležu porabi nekje okoli 2,62 Mwh, kar je približno toliko kot majhno ameriško mesto.

To predstavlja zmanjšanje za vsaj 99,95 % skupne porabe energije glede na Digiconomistovi oceni 44,94 TWh na leto, kolikor trenutno porabijo Ethereum rudarji.

#### 2. Visina poraba energije {#fn-2}

Posledica 100.000 Visa transakcij je 149 kWh - [povprečna poraba energije Bitcoin omrežja na transakcijo v primerjavi z omrežjem Vise leta 2020, S](https://www.statista.com/statistics/881541/bitcoin-energy-consumption-transaction-comparison-visa/)tatista

Septembra, konec leta 2020 so obdelali 140.839.000.000 transakcij – [Visa finančno poročilo Q4 2020](https://s1.q4cdn.com/050606653/files/doc_financials/2020/q4/Visa-Inc.-Q4-2020-Operational-Performance-Data.pdf)

#### 3. Eth2 poraba energije za 100.000 transakcij {#fn-3}

Ocenjuje se, da bo Eth2 omrežju omogočal, da bo procesiralo med 25.000 in 100.000 transakcij na sekundo, kjer [100.000 predstavlja trenutni teoretični maksimum](https://ethereum-magicians.org/t/a-rollup-centric-ethereum-roadmap/4698).

[Vitalik Buterin o potencialu transakcij na sekundo na Eth2](https://twitter.com/VitalikButerin/status/1312905884549300224?ref_src=twsrc%5Etfw%7Ctwcamp%5Etweetembed%7Ctwterm%5E1312905886327664640%7Ctwgr%5E%7Ctwcon%5Es2_&ref_url=https%3A%2F%2Fwww.coinspeaker.com%2Fvitalik-buterin-ethereum-layer-2%2F)

Eth2 bo omogočal vsaj 64-krat večjo količino transakcij kot danes, ko ta številka stoji okoli 15 transakcij. To je število razdrobljenih verig (dodatnih podatkov in kapacitet), ki se jih uvaja. [Več o razdrobljenih verigah](/roadmap/danksharding/)

To pomeni, da lahko ocenimo, kako dolgo bo trajalo, da se obdela 100.000 transakcij in tako to primerjamo z zgornjim primerom Vise.

- `15 * 64 = 960` transakcij na sekundo.
- `100,000 / 960 = 104.2` sekund za obdelavo 100.000 transakcij.

V 104,2 sekundah bo Ethereum omrežje porabilo sledečo količino energije:

`1,44 kWh dnevne porabe * 10.000 vozlišč v omrežju = 14.400 kWh` na dan.

V dnevu je 86.400 sekund, tako da `14.400/86.400 = 0,1666666667 kWh` na sekundo.

Če to pomnožimo s količino časa, ki je potrebna za obdelavo 100.000 transakcij: `0,1666666667 * 104,2 = 17,3666666701 kWh`.

To je **11.6554809866%** energije, ki jo za enako število transakcij porabi Visa.

In zapomnite si, da je to zasnovano na podlagi minimalne količine transakcij, ki jih bo lahko Eth2 izvedel na sekundo. Če Eth2 doseže svoj potencial 100.000 transakcij na sekundo, bi 100.000 transakcij porabilo 0,1666666667 kWh.

Drugače povedano, če bi Visa obdelala 140.839.000.000 transakcij po 149 kWh na 100.000 transakcij, bi to pomenilo 209.850.110 kWh porabe energije na leto.

Eth2 bo v enem samem letu predvidoma porabil 5.256.000 kWh. S potencialom za 788.940.000.000 - 3.153.600.000.000 transakcij obdelanih v tem času.

<InfoBanner emoji=":evergreen_tree:">
  Če mislite, da so te statistike nepravilne, oziroma bi lahko bile bolj natančne, prosimo izpostavite težavo ali PR. To se ocene ekipe ethereum.org, izdelane z uporabo javno dostopnih informacij in trenutne zasnove Eth2. To ne predstavlja uradne obljube s strani Ethereum Fundacije.
</InfoBanner>
>>>>>>> b45f846c
<|MERGE_RESOLUTION|>--- conflicted
+++ resolved
@@ -91,69 +91,4 @@
 
 <Divider />
 
-<<<<<<< HEAD
-<QuizWidget quizKey="nfts" />
-=======
-### Opombe in viri {#footnotes-and-sources}
-
-To pojasni, kako smo prišli do energetskih ocen opisanih zgoraj. Te ocene se nanašajo na omrežje kot celoto in niso rezervirane le za proces ustvarjanja, kupovanja ali prodaje NFT-jev.
-
-#### 1. 99,95-odstotno znižanje porabe energije rudarjenja {#fn-1}
-
-99,95-odstotno znižanje porabe energije pri tranziciji s sistema zavarovanega z rudarjenjem na sistem, zavarovan z zastavljanjem, se izračunava z uporabo sledečih virov podatkov:
-
-- 44,49 TWh električne energije se letno porabi za rudarjenje Ethereuma - [Digiconomist](https://digiconomist.net/ethereum-energy-consumption)
-
-- Povprečen namizni računalnik, vse kar je potrebno za izvajanje dokaza o delu, porabi 0,06 kWh energije na uro – [Silicon Valley power chart](https://www.siliconvalleypower.com/residents/save-energy/appliance-energy-use-chart) (nekatere ocene so nekoliko višje na 0,15 kWh)
-
-V času pisanja deluje 140.592 validatorjev iz 16.405 unikatnih naslovov. Od teh se za 87.897 validatorjev predvideva, da zastavljajo od doma.
-
-Predvideva se, da povprečna oseba, ki zastavlja od doma, uporablja100 vatni osebni namizni računalnik, ki je pripravljen za upravljanje 5,4 validatorskih strank.
-
-87.897 validatorjev, ki delujejo od doma, pomeni da 16.300 uporabnikov porablja ~1,64 mWh energije.
-
-Ostale validatorje upravljajo hrambeni zastavljavalci, kot so borze in zastavljalske storitve. Lahko se predvideva, da porabijo 100 W na 5,5 validatorjev. To je grobo precenjeno, da smo na varni strani.
-
-Skupno tako Ethereum na dokazu o deležu porabi nekje okoli 2,62 Mwh, kar je približno toliko kot majhno ameriško mesto.
-
-To predstavlja zmanjšanje za vsaj 99,95 % skupne porabe energije glede na Digiconomistovi oceni 44,94 TWh na leto, kolikor trenutno porabijo Ethereum rudarji.
-
-#### 2. Visina poraba energije {#fn-2}
-
-Posledica 100.000 Visa transakcij je 149 kWh - [povprečna poraba energije Bitcoin omrežja na transakcijo v primerjavi z omrežjem Vise leta 2020, S](https://www.statista.com/statistics/881541/bitcoin-energy-consumption-transaction-comparison-visa/)tatista
-
-Septembra, konec leta 2020 so obdelali 140.839.000.000 transakcij – [Visa finančno poročilo Q4 2020](https://s1.q4cdn.com/050606653/files/doc_financials/2020/q4/Visa-Inc.-Q4-2020-Operational-Performance-Data.pdf)
-
-#### 3. Eth2 poraba energije za 100.000 transakcij {#fn-3}
-
-Ocenjuje se, da bo Eth2 omrežju omogočal, da bo procesiralo med 25.000 in 100.000 transakcij na sekundo, kjer [100.000 predstavlja trenutni teoretični maksimum](https://ethereum-magicians.org/t/a-rollup-centric-ethereum-roadmap/4698).
-
-[Vitalik Buterin o potencialu transakcij na sekundo na Eth2](https://twitter.com/VitalikButerin/status/1312905884549300224?ref_src=twsrc%5Etfw%7Ctwcamp%5Etweetembed%7Ctwterm%5E1312905886327664640%7Ctwgr%5E%7Ctwcon%5Es2_&ref_url=https%3A%2F%2Fwww.coinspeaker.com%2Fvitalik-buterin-ethereum-layer-2%2F)
-
-Eth2 bo omogočal vsaj 64-krat večjo količino transakcij kot danes, ko ta številka stoji okoli 15 transakcij. To je število razdrobljenih verig (dodatnih podatkov in kapacitet), ki se jih uvaja. [Več o razdrobljenih verigah](/roadmap/danksharding/)
-
-To pomeni, da lahko ocenimo, kako dolgo bo trajalo, da se obdela 100.000 transakcij in tako to primerjamo z zgornjim primerom Vise.
-
-- `15 * 64 = 960` transakcij na sekundo.
-- `100,000 / 960 = 104.2` sekund za obdelavo 100.000 transakcij.
-
-V 104,2 sekundah bo Ethereum omrežje porabilo sledečo količino energije:
-
-`1,44 kWh dnevne porabe * 10.000 vozlišč v omrežju = 14.400 kWh` na dan.
-
-V dnevu je 86.400 sekund, tako da `14.400/86.400 = 0,1666666667 kWh` na sekundo.
-
-Če to pomnožimo s količino časa, ki je potrebna za obdelavo 100.000 transakcij: `0,1666666667 * 104,2 = 17,3666666701 kWh`.
-
-To je **11.6554809866%** energije, ki jo za enako število transakcij porabi Visa.
-
-In zapomnite si, da je to zasnovano na podlagi minimalne količine transakcij, ki jih bo lahko Eth2 izvedel na sekundo. Če Eth2 doseže svoj potencial 100.000 transakcij na sekundo, bi 100.000 transakcij porabilo 0,1666666667 kWh.
-
-Drugače povedano, če bi Visa obdelala 140.839.000.000 transakcij po 149 kWh na 100.000 transakcij, bi to pomenilo 209.850.110 kWh porabe energije na leto.
-
-Eth2 bo v enem samem letu predvidoma porabil 5.256.000 kWh. S potencialom za 788.940.000.000 - 3.153.600.000.000 transakcij obdelanih v tem času.
-
-<InfoBanner emoji=":evergreen_tree:">
-  Če mislite, da so te statistike nepravilne, oziroma bi lahko bile bolj natančne, prosimo izpostavite težavo ali PR. To se ocene ekipe ethereum.org, izdelane z uporabo javno dostopnih informacij in trenutne zasnove Eth2. To ne predstavlja uradne obljube s strani Ethereum Fundacije.
-</InfoBanner>
->>>>>>> b45f846c
+<QuizWidget quizKey="nfts" />