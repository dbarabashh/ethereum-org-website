--- conflicted
+++ resolved
@@ -10,14 +10,186 @@
 
 <Divider />
 
-<<<<<<< HEAD
+## Crypto security 101 {#crypto-security}
+
+### Level up your knowledge {#level-up-your-knowledge}
+
+Misunderstandings about how crypto works can lead to costly mistakes. For example, if someone pretends to be a customer service agent who can return lost ETH in exchange for your private keys, they are preying on people not understanding that Ethereum is a decentralized network lacking this kind of functionality. Educating yourself on how Ethereum works is a worthwhile investment.
+
+<DocLink to="/what-is-ethereum/">
+  What is Ethereum?
+</DocLink>
+
+<DocLink to="/eth/">
+  What is ether?
+</DocLink>
+<Divider />
+
+## Wallet security {#wallet-security}
+
+### Don't give out your private keys {#protect-private-keys}
+
+**Never, for any reason, share your private keys!**
+
+The private key to your wallet is a password to your Ethereum wallet. It is the only thing stopping someone who knows your wallet address from draining your account of all of its assets!
+
+<DocLink to="/wallets/">
+  What's an Ethereum wallet?
+</DocLink>
+
+#### Don't take screenshots of your seed phrases/private keys {#screenshot-private-keys}
+
+Screenshotting your seed phrases or private keys might sync them to a cloud data provider, which could make them accessible to hackers. Obtaining private keys from the cloud is a common attack vector for hackers.
+
+### Use a hardware wallet {#use-hardware-wallet}
+
+A hardware wallet provides offline storage for private keys. They are considered the most secure wallet option for storing your private keys: your private key never touches the internet and stays completely local on your device.
+
+Keeping private keys offline massively reduces the risk of being hacked, even if a hacker gets control of your computer.
+
+#### Try a hardware wallet: {#try-hardware-wallet}
+
+- [Ledger](https://www.ledger.com/)
+- [Trezor](https://trezor.io/)
+
+### Double check transactions before sending {#double-check-transactions}
+
+Accidentally sending crypto to the wrong wallet address is a common mistake. **A transaction sent on Ethereum is irreversible.** Unless you know the address owner and can convince them to send you your fund back, you will not be able to retrieve your funds.
+
+Always make sure the address you are sending to exactly matches the desired recipient's address before sending a transaction.
+It is good practice when interacting with a smart contract to read the transaction message before signing.
+
+### Set smart contract spend limits {#spend-limits}
+
+When interacting with smart contracts, do not allow unlimited spend limits. An unlimited spend could enable the smart contract to drain your wallet. Instead, set spending limits to only the amount necessary for the transaction.
+
+Many Ethereum wallets offer limits protection to safeguard against accounts being drained.
+
+[How to revoke smart contract access to your crypto funds](/guides/how-to-revoke-token-access/)
+
+<Divider />
+
+## Common scams {#common-scams}
+
+It is impossible to stop scammers completely, but we can make them less effective by being aware of their most used techniques. There are many variations of these scams, but they generally follow the same high-level patterns. If nothing else, remember:
+
+- always be skeptical
+- no one is going to give you free or discounted ETH
+- no one needs access to your private keys or personal information
+
+### Twitter ad phishing {#ad-phishing}
+
+![Twitter link phishing](./twitterPhishingScam.png)
+
+There is a method for spoofing Twitter's (also known as X) link preview feature (unfurling) to potentially deceive users into thinking they are visiting a legitimate website. This technique exploits Twitter's mechanism for generating previews of URLs shared in tweets, and shows _from ethereum.org_ for example (shown above), when in fact they are being redirected to a malicious site. 
+
+Always check that you are on the right domain, especially after clicking a link.
+
+[More information here](https://harrydenley.com/faking-twitter-unfurling).
+
+### Giveaway scam {#giveaway}
+
+One of the most common scams in cryptocurrency is the giveaway scam. The giveaway scam can take many forms, but the general idea is that if you send ETH to the provided wallet address, you will receive your ETH back but doubled. *For this reason, it is also known as the 2-for-1 scam.*
+
+These scams usually stipulate a limited time of opportunity to claim the giveaway to create a false sense of urgency.
+
+### Social media hacks {#social-media-hacks}
+
+A high-profile version of this occurred in July 2020, when the Twitter accounts of prominent celebrities and organizations got hacked. The hacker simultaneously posted a Bitcoin giveaway on the hacked accounts. Although the deceptive tweets were quickly noticed and deleted, the hackers still managed to get away with 11 bitcoin (or $500,000 as of September 2021).
+
+![A scam on Twitter](./appleTwitterScam.png)
+
+### Celebrity giveaway {#celebrity-giveaway}
+
+The celebrity giveaway is another common form the giveaway scam takes. The scammers will take a recorded video interview or conference talk given a celebrity and livestream it on YouTube - making it appear as though the celebrity was giving a live video interview endorsing a cryptocurrency giveaway.
+
+Vitalik Buterin is used most often in this scam, but many other prominent people involved in crypto are also used (e.g. Elon Musk or Charles Hoskinson). Including a well-known person gives the scammers livestream a sense of legitimacy (this looks sketchy, but Vitalik is involved, so it must be ok!).
+
+**Giveaways are always scams. If you send your funds to these accounts, you will lose them forever.**
+
+![A scam on YouTube](./youtubeScam.png)
+
+### Support scams {#support-scams}
+
+Cryptocurrency is a relatively young and misunderstood technology. A common scam that takes advantage of this is the support scam, where scammers will impersonate support personnel for popular wallets, exchanges, or blockchains.
+
+Much of the discussion about Ethereum happens on Discord. Support scammers will commonly find their target by searching for support questions in public discord channels and then sending the enquirer a private message offering support. By building trust, support scammers try to trick you into revealing your private keys or sending your funds to their wallets.
+
+![A support scam on Discord](./discordScam.png)
+
+As a general rule, staff will never communicate with you through private, unofficial channels. Some simple things to keep in mind when dealing with support:
+
+- Never share your private keys, seed phrases or passwords
+- Never allow anyone remote access into your computer
+- Never communicate outside an organization's designated channels
+
+<InfoBanner emoji=":lock:">
+  <div>
+    Beware: although support-style scams commonly happen on Discord, they can also be prevalent on any chat applications where crypto discussion happens, including email.
+  </div>
+</InfoBanner>
+
+### 'Eth2' token scam {#eth2-token-scam}
+
+In the run-up to [The Merge](/roadmap/merge/), scammers took advantage of the confusion around the term 'Eth2' to try and get users to redeem their ETH for an 'ETH2' token. There is no 'ETH2', and no other legitimate token was introduced with The Merge. The ETH that you owned before The Merge is the same ETH now. There is **no need to take any action related to your ETH to account for the switch from proof-of-work to proof-of-stake**.
+
+Scammers may appear as "support", telling you that if you deposit your ETH, you will receive back 'ETH2'. There is no [official Ethereum support](/community/support/), and there is no new token. Never share your wallet seed phrase with anyone.
+
+_Note: There are derivative tokens/tickers that may represent staked ETH (ie. rETH from Rocket Pool, stETH from Lido, ETH2 from Coinbase), but these are not something you need to "migrate to."_
+
+### Phishing scams {#phishing-scams}
+
+Phishing scams are another increasingly common angle that scammers will use to attempt to steal your wallet's funds.
+
+Some phishing emails ask users to click on links that will re-direct them to imitation websites, asking them to enter their seed phrase, reset their password or send ETH. Others may ask you to unknowingly install malware to infect your computer and give scammers access to your computer's files.
+
+If you receive an email from an unknown sender, remember:
+
+- Never open a link or attachment from email addresses you don't recognize
+- Never divulge your personal information or passwords to anyone
+- Delete emails from unknown senders
+
+[More on avoiding phishing scams](https://support.mycrypto.com/staying-safe/mycrypto-protips-how-not-to-get-scammed-during-ico)
+
+### Crypto trading broker scams {#broker-scams}
+
+Scam crypto trading brokers claim to be specialist cryptocurrency brokers who will offer to take your money and invest on your behalf. After the scammer receives your funds, they may lead you on, asking that you send more funds, so you don't miss out on further investment gains, or they may disappear entirely.
+
+These fraudsters often find targets by using fake accounts on YouTube to start seemingly natural conversations about the 'broker'. These conversations are often highly upvoted to increase legitimacy, but the upvotes are all from bot accounts.
+
+**Do not trust internet strangers to invest on your behalf. You will lose your crypto.**
+
+![A trading broker scam on YouTube](./brokerScam.png)
+
+### Crypto mining pool scams {#mining-pool-scams}
+
+As of September 2022, mining on Ethereum is no longer possible. However, mining pool scams still exist. Mining pool scams involve people contacting you unsolicited and claiming that you can make large returns by joining an Ethereum mining pool. The scammer will make claims and stay in contact with you for however long it takes. Essentially, the scammer will try to convince you that when you join an Ethereum mining pool, your cryptocurrency will be used to create ETH and that you will be paid ETH dividends. You will then see that your cryptocurrency is making small returns. This is simply to bait you into investing more. Eventually, all of your funds will be sent to an unknown address, and the scammer will either disappear or in some cases will continue to stay in touch as has happened in a recent case.
+
+Bottom line: be wary of people who contact you on social media asking for you to be part of a mining pool. Once you lose your crypto, it is gone.
+
+Some things to remember:
+
+- Be wary of anyone contacting you about ways to make money off of your crypto
+- Do your research about staking, liquidity pools, or other ways of investing your crypto
+- Rarely, if ever, are such schemes legitimate. If they were, they would probably be mainstream and you will have heard of them.
+
+[Man loses $200k in mining pool scam](https://www.reddit.com/r/CoinBase/comments/r0qe0e/scam_or_possible_incredible_payout/)
+
+### Airdrop scams {#airdrop-scams}
+
+Airdrop scams involve a scam project airdropping an asset (NFT, token) into your wallet and sending you to a scam website to claim the airdropped asset. You will get prompted to sign in with your Ethereum wallet and "approve" a transaction when attempting to claim. This transaction compromises your account by sending your public and private keys to the scammer. An alternative form of this scam may have you confirm a transaction that sends funds to the scammer's account.
+
+[More on airdrop scams](https://www.youtube.com/watch?v=LLL_nQp1lGk)
+
+<Divider />
+
 ## Web security 101 {#web-security}
 
 ### Use strong passwords {#use-strong-passwords}
 
 [Over 80% of account hacks are a result of weak or stolen passwords](https://cloudnine.com/ediscoverydaily/electronic-discovery/80-percent-hacking-related-breaches-related-password-issues-cybersecurity-trends/). A long combination of characters, numbers and symbols will help keep your accounts secure.
 
-A common mistake is using a combination of a few common, related words. Passwords like this are insecure because they are prone to a hacking technique called [dictionary attack](https://wikipedia.org/wiki/Dictionary_attack).
+A common mistake is using a combination of a few common, related words. Passwords like this are insecure because they are prone to a hacking technique called dictionary attack.
 
 ```md
 Example of a weak password: CuteFluffyKittens!
@@ -105,291 +277,6 @@
 
 <Divider />
 
-=======
->>>>>>> aad203ee
-## Crypto security 101 {#crypto-security}
-
-### Level up your knowledge {#level-up-your-knowledge}
-
-<<<<<<< HEAD
-Misunderstandings about how crypto works can lead to costly mistakes. For example, if someone pretends to be a customer service agent who can return lost ETH in exchange for your private keys, they are preying on people not understanding that Ethereum is a decentralized network lacking this kind of functionality. Educating yourself on how Ethereum works is a worthwhile investment.
-=======
-One of the biggest reasons people get scammed in crypto generally is a lack of understanding. For example, if you don't understand that the Ethereum network is decentralized and owned by no one, then it's easy to fall prey to someone pretending to be a customer service agent that promises to return your lost ETH in exchange for your [private keys](/glossary/#private-key). Educating yourself on how Ethereum works is a worthwhile investment.
->>>>>>> aad203ee
-
-<DocLink to="/what-is-ethereum/">
-  What is Ethereum?
-</DocLink>
-
-<DocLink to="/eth/">
-  What is ether?
-</DocLink>
-<Divider />
-
-## Wallet security {#wallet-security}
-
-### Don't give out your recovery phrase {#protect-recovery-phrase}
-
-**Never, for any reason, share your recovery phrase!**
-
-<<<<<<< HEAD
-The private key to your wallet is a password to your Ethereum wallet. It is the only thing stopping someone who knows your wallet address from draining your account of all of its assets!
-=======
-The recovery phrase to your wallet acts as a password to your Ethereum wallet. It is the only thing stopping someone who knows your wallet address from draining your account of all of its assets!
->>>>>>> aad203ee
-
-<DocLink to="/wallets/">
-  What's an Ethereum wallet?
-</DocLink>
-
-#### Don't take screenshots of your recovery phrase {#screenshot-recovery-phrase}
-
-<<<<<<< HEAD
-Screenshotting your seed phrases or private keys might sync them to a cloud data provider, which could make them accessible to hackers. Obtaining private keys from the cloud is a common attack vector for hackers.
-=======
-By screenshotting your recovery phrase, you risk syncing them to the cloud and potentially making them accessible to hackers. Obtaining the recovery phrase from the cloud is a common attack vector for hackers.
->>>>>>> aad203ee
-
-### Use a hardware wallet {#use-hardware-wallet}
-
-A hardware wallet provides offline storage for private keys. They are considered the most secure wallet option for storing your private keys: your private key never touches the internet and stays completely local on your device.
-
-Keeping private keys offline massively reduces the risk of being hacked, even if a hacker gets control of your computer.
-
-#### Try a hardware wallet: {#try-hardware-wallet}
-
-- [Ledger](https://www.ledger.com/)
-- [Trezor](https://trezor.io/)
-
-### Double check transactions before sending {#double-check-transactions}
-
-Accidentally sending crypto to the wrong wallet address is a common mistake. **A transaction sent on Ethereum is irreversible.** Unless you know the address owner and can convince them to send you your fund back, you will not be able to retrieve your funds.
-
-Always make sure the address you are sending to exactly matches the desired recipient's address before sending a transaction.
-<<<<<<< HEAD
-It is good practice when interacting with a smart contract to read the transaction message before signing.
-=======
-It is also recommended when interacting with a [smart contract](/glossary/#smart-contract) to read the transaction message before signing.
->>>>>>> aad203ee
-
-### Set smart contract spend limits {#spend-limits}
-
-When interacting with smart contracts, do not allow unlimited spend limits. An unlimited spend could enable the smart contract to drain your wallet. Instead, set spending limits to only the amount necessary for the transaction.
-
-Many Ethereum wallets offer limits protection to safeguard against accounts being drained.
-
-[How to revoke smart contract access to your crypto funds](/guides/how-to-revoke-token-access/)
-
-<Divider />
-
-## Common scams {#common-scams}
-
-It is impossible to stop scammers completely, but we can make them less effective by being aware of their most used techniques. There are many variations of these scams, but they generally follow the same high-level patterns. If nothing else, remember:
-
-- always be skeptical
-- no one is going to give you free or discounted ETH
-- no one needs access to your private keys or personal information
-
-### Twitter ad phishing {#ad-phishing}
-
-![Twitter link phishing](./twitterPhishingScam.png)
-
-There is a method for spoofing Twitter's (also known as X) link preview feature (unfurling) to potentially deceive users into thinking they are visiting a legitimate website. This technique exploits Twitter's mechanism for generating previews of URLs shared in tweets, and shows _from ethereum.org_ for example (shown above), when in fact they are being redirected to a malicious site. 
-
-Always check that you are on the right domain, especially after clicking a link.
-
-[More information here](https://harrydenley.com/faking-twitter-unfurling).
-
-### Giveaway scam {#giveaway}
-
-One of the most common scams in cryptocurrency is the giveaway scam. The giveaway scam can take many forms, but the general idea is that if you send ETH to the provided wallet address, you will receive your ETH back but doubled. *For this reason, it is also known as the 2-for-1 scam.*
-
-These scams usually stipulate a limited time of opportunity to claim the giveaway to create a false sense of urgency.
-
-### Social media hacks {#social-media-hacks}
-
-A high-profile version of this occurred in July 2020, when the Twitter accounts of prominent celebrities and organizations got hacked. The hacker simultaneously posted a Bitcoin giveaway on the hacked accounts. Although the deceptive tweets were quickly noticed and deleted, the hackers still managed to get away with 11 bitcoin (or $500,000 as of September 2021).
-
-![A scam on Twitter](./appleTwitterScam.png)
-
-### Celebrity giveaway {#celebrity-giveaway}
-
-The celebrity giveaway is another common form the giveaway scam takes. The scammers will take a recorded video interview or conference talk given a celebrity and livestream it on YouTube - making it appear as though the celebrity was giving a live video interview endorsing a cryptocurrency giveaway.
-
-Vitalik Buterin is used most often in this scam, but many other prominent people involved in crypto are also used (e.g. Elon Musk or Charles Hoskinson). Including a well-known person gives the scammers livestream a sense of legitimacy (this looks sketchy, but Vitalik is involved, so it must be ok!).
-
-**Giveaways are always scams. If you send your funds to these accounts, you will lose them forever.**
-
-![A scam on YouTube](./youtubeScam.png)
-
-### Support scams {#support-scams}
-
-Cryptocurrency is a relatively young and misunderstood technology. A common scam that takes advantage of this is the support scam, where scammers will impersonate support personnel for popular wallets, exchanges, or blockchains.
-
-Much of the discussion about Ethereum happens on Discord. Support scammers will commonly find their target by searching for support questions in public discord channels and then sending the enquirer a private message offering support. By building trust, support scammers try to trick you into revealing your private keys or sending your funds to their wallets.
-
-![A support scam on Discord](./discordScam.png)
-
-As a general rule, staff will never communicate with you through private, unofficial channels. Some simple things to keep in mind when dealing with support:
-
-- Never share your private keys, seed phrases or passwords
-- Never allow anyone remote access into your computer
-- Never communicate outside an organization's designated channels
-
-<InfoBanner emoji=":lock:">
-  <div>
-    Beware: although support-style scams commonly happen on Discord, they can also be prevalent on any chat applications where crypto discussion happens, including email.
-  </div>
-</InfoBanner>
-
-### 'Eth2' token scam {#eth2-token-scam}
-
-In the run-up to [The Merge](/roadmap/merge/), scammers took advantage of the confusion around the term 'Eth2' to try and get users to redeem their ETH for an 'ETH2' token. There is no 'ETH2', and no other legitimate token was introduced with The Merge. The ETH that you owned before The Merge is the same ETH now. There is **no need to take any action related to your ETH to account for the switch from [proof-of-work](/glossary/#pow) to [proof-of-stake](/glossary/#pos)**.
-
-Scammers may appear as "support", telling you that if you deposit your ETH, you will receive back 'ETH2'. There is no [official Ethereum support](/community/support/), and there is no new token. Never share your wallet seed phrase with anyone.
-
-_Note: There are derivative tokens/tickers that may represent staked ETH (ie. rETH from Rocket Pool, stETH from Lido, ETH2 from Coinbase), but these are not something you need to "migrate to."_
-
-### Phishing scams {#phishing-scams}
-
-Phishing scams are another increasingly common angle that scammers will use to attempt to steal your wallet's funds.
-
-Some phishing emails ask users to click on links that will re-direct them to imitation websites, asking them to enter their seed phrase, reset their password or send ETH. Others may ask you to unknowingly install malware to infect your computer and give scammers access to your computer's files.
-
-If you receive an email from an unknown sender, remember:
-
-- Never open a link or attachment from email addresses you don't recognize
-- Never divulge your personal information or passwords to anyone
-- Delete emails from unknown senders
-
-[More on avoiding phishing scams](https://support.mycrypto.com/staying-safe/mycrypto-protips-how-not-to-get-scammed-during-ico)
-
-### Crypto trading broker scams {#broker-scams}
-
-Scam crypto trading brokers claim to be specialist cryptocurrency brokers who will offer to take your money and invest on your behalf. After the scammer receives your funds, they may lead you on, asking that you send more funds, so you don't miss out on further investment gains, or they may disappear entirely.
-
-These fraudsters often find targets by using fake accounts on YouTube to start seemingly natural conversations about the 'broker'. These conversations are often highly upvoted to increase legitimacy, but the upvotes are all from bot accounts.
-
-**Do not trust internet strangers to invest on your behalf. You will lose your crypto.**
-
-![A trading broker scam on YouTube](./brokerScam.png)
-
-### Crypto mining pool scams {#mining-pool-scams}
-
-As of September 2022, mining on Ethereum is no longer possible. However, mining pool scams still exist. Mining pool scams involve people contacting you unsolicited and claiming that you can make large returns by joining an Ethereum mining pool. The scammer will make claims and stay in contact with you for however long it takes. Essentially, the scammer will try to convince you that when you join an Ethereum mining pool, your cryptocurrency will be used to create ETH and that you will be paid ETH dividends. You will then see that your cryptocurrency is making small returns. This is simply to bait you into investing more. Eventually, all of your funds will be sent to an unknown address, and the scammer will either disappear or in some cases will continue to stay in touch as has happened in a recent case.
-
-Bottom line: be wary of people who contact you on social media asking for you to be part of a mining pool. Once you lose your crypto, it is gone.
-
-Some things to remember:
-
-- Be wary of anyone contacting you about ways to make money off of your crypto
-- Do your research about staking, liquidity pools, or other ways of investing your crypto
-- Rarely, if ever, are such schemes legitimate. If they were, they would probably be mainstream and you will have heard of them.
-
-[Man loses $200k in mining pool scam](https://www.reddit.com/r/CoinBase/comments/r0qe0e/scam_or_possible_incredible_payout/)
-
-### Airdrop scams {#airdrop-scams}
-
-Airdrop scams involve a scam project airdropping an asset ([NFT](/glossary/#nft), token) into your wallet and sending you to a scam website to claim the airdropped asset. You will get prompted to sign in with your Ethereum wallet and "approve" a transaction when attempting to claim. This transaction compromises your account by sending your public and private keys to the scammer. An alternative form of this scam may have you confirm a transaction that sends funds to the scammer's account.
-
-[More on airdrop scams](https://www.youtube.com/watch?v=LLL_nQp1lGk)
-
-<Divider />
-
-## Web security 101 {#web-security}
-
-### Use strong passwords {#use-strong-passwords}
-
-[Over 80% of account hacks are a result of weak or stolen passwords](https://cloudnine.com/ediscoverydaily/electronic-discovery/80-percent-hacking-related-breaches-related-password-issues-cybersecurity-trends/). A long combination of characters, numbers and symbols is best to keep your accounts secure.
-
-A common mistake individuals make is using a combination of two to three common, related dictionary words. Passwords like this are insecure because they are prone to a simple hacking technique known as a dictionary attack.
-
-```md
-Example of a weak password: CuteFluffyKittens!
-
-Example of a strong password: ymv\*azu.EAC8eyp8umf
-```
-
-Another common mistake is using passwords that can be easily guessed or found out through [social engineering](<https://wikipedia.org/wiki/Social_engineering_(security)>). Including your mother's maiden name, the names of your children or pets, or dates of birth in your password is not secure and will increase the risk of your password getting hacked.
-
-#### Good password practices: {#good-password-practices}
-
-- Make passwords as long as allowed by either your password generator or the form you're filling out
-- Use a mixture of uppercase, lowercase, numbers and symbols
-- Don't use personal details, such as family names, in your password
-- Avoid common dictionary words
-
-[More on creating strong passwords](https://terranovasecurity.com/how-to-create-a-strong-password-in-7-easy-steps/)
-
-### Use unique passwords for everything {#use-unique-passwords}
-
-A strong password doesn't provide as much protection if the password is revealed in a data breach. The website [Have I Been Pwned](https://haveibeenpwned.com) allows you to check if your accounts were involved in any data breaches stored in their database. If they have, **you should change pwned passwords immediately**. Using unique passwords for every account lowers the risk of hackers getting access to all of your accounts when one of your passwords is compromised.
-
-### Use a password manager {#use-password-manager}
-
-<InfoBanner emoji=":bulb:">
-  <div>
-    Using a password manager takes care of creating strong, unique passwords and remembering them! We <strong>strongly</strong> recommend using one, and most of them are free!
-  </div>
-</InfoBanner>
-
-Remembering strong, unique passwords for every account you have isn't ideal. A password manager offers a secure, encrypted store for all your passwords that you can access through one strong master password. They also suggest strong passwords when signing up for a new service, so you don't have to create your own. Many password managers will also tell you if you have been involved in a data breach, allowing you to change the passwords before any malicious attacks.
-
-![Example of using a password manager](./passwordManager.png)
-
-#### Try a password manager: {#try-password-manager}
-
-- [Bitwarden](https://bitwarden.com/)
-- [KeePass](https://keepass.info/)
-- [1Password](https://1password.com/)
-- Or check out other [recommended password managers](https://www.privacytools.io/secure-password-manager)
-
-### Use Two-Factor Authentication {#two-factor-authentication}
-
-To prove you are actually you, there are different unique proofs that can be used for authentication. These are known as **factors** and the three main factors are:
-
-- Something you know (such as a password or security question)
-- Something you are (such as a fingerprint or iris/facial scanner)
-- Something you own (a security key or authentication app on your phone)
-
-Using **Two-Factor Authentication (2FA)** provides an additional *security factor* for your online accounts so that knowing your password alone (something you know) is not enough to access an account. Most commonly, the second factor is a randomized 6-digit code, known as a **time-based one-time password (TOTP)**, that you can access through an authenticator app such as Google Authenticator or Authy. These work as a "something you own" factor because the seed that generates the timed code is stored on your device.
-
-<InfoBanner emoji=":lock:">
-  <div>
-    Note: Using SMS-based 2FA is susceptible to 
-    <a href="https://www.vice.com/en/article/3kx4ej/sim-jacking-mobile-phone-fraud">
-      SIM jacking
-    </a>
-     and is not secure. For the best security, use a service like{" "}
-    <a href="https://mashable.com/article/how-to-set-up-google-authenticator">
-      Google Authenticator
-    </a>
-     or <a href="https://authy.com/">Authy</a>.
-  </div>
-</InfoBanner>
-
-#### Security keys {#security-keys}
-
-For those who want to take the next step in 2FA, consider using a security key. Security keys are physical hardware authentication devices that work in the same way as authenticator apps. Using a security key is the most secure way to 2FA. Many of these keys utilize the FIDO Universal 2nd Factor (U2F) standard. [Learn more about FIDO U2F](https://www.yubico.com/authentication-standards/fido-u2f/).
-
-Watch more on the 2FA:
-
-<YouTube id="m8jlnZuV1i4" start="3479" />
-
-### Uninstall browser extensions {#uninstall-browser-extensions}
-
-Browser extensions like Chrome extensions or Add-ons for Firefox can augment useful browser functionality and improve user experience, but they come with risks. By default, most browser extensions ask for access to 'read and change site data', allowing them to do almost anything with your data. Chrome extensions are always automatically updated, so a previously safe extension may update later to include malicious code. Most browser extensions are not trying to steal your data, but you should be aware that they can.
-
-#### Stay safe by: {#browser-extension-safety}
-
-- Only install browser extensions from trusted sources
-- Removing unused browser extensions
-- Install Chrome extensions locally to stop auto-updating (Advanced)
-
-[More on the risks of browser extensions](https://www.kaspersky.co.uk/blog/browser-extensions-security/12750/)
-
-<Divider />
-
 ## Further reading {#further-reading}
 
 ### Web security {#reading-web-security}
