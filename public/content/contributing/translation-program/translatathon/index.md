--- conflicted
+++ resolved
@@ -2,15 +2,6 @@
 title: Ethereum.org Translatathon
 description: Join the first ethereum.org Translatathon to contribute to ethereum.org, learn about Ethereum, and compete for prizes.
 lang: en
-<<<<<<< HEAD
-# template: event
-sidebarDepth: 2
-image: /assets/translatathon-hero.png
-buttons:
-  - label: Apply to participate
-    to: https://translatathon.paperform.co/
-=======
->>>>>>> a876afda
 ---
 
 Welcome to the first ever ethereum.org Translatathon!
