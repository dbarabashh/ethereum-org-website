---
title: Enterprise on Ethereum Mainnet
description: Guides, articles, and tools about enterprise applications on the public Ethereum blockchain
lang: en
---

# Ethereum for enterprise {#ethereum-for-enterprise}

Ethereum can help many kinds of businesses, including large companies:
 
- Increase trust and reduce the cost of coordination between business parties
- Improve business network accountability and operational efficiency
- Build new business models and value creation opportunities
- Competitively future-proof their organization

Enterprise blockchain applications can be built on the public permissionless Ethereum [Mainnet](/glossary/#mainnet), or on private blockchains that are based on Ethereum technology. Find more information on [private Enterprise Ethereum chains](/enterprise/private-ethereum/).

## Public vs private Ethereum {#private-vs-public}

There is only one public Ethereum Mainnet. Applications that are built on the Mainnet are able to interoperate, similarly to how applications built on the Internet can connect to each other, leveraging the full potential of decentralized blockchain.

Many businesses and consortia have deployed private, permissioned blockchains based on Ethereum technology, for specific applications.

### Key differences {#key-differences}

- Blockchain Security/Immutability - A blockchain’s resistance to tampering is determined by its consensus algorithm. Ethereum Mainnet is secured by the interaction of thousands of independent nodes run by individuals and miners throughout the world. Private chains typically have a small number of nodes which are controlled by one or a few organizations; those nodes can be tightly controlled, but only a few must be compromised in order to rewrite the chain or commit fraudulent transactions.
- Performance - Because private Enterprise Ethereum chains may use high performance nodes with special hardware requirements and different consensus algorithms such as proof-of-authority, they may achieve higher transaction throughput on the base layer (Layer 1). On Ethereum Mainnet, high throughput can be achieved with the use of [Layer 2 scaling solutions](/layer-2).
- Cost - The cost to operate a private chain is primarily reflected in labor to set up and manage the chain, and the servers to run it. While there is no cost to connect to Ethereum Mainnet, there is a gas cost for every transaction which must be paid for in Ether. Meta-transaction relayers can eliminate the need for end users and even enterprises to directly hold and use ether in their transactions. Some [analyses](https://theblockchaintest.com/uploads/resources/EY%20-%20Total%20cost%20of%20ownership%20for%20blockchain%20solutions%20-%202019%20-%20Apr.pdf) have shown that the total cost to operate an application may be lower on Mainnet than running a private chain.
- Node Permissioning - Only authorized nodes can join private chains. Anybody can set up a node on Ethereum Mainnet.
- Privacy - Access to data written to private chains can be controlled by restricting access to the network, and on a finer grained basis with access controls and private transactions. All data written to Mainnet Layer 1 is viewable by anyone, so sensitive information should be stored and transmitted off-chain, or else encrypted. Design patterns that facilitate this are emerging (e.g. Baseline, Nightfall), as well as Layer 2 solutions that can keep data compartmentalized and off of Layer 1.

### Why build on Ethereum Mainnet {#why-build-on-ethereum-mainnet}

A key benefit of public blockchains to businesses is monopoly resistance. Using Ethereum Mainnet as a neutral referee to coordinate business transactions avoids putting your trust in another company, over which your competitors may gain control or influence, putting you at a disadvantage. On an open, permissionless, and decentralized platform that anyone can join, use, and contribute to, there is no central authority who may use their power to gain an advantage over you.

Enterprises have been experimenting with blockchain technology since around 2016, when the Hyperledger, Quorum, and Corda projects were launched. Initially the focus was largely on private permissioned enterprise blockchains, but starting in 2019 there was a shift in thinking about public vs private blockchains for business applications. EY’s Paul Brody has [talked](https://www.youtube.com/watch?v=-ycu5vGDdZw&feature=youtu.be&t=3668) about the benefits of building on public (vs. private) blockchains, which (depending on the application) may include stronger security/immutability, transparency, lower total cost of ownership, and the ability to interoperate with all of the other applications that are also on the Mainnet (network effects). Sharing a common frame of reference among businesses avoids the unnecessary creation of numerous isolated silos which cannot communicate and share or synchronize information with each other.

Another development which is shifting the focus toward public blockchains is [Layer 2](/layer-2). Layer 2 is primarily a scalability technology category which makes high throughput applications possible on public chains. But Layer 2 solutions can also [address some of the other challenges that have driven enterprise developers to choose private chains in the past](https://entethalliance.org/how-ethereum-layer-2-scaling-solutions-address-barriers-to-enterprises-building-on-mainnet/).

## Resources {#enterprise-resources}

### Further reading {#further-reading}

Non-technical resources for understanding how businesses can benefit from Ethereum

- [Enterprise Ethereum Alliance 2023 Business Readiness Report](https://entethalliance.org/eea-ethereum-business-readiness-report-2023/) - _surveys the potential and capabilities of public Ethereum and the broader Ethereum ecosystem for businesses_
- [_Ethereum for Business_ by Paul Brody](https://www.uapress.com/product/ethereum-for-business/) - _is a plain-English guide to the use cases that generate returns from asset management to payments to supply chains_

### Organizations {#organizations}

Some collaborative efforts to make Ethereum enterprise friendly have been made by different organizations

- [Enterprise Ethereum Alliance](https://entethalliance.org/) - The EEA helps organizations to adopt and use Ethereum technology in their daily business operations. Its goal is accelerating business Ethereum through professional and commercial support, advocacy and research, standards development and ecosystem trust services.
- [Global Blockchain Business Council](https://www.gbbc.io/) - The GBBC is an industry association for the blockchain technology ecosystem. Through engaging policymakers and regulators, curating events and in-depth discussions, and driving research, GBBC is dedicated to further adoption of blockchain to create more secure, equitable, and functional societies.


## Enterprise developer resources {#enterprise-developer-resources}

### Products and services {#products-and-services}

- [4EVERLAND](https://www.4everland.org/) - _provides APIs, RPC services and tools for hosting decentralized applications and enabling decentralized storage on Ethereum_
- [Alchemy](https://www.alchemy.com/) - _provides API services and tools for building and monitoring applications on Ethereum_
- [Blast](https://blastapi.io/) - _an API platform that provides RPC/WSS APIs for Ethereum Archive Mainnet and Testnets._
- [Blockapps](https://blockapps.net/) - _implementation of the Enterprise Ethereum protocol, tooling and APIs that form the STRATO platform_
- [Chainstack](https://chainstack.com/) - _mainnet and testnet Ethereum infrastructure hosted in public & isolated customer clouds_
- [ConsenSys](https://consensys.io/) - _provides a range of products and tools for building on Ethereum, as well as consulting and custom development services_
- [Envision Blockchain](https://envisionblockchain.com/) - _provides enterprise focused consulting and development services specializing in Ethereum Mainnet_
- [EY OpsChain](https://blockchain.ey.com/products/contract-manager) - _provides a procurement workflow by issuing RFQ’s, contracts, purchase orders, and invoices across your network of trusted business partners_
- [Hyperledger Besu](https://www.hyperledger.org/use/besu) - _an enterprise focused open-source Ethereum client developed under the Apache 2.0 license and written in Java_
- [Infura](https://infura.io/) - _scalable API access to the Ethereum and IPFS networks_
- [Kaleido](https://kaleido.io/) - _an enterprise-focused development platform that offers simplified blockchain and digital asset applications_
- [NodeReal](https://nodereal.io/) - _provides scalable blockchain infrastructure and API services provider for the Web3 ecosystem_
- [Provide](https://provide.services/) - _enterprise zero-knowledge middleware_
- [QuickNode](https://www.quicknode.com/) - _provides reliable and fast nodes with high-level APIs like NFT API, Token API, etc., while delivering a unified product suite and enterprise-grade solutions_
- [Tenderly](https://tenderly.co) - _a Web3 development platform that provides debugging, observability, and infrastructure building blocks for developing, testing, monitoring, and operating smart contracts_
- [Unibright](https://unibright.io/) - _a team of blockchain specialists, architects, developers and consultants with 20+ years of experience in business processes and integration_
- [Zeeve](https://www.zeeve.io/) - _provides a range of products and tools for building on Ethereum, also infrastructure and APIs for Enterprise Web3 applications._

### Tooling and libraries {#tooling-and-libraries}

- [Baseline Project](https://www.baseline-protocol.org/) - _The Baseline Protocol is a set of tools and libraries that helps enterprises coordinate complex, multi-party business processes and workflows with privacy while keeping data in respective systems of record. The standard enables two or more state machines to achieve and maintain data consistency and workflow continuity by using a network as a common frame of reference._
- [Chainlens](https://www.chainlens.com/) - _SaaS and on-prem blockchain data and analytics platform from Web3 Labs_
- [Ernst & Young's 'Nightfall'](https://github.com/EYBlockchain/nightfall_3) - _an application for transferring ERC20, ERC721 and ERC1155 applications under Zero Knowledge, using an Optimistic Rollup_
- [Truffle Suite](https://trufflesuite.com) - _blockchain development suite (Truffle, Ganache, Drizzle)_

### Scalability solutions {#scalability-solutions}

[Layer 2](/layer-2) is a set of technologies or systems that run on top of Ethereum (Layer 1), inherit security properties from Layer 1, and provide greater transaction processing capacity (throughput), lower transaction fees (operating cost), and faster transaction confirmations than Layer 1. Layer 2 scaling solutions are secured by Layer 1, but they enable blockchain applications to handle many more users or actions or data than Layer 1 could accommodate. Many of them leverage recent advances in cryptography and zero-knowledge (ZK) proofs to maximize performance and security.

Building your application on top of a Layer 2 scalability solution can help [address many of the concerns that have previously driven companies to build on private blockchains](https://entethalliance.org/how-ethereum-layer-2-scaling-solutions-address-barriers-to-enterprises-building-on-mainnet/), yet retain the benefits of building on Mainnet.

## Enterprise applications live on Ethereum Mainnet {#enterprise-live-on-mainnet}

Here are some of the enterprise applications that have been built on top of the public Ethereum Mainnet and L2s by and for traditional, non-blockchain based companies.

### Payments {#payments}

- [Brave Browser](https://basicattentiontoken.org/) _pays users for their attention to advertisements and users can pay publishers to support them, via the Basic Attention Token_
- [City of Lugano, Switzerland](https://bitcoinsuisse.com/news/city-of-lugano-accepts-crypto-payments) _payment of taxes and other municipal services_ 
- [EthereumAds](https://ethereumads.com/) _lets web site operators sell advertising space and get paid via Ethereum_
- [hCaptcha](https://www.hcaptcha.com/) _Bot prevention CAPTCHA system which pays web site operators for the work done by users to label data for machine learning. Now deployed by Cloudflare_
- [Opera MiniPay](https://www.opera.com/products/minipay) _makes mobile payments more accessible and secure for people in Africa with a non-custodial wallet and leverages phone numbers for easy transactions_
- [Roxpay](https://www.roxpay.ch/) _automates pay-per-use asset invoicing and payments_
- [SAP Digital Currency Hub](https://community.sap.com/t5/technology-blogs-by-sap/cross-border-payments-made-easy-with-digital-money-experience-the-future/ba-p/13560384)  _cross border payments with stablecoins_ 
- [Toku](https://www.toku.com/) _payroll, token grant administration, tax compliance, local employment, benefits & distributed HR solutions_ 
- [Xerof](https://www.xerof.com/) _facilitates fast and inexpensive international (cross-border) B2B payments_

### Finance {#finance}

- [ABN AMRO](https://tokeny.com/tokeny-fuels-abn-amro-bank-in-tokenizing-green-bonds-on-polygon/) _with Tokeny, tokenized green bonds_
- [Mata Capital](https://consensys.io/blockchain-use-cases/finance/mata-capital) _real estate investment tokenization_ 
- [Siemens](https://press.siemens.com/global/en/pressrelease/siemens-issues-first-digital-bond-blockchain ) _bond issuance_
- [Sila](https://silamoney.com/) _banking and ACH payments infrastructure-as-a-service, using a stablecoin_
- [Societe Generale FORGE](https://www.sgforge.com/product/bonds/) _bond issuance_
- [Taurus](https://www.taurushq.com/) _issues tokenized securities_

### Asset tokenization {#tokenization}

<<<<<<< HEAD
- [AgroToken](https://agrotoken.io/en/) _tokenizing and trading agricultural commodities_
- [Bitbond](https://www.bitbond.com/) _improves the issuance, settlement and custody of financial assets with tokenization_ 
- [Blocksquare](https://blocksquare.io/) _tokenization infrastructure for real estate_
- [Centrifuge](https://centrifuge.io/) _tokenized receivables financing, debt, and assets_
- [Clearmatics](https://www.clearmatics.com) _builds decentralised network platforms for the p2p exchange of tokenised value_
- [dClimate](https://www.dclimate.net/) _decentralized climate information ecosystem_
- [Fabrica](https://www.fabrica.land/) _a platform for digitizing real estate assets, enabling DeFi borrowing and property trading 
=======
- [Tinlake](https://tinlake.centrifuge.io/) _receivables financing via tokenized real-world assets such as invoices, mortgages or streaming royalties_
- [RealT](https://realt.co/) _investors around the globe can buy into the US real estate market through fully-compliant, fractional, tokenized ownership._
- [AgroToken](https://agrotoken.io/en/home) _tokenizing and trading agricultural commodities_
>>>>>>> d15ca90a
- [Fasset](https://www.fasset.com/) _a platform for supporting sustainable infrastructure_
- [Nori](https://nori.com/) _open source market infrastructure to allow for carbon removal projects to measure and monetize their activity_
- [Propy](https://propy.com/) _a platform to to automate residential real estate transactions with smart contracts_
- [RealT](https://realt.co/) _investors around the globe can buy into the US real estate market through fully-compliant, fractional, tokenized ownership_
- [Rubey](https://www.rubey.be/) _a platform that tokenizes high-end art to make it accessible to retail investors_
- [Swarm](https://swarm.com/) _a platform focused on the digitization and trading of real-world assets in a regulatory compliant manner_
- [Thallo](https://www.thallo.io/) _a platform to integrate digital carbon credits into business transactions_
- [Tokenchampions](https://tokenchampions.com/) _tokenizes European football players' image rights_ 

### Notarization of data {#notarization-of-data}

<<<<<<< HEAD
- [ANSA](https://www.ansa.it/english/news/science_tecnology/2020/04/06/ansa-using-blockchain-to-help-readers_af820b4f-0947-439b-843e-52e114f53318.html) _Italian news agency fights fake news and enables readers to verify the origin of news stories by recording them on Mainnet_
=======
- [BBVA](https://www.ledgerinsights.com/bbva-blockchain-loan-banking-tech-award/) _details of finalized loans are hashed and recorded on Mainnet_
- [ANSA](https://cointelegraph.com/news/italys-top-news-agency-uses-blockchain-to-fight-fake-coronavirus-news) _Italy's largest news agency fights fake news and enables readers to verify the origin of news stories by recording them on Mainnet_
- [Verizon](https://decrypt.co/46745/verizon-news-press-releases-ethereum-full-transparency) _logs press releases on Ethereum to ensure corporate accountability and trust_
>>>>>>> d15ca90a
- [Breitling](https://www.coindesk.com/breitling-arianee-all-new-watches-ethereum) _records provenance and repair history of watches on Ethereum_
- [BRØK](https://www.xn--brk-1na.no/) _a cap tables platform for unlisted companies on the public, provided by The Norwegian Government_
- [Certifaction](https://certifaction.com/) _legally valid eSignatures with by privacy-by-design_
- [EthSign](https://ethsign.xyz/) _records signed electronic documents on the Ethereum blockchain_
- [Stacktical](https://stacktical.com/) _enables the software development, digital issuance and digital signature of Service Level Agreements (SLA) with native escrowing capabilities_
- [Verizon](https://decrypt.co/46745/verizon-news-press-releases-ethereum-full-transparency) _logs press releases on Ethereum to ensure corporate accountability and trust_
- [WolfTown](https://www.mef.net/edge-view-blog/automated-secure-timely-sla-reporting-is-finally-a-reality/) _by MEF and Sage Management automates Service Level Agreement reporting between telecom carriers_

### Supply chain {#supply-chain}

<<<<<<< HEAD
- [Birra Peroni](https://www.ey.com/en_gl/news/2021/05/birra-peroni-is-the-first-industrial-organization-to-mint-unique-non-fungible-tokens-using-ey-opschain-traceability) _mints NFTs for each new batch of beer, enabling greater visibility and efficiency across its supply chain_
- [CargoX](https://cargox.io/) _electroinc bill of lading and document transfer provider for shipping_
- [Circularize](https://www.circularise.com/) _an end-to-end traceability solution for raw materials made into products_
- [EY OpsChain Contract Manager](https://blockchain.ey.com/products/contract-manager) _enables companies to engage in a procurement workflow by issuing RFQ’s, contracts, purchase orders, and invoices across a network of business partners_
- [Minespider](https://www.minespider.com/) _supply chain tracking and provenance, and CO2 emissions tracking_
- [Morpheus.network](https://morpheus.network/) _supply chain automation platform_
- [StaTwig](https://statwig.com/) _supply chain operations_
- [TradeTrust](https://www.tradetrust.io/) _verifies electronic Bills of Lading (eBLs) for international shipping_
- [Transmute](https://transmute.industries/) _data exchange platform for global trade; supports Transactions with Decentralized Identity on Ethereum_
=======
- [Morpheus.network](https://morpheus.network/) _supply chain automation platform which implements a hybrid of private chains with notarized data on the Ethereum Mainnet, and is in use by companies such as Canadian food, oil & gas distributor Federated Co-op Ltd. and Argentinian pet food provider Vitalcan_
- [Minespider](https://www.minespider.com/) _supply chain tracking_
- [EY OpsChain Contract Manager](https://blockchain.ey.com/products/contract-manager) _enables companies to engage in a procurement workflow by issuing RFQ’s, contracts, purchase orders, and invoices across your network of trusted business partners_
- [Treum](https://treum.io/) _brings transparency, traceability, and tradability to supply chains, using blockchain technology_
- [TradeTrust](https://www.tradetrust.io/) _verifies electronic Bills of Lading (eBLs) for international shipping_
>>>>>>> d15ca90a

### Insurance {#insurance}

- [Arbol](https://www.arbolmarket.com/) _parmetric insurance to cover weather related risks_
- [Etherisc](https://etherisc.com/) _decentralized insurance for a variety of risks_
- [Nayms](https://www.nayms.com/) _a digital space for the creation of insurance programs, the raising and trading of capital, the writing of risk, and the payment rails for premium and claim transactions, built with AON_

### Identity, credentials and certifications {#credentials}

- [BCdiploma](https://www.bcdiploma.com/) _digitizes and verifies diplomas, certificates, and micro-credentials_
- [Hyland Credentials](https://www.hylandcredentials.com) _digital diplomas and other education credentials, licenses, and certificates_
- [Palau Digital Residency Program](https://rns.id/) _offers global citizens the ability to have a legal Palau government-issued ID_
- [Spherity](https://www.spherity.com/) _offers digital identity management solutions to establish digital trust in ecosystems, focusing on decentralized identities and verifiable credentials_
- [Zug Digital ID](https://ezug.ch/en/) _is a blockchain-based identity system in Switzerland, offering residents digital access to government services and supporting functionalities like e-bike borrowing and municipal voting_

### Entertainment, NFTs, and Loyalty

- [Adidas Virtual Gear](https://www.adidas.com/metaverse) _a virtal gear NFT collection_
- [The British Museum's Sandbox](https://decrypt.co/150405/british-museum-enter-metaverse-via-sandbox) _an NFT collection_
- [Fruitlab](https://fruitlab.com/) _a platform for gamers to earn from watching, sharing and playing online games_
- [Nike Swoosh](https://www.swoosh.nike/) _an NFT platform_
- [Sothbebys Metaverse](https://metaverse.sothebys.com/) _a digital art NFT marketplace by Sothebys_
- [Starbucks Odyssey](https://odyssey.starbucks.com/) _a loylaty program with NFTs_

If you would like to add to this list, please see [instructions for contributing](/contributing/).<|MERGE_RESOLUTION|>--- conflicted
+++ resolved
@@ -116,7 +116,6 @@
 
 ### Asset tokenization {#tokenization}
 
-<<<<<<< HEAD
 - [AgroToken](https://agrotoken.io/en/) _tokenizing and trading agricultural commodities_
 - [Bitbond](https://www.bitbond.com/) _improves the issuance, settlement and custody of financial assets with tokenization_ 
 - [Blocksquare](https://blocksquare.io/) _tokenization infrastructure for real estate_
@@ -124,11 +123,6 @@
 - [Clearmatics](https://www.clearmatics.com) _builds decentralised network platforms for the p2p exchange of tokenised value_
 - [dClimate](https://www.dclimate.net/) _decentralized climate information ecosystem_
 - [Fabrica](https://www.fabrica.land/) _a platform for digitizing real estate assets, enabling DeFi borrowing and property trading 
-=======
-- [Tinlake](https://tinlake.centrifuge.io/) _receivables financing via tokenized real-world assets such as invoices, mortgages or streaming royalties_
-- [RealT](https://realt.co/) _investors around the globe can buy into the US real estate market through fully-compliant, fractional, tokenized ownership._
-- [AgroToken](https://agrotoken.io/en/home) _tokenizing and trading agricultural commodities_
->>>>>>> d15ca90a
 - [Fasset](https://www.fasset.com/) _a platform for supporting sustainable infrastructure_
 - [Nori](https://nori.com/) _open source market infrastructure to allow for carbon removal projects to measure and monetize their activity_
 - [Propy](https://propy.com/) _a platform to to automate residential real estate transactions with smart contracts_
@@ -140,13 +134,7 @@
 
 ### Notarization of data {#notarization-of-data}
 
-<<<<<<< HEAD
 - [ANSA](https://www.ansa.it/english/news/science_tecnology/2020/04/06/ansa-using-blockchain-to-help-readers_af820b4f-0947-439b-843e-52e114f53318.html) _Italian news agency fights fake news and enables readers to verify the origin of news stories by recording them on Mainnet_
-=======
-- [BBVA](https://www.ledgerinsights.com/bbva-blockchain-loan-banking-tech-award/) _details of finalized loans are hashed and recorded on Mainnet_
-- [ANSA](https://cointelegraph.com/news/italys-top-news-agency-uses-blockchain-to-fight-fake-coronavirus-news) _Italy's largest news agency fights fake news and enables readers to verify the origin of news stories by recording them on Mainnet_
-- [Verizon](https://decrypt.co/46745/verizon-news-press-releases-ethereum-full-transparency) _logs press releases on Ethereum to ensure corporate accountability and trust_
->>>>>>> d15ca90a
 - [Breitling](https://www.coindesk.com/breitling-arianee-all-new-watches-ethereum) _records provenance and repair history of watches on Ethereum_
 - [BRØK](https://www.xn--brk-1na.no/) _a cap tables platform for unlisted companies on the public, provided by The Norwegian Government_
 - [Certifaction](https://certifaction.com/) _legally valid eSignatures with by privacy-by-design_
@@ -157,7 +145,6 @@
 
 ### Supply chain {#supply-chain}
 
-<<<<<<< HEAD
 - [Birra Peroni](https://www.ey.com/en_gl/news/2021/05/birra-peroni-is-the-first-industrial-organization-to-mint-unique-non-fungible-tokens-using-ey-opschain-traceability) _mints NFTs for each new batch of beer, enabling greater visibility and efficiency across its supply chain_
 - [CargoX](https://cargox.io/) _electroinc bill of lading and document transfer provider for shipping_
 - [Circularize](https://www.circularise.com/) _an end-to-end traceability solution for raw materials made into products_
@@ -167,13 +154,6 @@
 - [StaTwig](https://statwig.com/) _supply chain operations_
 - [TradeTrust](https://www.tradetrust.io/) _verifies electronic Bills of Lading (eBLs) for international shipping_
 - [Transmute](https://transmute.industries/) _data exchange platform for global trade; supports Transactions with Decentralized Identity on Ethereum_
-=======
-- [Morpheus.network](https://morpheus.network/) _supply chain automation platform which implements a hybrid of private chains with notarized data on the Ethereum Mainnet, and is in use by companies such as Canadian food, oil & gas distributor Federated Co-op Ltd. and Argentinian pet food provider Vitalcan_
-- [Minespider](https://www.minespider.com/) _supply chain tracking_
-- [EY OpsChain Contract Manager](https://blockchain.ey.com/products/contract-manager) _enables companies to engage in a procurement workflow by issuing RFQ’s, contracts, purchase orders, and invoices across your network of trusted business partners_
-- [Treum](https://treum.io/) _brings transparency, traceability, and tradability to supply chains, using blockchain technology_
-- [TradeTrust](https://www.tradetrust.io/) _verifies electronic Bills of Lading (eBLs) for international shipping_
->>>>>>> d15ca90a
 
 ### Insurance {#insurance}
 
