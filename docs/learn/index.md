--- conflicted
+++ resolved
@@ -106,12 +106,10 @@
 - [Proof of Stake](https://docs.ethhub.io/ethereum-roadmap/ethereum-2.0/proof-of-stake/) *Updated often - EthHub*
 - [Sharding](https://docs.ethhub.io/ethereum-roadmap/ethereum-2.0/sharding/) *Updated often - EthHub*
 - [ETH 2.0 - The Road to Scaling Ethereum - Vitalik Buterin](https://youtu.be/kCVpDrlVesA) *(Video) November, 2018 - YouTube*
-<<<<<<< HEAD
 - [ETH 2.0 Researchers AMA Part 1](https://docs.ethhub.io/other/ethereum-2.0-ama/#part-1) *Jan 24, 2019 - EthHub*
 - [ETH 2.0 Researchers AMA Part 2](https://docs.ethhub.io/other/ethereum-2.0-ama/#part-2) *Jul 15, 2019 - EthHub*
-=======
 - [9 Things You Didn't Know About Ethereum 2.0](https://our.status.im/9-things-you-didnt-know-about-ethereum-2-0/) *July 18, 2019 - Bruno Škvorc*
->>>>>>> c4b4219a
+
 
 ## ETH 1.x
 
