---
title: Developers
lang: en-US
sidebar: auto
sidebarDepth: 0
---

# Developer Resources

<div class="featured">Guides, resources, and tools for developers building on Ethereum.</div>

## Getting started

**If you’re new to developing with Ethereum, you’re in the right place.** These guides written by the Ethereum community will introduce you to the basics of the Ethereum stack and introduce core concepts that might be different from other app development you’re familiar with.

Need a more basic primer first? Check out [ethereum.org/learn.](/learn/)


- [Getting up to speed on Ethereum](https://medium.com/@mattcondon/getting-up-to-speed-on-ethereum-63ed28821bbe) *Aug 7, 2017 - Matt Condon*
- [Ethereum In Depth, Part 1](https://blog.zeppelin.solutions/ethereum-in-depth-part-1-968981e6f833) *May 11, 2018 - Facu Spagnuolo*
- [Ethereum In Depth, Part 2 ](https://blog.zeppelin.solutions/ethereum-in-depth-part-2-6339cf6bddb9) *July 24, 2018 - Facu Spagnuolo*
- [Ethereum Development Walkthrough, Parts 1-5](https://hackernoon.com/ethereum-development-walkthrough-part-1-smart-contracts-b3979e6e573e) *Jan 14, 2018 - dev_zl*
- [Ethereum 101, Parts 1-7](https://kauri.io/collection/5bb65f0f4f34080001731dc2/ethereum-101) *Feb 13, 2019 - Wil Barnes*
- [Full Stack Hello World Voting Ethereum Dapp Tutorial ](https://medium.com/@mvmurthy/full-stack-hello-world-voting-ethereum-dapp-tutorial-part-1-40d2d0d807c2) *Jan 18, 2017 - Mahesh Murthy*
- [Mastering Ethereum - A comprehensive textbook available for free online](https://github.com/ethereumbook/ethereumbook) *Dec 1, 2018 - Andreas Antonopoulos & Gavin Wood*
- [Ethereum Developer Portal - Everything you need to get started building on Ethereum](https://ethereum.consensys.net/ethereum-dev-portal) *Updated often - ConsenSys*
- [Deconstructing a Solidity Contract](https://blog.zeppelin.solutions/deconstructing-a-solidity-contract-part-i-introduction-832efd2d7737) *Aug 13, 2018 - Alejandro Santander & Leo Arias*
- [Full Stack Dapp Tutorial Series ](https://kauri.io/collection/5b8e401ee727370001c942e3) *Updated Often - Joshua Cassidy*


## Smart Contract Languages

Any program that runs on the Ethereum Virtual Machine (EVM) is commonly referred to as a “smart contract”. The most popular languages for writing smart contracts on Ethereum are **Solidity** and **Vyper**, though there are [others under development](https://github.com/ConsenSys/ethereum-developer-tools-list#smart-contract-languages).

### Solidity *The most popular language on Ethereum, inspired by C++, Python and Javascript*
- [Documentation](https://solidity.readthedocs.io)
- [Github](https://github.com/ethereum/solidity/)
- [Solidity Gitter Chatroom](https://gitter.im/ethereum/solidity/)

### Vyper *Security focused language for Ethereum, based on Python.*
- [Documentation](https://vyper.readthedocs.io)
- [Github](https://github.com/ethereum/vyper)
- [Vyper Gitter Chatroom](https://gitter.im/ethereum/vyper)

### Looking for other options?
- [Ethereum Developers Tools List #SmartContractLanguages](https://github.com/ConsenSys/ethereum-developer-tools-list#smart-contract-languages)


## Developer tools

Ethereum has a large and growing number of tools to help developers build, test, and deploy their applications. Below are the most popular tools to get you started. If you want to dive deeper, check out this [comprehensive list](https://github.com/ConsenSys/ethereum-developer-tools-list).

### Truffle *A development environment, testing framework, build pipeline, and other tools.*
- [truffleframework.com](https://truffleframework.com/)
- [Github](https://github.com/trufflesuite/truffle)

### Embark *A development environment, testing framework, and other tools integrated with Ethereum, IPFS, and Whisper.*
- [Github](https://github.com/embark-framework/embark)
- [Documentation](https://embark.status.im/docs/)

### Waffle *A framework for advanced smart contract development and testing (based on ethers.js).*
- [getwaffle.io](https://getwaffle.io/)
- [Github](https://github.com/EthWorks/Waffle)

### Etherlime *Ethers.js based framework for dapp development (Solidity & Vyper), deployment, debugging, testing and more.*
- [Docs](https://etherlime.readthedocs.io/en/latest/)
- [Github](https://github.com/LimeChain/etherlime)

### Buidler *A task runner for Ethereum smart contract developers*
- [buidler.dev](https://buidler.dev)
- [Github](https://github.com/nomiclabs/buidler)

###  ZeppelinOS *A development framework for building upgradeable smart contracts, and securely managing smart contract applications.*
- [zeppelinos.org](https://zeppelinos.org)
- [Github](https://github.com/zeppelinos)
- [Community Forum](https://forum.zeppelin.solutions/c/zeppelinos)

### Python Tooling *Variety of libraries for Ethereum interaction via Python*
- [py.ethereum.org](http://python.ethereum.org/)
- [web3.py Github](https://github.com/ethereum/web3.py)
- [web3.py Chat](https://gitter.im/ethereum/web3.py)

### Looking for other options?
- [Ethereum Developer Tools List #Frameworks](https://github.com/ConsenSys/ethereum-developer-tools-list#frameworks)

## Integrated Development Environments (IDEs)


### Visual Studio Code *Professional cross-platform IDE with official Ethereum support.*
- [Visual Studio Code](https://code.visualstudio.com/)
- [Azure Blockchain Workbench plugin](https://azuremarketplace.microsoft.com/en-us/marketplace/apps/microsoft-azure-blockchain.azure-blockchain-workbench?tab=Overview)
- [Code samples](https://github.com/Azure-Samples/blockchain/blob/master/blockchain-workbench/application-and-smart-contract-samples/readme.md)

### Remix *Web-based IDE with built in static analysis, and a test blockchain virtual machine.*
- [remix.ethereum.org](https://remix.ethereum.org/)

### Superblocks *Web-based IDE with built in browser blockchain virtual machine, MetaMask integration, transaction logger, and other features.*
- [superblocks.com/lab](https://superblocks.com/lab/)

### EthFiddle *Web-based IDE that lets you write, compile, and debut your smart contract.*
- [ethfiddle.com](https://ethfiddle.com/)

### Looking for other options?
- [Ethereum Developer Tools List #IDEs](https://github.com/ConsenSys/ethereum-developer-tools-list#ides)

## Frontend Javascript APIs
### Web3.js *Ethereum Javascript API*
- [Github](https://github.com/ethereum/web3.js/)
- [Documentation](https://web3js.readthedocs.io/en/1.0/)

### Ethers.js *Complete Ethereum wallet implementation and utilities in JavaScript and TypeScript*
- [Github](https://github.com/ethers-io/ethers.js/)
- [Documentation](https://docs.ethers.io/ethers.js/html/)

### light.js *A high-level reactive JS library optimized for light clients.*
- [Github](https://github.com/paritytech/js-libs/tree/master/packages/light.js)
- [Documentation](https://paritytech.github.io/js-libs/light.js/)

### Web3-wrapper *Typescript alternative to Web3.js*
- [Github](https://github.com/0xProject/0x-monorepo/tree/v2-prototype/packages/web3-wrapper)
- [Documentation](https://0x.org/docs/web3-wrapper#introduction)

### Looking for other options?
- [Ethereum Developer Tools List #Frontend-Ethereum-APIs](https://github.com/ConsenSys/ethereum-developer-tools-list#frontend-ethereum-apis)

## Backend APIs

### Infura *The Ethereum API as a service*
- [infura.io](https://infura.io)

<<<<<<< HEAD
### Cloudflare Ethereum Gateway
- [cloudflare-eth.com](https://cloudflare-eth.com)
=======
## Storage

### IPFS *InterPlanetary File System is a decentralized storage and file referencing system for Ethereum.*
- [ipfs.io](https://ipfs.io/)

### Swarm *A distributed storage platform and content distribution service for the Ethereum web3 stack.*

### OrbitDB *A decentralized peer to peer database on top of IPFS.*
- [github](https://github.com/orbitdb/orbit-db)

>>>>>>> 8af8d05e

## Security tools
### Slither *Solidity static analysis framework written in Python 3*
- [Github](https://github.com/crytic/slither)

### MythX *Security analysis API for Ethereum smart contracts*
- [mythx.io](https://mythx.io/)

### Manticore *A command line interface that uses a symbolic execution tool on smart contracts and binaries.*
- [github](https://github.com/trailofbits/manticore)

### Securify *Security scanner for Ethereum smart contracts*
- [securify.chainsecurity.com](https://securify.chainsecurity.com/)

### More on formal verification
- [How formal verification of smart-contacts works](https://runtimeverification.com/blog/how-formal-verification-of-smart-contracts-works/) *July 20, 2018 - Brian Marick*
- [How Formal Verification Can Ensure Flawless Smart Contracts](https://media.consensys.net/how-formal-verification-can-ensure-flawless-smart-contracts-cbda8ad99bd1) *Jan 29, 2018 - Bernard Mueller*

### Looking for other options?
- [Ethereum Developer Tools List #Security-Tools](https://github.com/ConsenSys/ethereum-developer-tools-list#security-tools)

## Testing tools

### Solidity-Coverage *Alternative solidity code coverage tool.*
- [Github](https://github.com/sc-forks/solidity-coverage)

### hevm *Implementation of the EVM made specifically for unit testing and debugging smart contracts.*
- [Github](https://github.com/dapphub/dapptools/tree/master/src/hevm)

### Whiteblock Genesis *An end-to-end development sandbox and testing platform for blockchain.*
- [Whiteblock.io](https://whiteblock.io)
- [Github](https://github.com/whiteblock/genesis)
- [Documentation](https://docs.whiteblock.io)

### Looking for other options?
- [Ethereum Developer Tools List #Testing-Tools](https://github.com/ConsenSys/ethereum-developer-tools-list#testing-tools)


## Block explorers
Block explorers are services that let you browse the Ethereum blockchain (and its testnets), by finding information about specific transactions, blocks, contracts, and other on-chain activity.
- [Etherscan](https://etherscan.io/)
- [Blockscout](https://blockscout.com/)
- [Etherchain](https://www.etherchain.org/)


## Testnets and Faucets

The Ethereum community maintains multiple testnets. These are used by developers to test their applications under different conditions before deploying to the Ethereum mainnet.

### Ropsten *Proof of Work blockchain, test-ether can be mined*
- [Test-ether faucet](https://faucet.ropsten.be/)

### Rinkeby *Proof of Authority blockchain, maintained by the Geth development team*
- [Test-ether faucet](https://faucet.rinkeby.io/)

### Goerli *Cross-client Proof of Authority blockchain, built and maintained by the Goerli community*
- [Test-ether faucet](https://faucet.goerli.mudit.blog/)
- [goerli.net](https://goerli.net/)

## Clients & Running your own node
The Ethereum network is made up of many nodes who run compatible client software. The majority of these nodes run [Geth](https://geth.ethereum.org/) or [Parity](https://www.parity.io/ethereum/), each of which can be configured in different ways according to your needs.

### Geth *Ethereum clients written in Go*
- [Github](https://github.com/ethereum/go-ethereum)
- [Discord chat](https://discordapp.com/invite/nthXNEv)

### Parity *Ethereum client written in Rust*
- [parity.io](https://www.parity.io/)
- [Github](https://github.com/paritytech/parity-ethereum)

### Pantheon *Ethereum client written in Java*
- [pegasys.tech](http://pegasys.tech)
- [Github](https://github.com/PegaSysEng/pantheon/)
- [Gitter](https://gitter.im/PegaSysEng/pantheon)

### Ethnode *Run an Ethereum node (Geth or Parity) for local development.*
- [Github](https://github.com/vrde/ethnode)

### Ethereum Node Resources
- [Node Configuration Cheat Sheet](https://dev.to/5chdn/ethereum-node-configuration-modes-cheat-sheet-25l8) *Jan 5, 2019 - Afri Schoeden*

### Looking for other options?
- [Ethereum Developer Tools List #Ethereum-clients](https://github.com/ConsenSys/ethereum-developer-tools-list#ethereum-clients)


## Best Practices, Patterns, and Anti-patterns

### DappSys *Safe, simple, flexible building-blocks for smart-contracts.*
- [dapp.tools/dappsys](https://dapp.tools/dappsys/)
- [Github](https://github.com/dapphub/dappsys)

### OpenZeppelin *Library for secure smart contract development.*
- [openzeppelin.org](https://openzeppelin.org/)
- [Github](https://github.com/OpenZeppelin/openzeppelin-solidity)

### aragonOS *Patterns for upgradeability & permission control.*
- [hack.aragon.org](https://hack.aragon.org/docs/aragonos-intro.html)

### Smart Contract Weakness Registry
- [SWC registry](https://smartcontractsecurity.github.io/SWC-registry/)
- [Github](https://github.com/SmartContractSecurity/SWC-registry)

### Smart Contract Security Best Practices Guide
- [consensys.github.io/smart-contract-best-practices/](https://consensys.github.io/smart-contract-best-practices/)
- [Github](https://github.com/ConsenSys/smart-contract-best-practices/)
- [Aggregated collection of security recommendations and best practices](https://github.com/guylando/KnowledgeLists/blob/master/EthereumSmartContracts.md)

### Looking for other options?
- [Ethereum Developer Tools List #Patterns—best-practices](https://github.com/ConsenSys/ethereum-developer-tools-list#patterns--best-practices)


## Developer Support & Training

### Ethereum Stackexchange
- [ethereum.stackexchange.com](https://ethereum.stackexchange.com/)

### Solidity Gitter Chatroom
- [gitter.im/ethereum/solidity](https://gitter.im/ethereum/solidity/)

### All Ethereum Gitter Chatrooms
- [gitter.im/ethereum/home](https://gitter.im/ethereum/home)

### Cryptozombies *Learn to code games on ethereum.*
- [Cryptozombies.io](https://cryptozombies.io/)

### Chainshot *Web based dapp coding tutorials.*
- [chainshot.com](https://www.chainshot.com/)

### Blockgeeks *Online courses on blockchain technology*
- [courses.blockgeeks.com](https://courses.blockgeeks.com/)

### DappUniversity *Learn to build decentralized applications on the Ethereum blockchain*
- [DappUniversity.com](http://www.dappuniversity.com/)

### Ethernaut *Solidity based wargame where each level is a contract to be hacked*
- [ethernaut.zeppelin.solutions](https://ethernaut.zeppelin.solutions/)

## UI/UX
- [Challenge of UX in Ethereum](https://medium.com/ecf-review/challenge-of-ux-in-ethereum-122e1a33688d) *June 25, 2018 - Anna Rose*
- [Designing for blockchain: what’s different and what’s at stake](https://media.consensys.net/designing-for-blockchain-whats-different-and-what-s-at-stake-b867eeade1c9) *March 22, 2018 - Sarah Baker Mills*



## Standards

The Ethereum community has adopted many standards that are helpful to developers. Typically these are introduced as [Ethereum Improvement Proposals](http://eips.ethereum.org/) (EIPs), which are discussed by community members through a [standard process](http://eips.ethereum.org/EIPS/eip-1).


- [List of EIPs](http://eips.ethereum.org/)
- [EIP github repo](https://github.com/ethereum/EIPs)
- [EIP discussion board](https://ethereum-magicians.org/c/eips)
- [Ethereum Governance Overview](https://blog.bmannconsulting.com/ethereum-governance/) *March 31, 2019 - Boris Mann*
- [Playlist of all Ethereum Core Dev Meetings](https://www.youtube.com/playlist?list=PLaM7G4Llrb7zfMXCZVEXEABT8OSnd4-7w) *(YouTube Playlist)*

Certain EIPs relate to application-level standards (e.g. a standard smart-contract format), which are introduced as [Ethereum Requests for Comment (ERC)](https://eips.ethereum.org/erc). Many ERCs are critical standards used widely across the Ethereum ecosystem.

- [List of ERCs](http://eips.ethereum.org/erc)
- [ERC20 - A standard interface for tokens](https://eips.ethereum.org/EIPS/eip-20)
- [ERC721 - A standard interface for non-fungible tokens](https://eips.ethereum.org/EIPS/eip-721)
<|MERGE_RESOLUTION|>--- conflicted
+++ resolved
@@ -128,10 +128,9 @@
 ### Infura *The Ethereum API as a service*
 - [infura.io](https://infura.io)
 
-<<<<<<< HEAD
 ### Cloudflare Ethereum Gateway
 - [cloudflare-eth.com](https://cloudflare-eth.com)
-=======
+
 ## Storage
 
 ### IPFS *InterPlanetary File System is a decentralized storage and file referencing system for Ethereum.*
@@ -142,7 +141,6 @@
 ### OrbitDB *A decentralized peer to peer database on top of IPFS.*
 - [github](https://github.com/orbitdb/orbit-db)
 
->>>>>>> 8af8d05e
 
 ## Security tools
 ### Slither *Solidity static analysis framework written in Python 3*
