--- conflicted
+++ resolved
@@ -18,13 +18,7 @@
 
 ## Setting up a component's stories
 
-<<<<<<< HEAD
-> 🚨 NOTE: This project uses Storybook 7, using the Component Story Format v3 and the `satisfies` keyword to define the type of the meta object. See [Storybook 7 docs](https://storybook.js.org/docs/react/get-started/whats-a-story) for details.
->
-> These docs are also still a work in progress as we create new stories inline with the new Design System. Check back here regularly for updates to the approach and structure as we keep inline with the latest Storybook versions and usage.
-=======
-> 🚨 NOTE: This project uses Storybook v7. The following documentation outlines preferences in setup as it relates to this version. You can refer to the [main docs](https://storybook.js.org/docs/get-started/install) if you need any additional details
->>>>>>> fec8acdf
+> 🚨 NOTE: This project uses Storybook v7, using the Component Story Format v3 and the `satisfies` keyword to define the type of the meta object. The following documentation outlines preferences in setup as it relates to this version. You can refer to the [main docs](https://storybook.js.org/docs/get-started) if you need any additional details
 
 A Storybook "story" is an instance of a component in a certain state or with certain parameters applied to show an alternative version of the component.
 
@@ -46,19 +40,12 @@
 ```tsx
 import ComponentA from "."
 
-<<<<<<< HEAD
-const meta {
-  title: "ComponentA",
-  component: ComponentA
-} satisfies Meta<typeof ComponentA>
-=======
 type ComponentAType = typeof ComponentA
 
 const meta {
   title: "ComponentA",
   component: ComponentA
 } satisfies Meta<ComponentAType>
->>>>>>> fec8acdf
 
 export default meta
 type Story = StoryObj<typeof meta>;
@@ -81,19 +68,12 @@
 ```tsx
 import Button from "."
 
-<<<<<<< HEAD
-const meta {
-  title: "Button",
-  component: Button
-} satisfies Meta<typeof Button>
-=======
 type ButtonType = typeof Button
 
 const meta {
   title: "Button",
   component: Button
 } satisfies Meta<ButtonType>
->>>>>>> fec8acdf
 
 export default meta
 type Story = StoryObj<typeof meta>;
