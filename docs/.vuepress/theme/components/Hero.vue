--- conflicted
+++ resolved
@@ -64,11 +64,8 @@
         'ಇಥೀರಿಯಮ್',
         'אתריום',
         'Ξ',
-<<<<<<< HEAD
-        'ইথেরিয়াম'
-=======
+        'ইথেরিয়াম',
         'எதீரியம்'
->>>>>>> ef377a5a
       ]
     }
   },
