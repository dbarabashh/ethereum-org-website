--- conflicted
+++ resolved
@@ -6,7 +6,6 @@
   .page 
     width 100%
     max-width 1280px
-<<<<<<< HEAD
     margin 0 auto
 
     padding-left 1rem
@@ -83,8 +82,4 @@
 @media screen and (max-width $breakXXS)
   .content-block
     padding 0 1em
-=======
-    padding-left unquote('min(7.5vw,96px)')
-    padding-right unquote('min(7.5vw,96px)')
-    margin 0 auto
->>>>>>> a50f029d
+    margin 0 auto