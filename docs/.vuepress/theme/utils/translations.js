--- conflicted
+++ resolved
@@ -38,13 +38,8 @@
   el,
   'es-EM': spanishModern,
   fa,
-<<<<<<< HEAD
   'fr-FR': fr,
   id,
-=======
-  fr,
-  'id-ID': id,
->>>>>>> ed4898ab
   ig,
   it,
   ja,
