--- conflicted
+++ resolved
@@ -247,12 +247,6 @@
     .button
       margin 2em
       font-size $fsRegular
-<<<<<<< HEAD
-      font-weight 700
-      &:hover
-        color $accentColor
-=======
->>>>>>> 1b62eecb
     .terminal-gif
       margin-top 3em
       border-radius 8px
