--- conflicted
+++ resolved
@@ -21,10 +21,6 @@
       "@/storybook-utils": ["./.storybook/utils.ts"]
     }
   },
-<<<<<<< HEAD
-  "include": ["./src/**/*", "next-env.d.ts", "**/*.ts", "**/*.tsx", "./.storybook/**/*"],
-=======
   "include": ["./src/**/*", "next-env.d.ts", "**/*.ts", "**/*.tsx", ".storybook/**/*"],
->>>>>>> bae037f6
   "exclude": ["node_modules", "./public", "./src/intl"]
 }