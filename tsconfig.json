--- conflicted
+++ resolved
@@ -1,10 +1,6 @@
 {
   "compilerOptions": {
-<<<<<<< HEAD
-    "target": "es6",
-=======
     "target": "ES6",
->>>>>>> 6a8dde00
     "lib": ["dom", "dom.iterable", "esnext", "ES2021.String"],
     "allowJs": true,
     "skipLibCheck": true,
