{
  "name": "ethereum-org-website",
  "version": "4.10.0",
  "description": "Website of ethereum.org",
  "main": "index.js",
  "repository": "git@github.com:ethereum/ethereum-org-website.git",
  "author": "Sam Richards <sam.richards@ethereum.org>",
  "license": "MIT",
  "private": false,
  "dependencies": {
    "@apollo/client": "^3.3.13",
    "@formatjs/intl-locale": "^2.4.14",
    "@formatjs/intl-numberformat": "^6.1.4",
    "@mdx-js/mdx": "^1.6.5",
    "@mdx-js/react": "^1.6.5",
    "algoliasearch": "^4.3.0",
    "axios": "^0.21.2",
    "babel-plugin-styled-components": "^1.10.7",
    "browser-lang": "^0.1.0",
    "browserslist": "^4.21.0",
    "clipboard": "^2.0.6",
    "cross-fetch": "^3.1.5",
    "dotenv": "^8.2.0",
    "embla-carousel-react": "^6.2.0",
    "ethereum-blockies-base64": "^1.0.2",
    "focus-trap-react": "^8.11.2",
    "framer-motion": "^4.1.3",
    "gatsby": "^4.15.0",
    "gatsby-plugin-gatsby-cloud": "^4.3.0",
    "gatsby-plugin-image": "^2.0.0",
    "gatsby-plugin-manifest": "^4.10.1",
    "gatsby-plugin-matomo": "^0.9.0",
    "gatsby-plugin-mdx": "^2.14.1",
    "gatsby-plugin-netlify": "^3.14.0",
    "gatsby-plugin-react-helmet": "^5.0.0",
    "gatsby-plugin-react-helmet-canonical-urls": "^1.4.0",
    "gatsby-plugin-react-svg": "^3.1.0",
    "gatsby-plugin-sharp": "^4.10.0",
    "gatsby-plugin-sitemap": "^5.0.0",
    "gatsby-plugin-styled-components": "^5.0.0",
    "gatsby-remark-autolink-headers": "^5.0.0",
    "gatsby-remark-copy-linked-files": "^5.0.0",
    "gatsby-remark-images": "^6.0.0",
    "gatsby-remark-reading-time": "^1.1.0",
    "gatsby-source-filesystem": "^4.0.0",
    "gatsby-theme-i18n": "^3.0.0",
    "gatsby-theme-i18n-react-intl": "^3.0.0",
    "gatsby-transformer-csv": "^4.0.0",
    "gatsby-transformer-gitinfo": "^1.1.0",
    "gatsby-transformer-json": "^4.11.0",
    "gatsby-transformer-remark": "^3.0.0",
    "gatsby-transformer-sharp": "^4.10.0",
    "is-relative-url": "^3.0.0",
    "lodash": "^4.17.21",
    "luxon": "^1.24.1",
    "netlify-lambda": "^2.0.3",
    "polished": "^4.1.4",
    "prism-react-renderer": "^1.1.1",
    "prismjs": "^1.27.0",
    "react": "17.0.2",
    "react-countdown": "^2.3.2",
    "react-dom": "17.0.2",
    "react-emoji-render": "^1.2.4",
    "react-helmet": "^6.1.0",
    "react-icons": "^4.3.1",
    "react-instantsearch-dom": "^6.6.0",
    "react-intl": "^3.12.1",
    "react-select": "^4.3.0",
    "recharts": "^2.1.9",
    "styled-components": "^5.1.1",
    "styled-system": "^5.1.5",
    "unist-util-visit-parents": "^2.1.2"
  },
  "devDependencies": {
    "@netlify/functions": "^1.0.0",
    "@types/browser-lang": "^0.1.0",
    "@types/github-slugger": "^1.3.0",
    "@types/luxon": "^2.3.2",
    "@types/mdx-js__react": "^1.5.5",
    "@types/node": "^17.0.23",
    "@types/react": "^17.0.39",
    "@types/react-dom": "^17.0.11",
    "@types/react-instantsearch-dom": "^6.12.3",
    "@types/styled-components": "^5.1.25",
    "@types/styled-system": "^5.1.15",
    "babel-preset-gatsby": "^2.14.0",
    "github-slugger": "^1.3.0",
    "gray-matter": "^4.0.3",
    "husky": "^4.2.5",
    "identity-obj-proxy": "^3.0.0",
    "minimist": "^1.2.6",
    "prettier": "^2.2.1",
    "pretty-quick": "^3.1.0",
    "react-test-renderer": "^17.0.1",
    "ts-node": "^10.9.1",
    "typescript": "^4.6.3"
  },
  "scripts": {
    "build": "gatsby build",
    "build:lambda": "netlify-lambda build src/lambda",
    "build:10gb": "NODE_OPTIONS=--max-old-space-size=10240 gatsby build",
    "clean": "gatsby clean",
    "crowdin-clean": "rm -rf .crowdin && mkdir .crowdin",
    "crowdin-import": "ts-node src/scripts/crowdin-import.ts",
    "format": "prettier --write \"**/*.{js,jsx,json,md}\"",
<<<<<<< HEAD
    "generate-heading-ids": "node src/scripts/generate-heading-ids.js",
    "markdown-checker": "node src/scripts/markdown-checker.js",
=======
    "generate-heading-ids": "ts-node --esm src/scripts/generateHeadingIds.mts",
>>>>>>> 50cd939f
    "start": "gatsby develop",
    "start:lambda": "netlify-lambda serve src/lambda",
    "start:static": "gatsby build && gatsby serve",
    "serve": "gatsby serve",
    "type-check": "tsc --noEmit"
  },
  "husky": {
    "hooks": {
      "pre-commit": "pretty-quick --staged"
    }
  },
  "volta": {
    "node": "16.15.0",
    "npm": "8.5.5",
    "yarn": "1.22.18"
  }
}<|MERGE_RESOLUTION|>--- conflicted
+++ resolved
@@ -103,12 +103,8 @@
     "crowdin-clean": "rm -rf .crowdin && mkdir .crowdin",
     "crowdin-import": "ts-node src/scripts/crowdin-import.ts",
     "format": "prettier --write \"**/*.{js,jsx,json,md}\"",
-<<<<<<< HEAD
-    "generate-heading-ids": "node src/scripts/generate-heading-ids.js",
     "markdown-checker": "node src/scripts/markdown-checker.js",
-=======
     "generate-heading-ids": "ts-node --esm src/scripts/generateHeadingIds.mts",
->>>>>>> 50cd939f
     "start": "gatsby develop",
     "start:lambda": "netlify-lambda serve src/lambda",
     "start:static": "gatsby build && gatsby serve",
