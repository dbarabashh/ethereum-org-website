{
<<<<<<< HEAD
  "name": "ethereum-dot-org-website",
  "version": "1.6.2",
  "description": "Ethereum.org website",
  "scripts": {
    "dev": "vuepress dev docs",
    "build": "yarn build:app && yarn build:lambda",
    "build:app": "vuepress build docs",
    "build:lambda": "netlify-lambda build lambda",
    "docs:build": "vuepress build docs",
    "postinstall": "netlify-lambda install",
    "lint": "eslint 'docs/.vuepress/**/*.{js,vue}'",
    "lint:fix": "eslint --fix 'docs/.vuepress/**/*.{js,vue}'",
    "generate-heading-ids": "node scripts/generateHeadingIDs.js",
    "update-internal-links": "node scripts/updateInternalLinks.js",
    "test": "jest"
  },
  "author": "Alan Woo (Bin Studio) <alan@bin.am>",
=======
  "name": "ethereum-org-website",
  "version": "1.0.0",
  "description": "Website of Ethereum.org",
  "main": "index.js",
  "repository": "git@github.com:ethereum/ethereum-org-website.git",
  "author": "Sam Richards <sam.richards@ethereum.org>",
>>>>>>> 162f8ab0
  "license": "MIT",
  "private": false,
  "dependencies": {
    "@mdx-js/mdx": "^1.6.5",
    "@mdx-js/react": "^1.6.5",
    "algoliasearch": "^4.3.0",
    "axios": "^0.19.2",
    "babel-plugin-styled-components": "^1.10.7",
    "dotenv": "^8.2.0",
    "framer-motion": "^1.11.1",
    "gatsby": "^2.23.1",
    "gatsby-image": "^2.4.7",
    "gatsby-plugin-catch-links": "^2.3.7",
    "gatsby-plugin-intl": "^0.3.3",
    "gatsby-plugin-manifest": "^2.4.13",
    "gatsby-plugin-matomo": "^0.8.3",
    "gatsby-plugin-mdx": "^1.2.15",
    "gatsby-plugin-react-helmet": "^3.3.4",
    "gatsby-plugin-sharp": "^2.6.11",
    "gatsby-plugin-sitemap": "^2.4.7",
    "gatsby-plugin-styled-components": "^3.3.3",
    "gatsby-remark-autolink-headers": "^2.3.5",
    "gatsby-remark-images": "^3.3.12",
    "gatsby-source-filesystem": "^2.3.10",
    "gatsby-transformer-gitinfo": "^1.1.0",
    "gatsby-transformer-remark": "^2.8.16",
    "gatsby-transformer-sharp": "^2.5.5",
    "moment": "^2.26.0",
    "netlify-lambda": "^1.6.3",
    "react": "^16.13.1",
    "react-dom": "^16.13.1",
    "react-emoji-render": "^1.2.4",
    "react-helmet": "^6.1.0",
    "react-instantsearch-dom": "^6.6.0",
    "remark-emoji": "^2.1.0",
    "styled-components": "^5.1.1"
  },
  "devDependencies": {
    "husky": "^4.2.5",
    "prettier": "2.0.5",
    "pretty-quick": "^2.0.1"
  },
  "scripts": {
    "build": "gatsby build && yarn build:lambda",
    "build:app": "gatsby build",
    "build:lambda": "netlify-lambda build src/lambda",
    "format": "prettier --write \"**/*.{js,jsx,json,md}\"",
    "start": "gatsby develop",
    "start:static": "gatsby build && gatsby serve",
    "serve": "gatsby serve",
    "test": "echo \"Write tests! -> https://gatsby.dev/unit-testing\" && exit 1"
  },
  "husky": {
    "hooks": {
      "pre-commit": "pretty-quick --staged"
    }
  }
}<|MERGE_RESOLUTION|>--- conflicted
+++ resolved
@@ -1,30 +1,10 @@
 {
-<<<<<<< HEAD
-  "name": "ethereum-dot-org-website",
-  "version": "1.6.2",
-  "description": "Ethereum.org website",
-  "scripts": {
-    "dev": "vuepress dev docs",
-    "build": "yarn build:app && yarn build:lambda",
-    "build:app": "vuepress build docs",
-    "build:lambda": "netlify-lambda build lambda",
-    "docs:build": "vuepress build docs",
-    "postinstall": "netlify-lambda install",
-    "lint": "eslint 'docs/.vuepress/**/*.{js,vue}'",
-    "lint:fix": "eslint --fix 'docs/.vuepress/**/*.{js,vue}'",
-    "generate-heading-ids": "node scripts/generateHeadingIDs.js",
-    "update-internal-links": "node scripts/updateInternalLinks.js",
-    "test": "jest"
-  },
-  "author": "Alan Woo (Bin Studio) <alan@bin.am>",
-=======
   "name": "ethereum-org-website",
   "version": "1.0.0",
   "description": "Website of Ethereum.org",
   "main": "index.js",
   "repository": "git@github.com:ethereum/ethereum-org-website.git",
   "author": "Sam Richards <sam.richards@ethereum.org>",
->>>>>>> 162f8ab0
   "license": "MIT",
   "private": false,
   "dependencies": {
