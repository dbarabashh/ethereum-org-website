{
  "name": "ethereum-dot-org-website",
  "version": "0.1.0",
  "description": "Ethereum.org website",
  "scripts": {
    "dev": "vuepress dev docs",
    "build": "run-p build:**",
    "build:app": "vuepress build docs",
    "build:lambda": "netlify-lambda build lambda",
    "docs:build": "vuepress build docs",
    "postinstall": "netlify-lambda install",
    "lint": "eslint 'docs/.vuepress/**/*.{js,vue}'",
    "lint:fix": "eslint --fix 'docs/.vuepress/**/*.{js,vue}'",
    "generate-heading-ids": "node scripts/generateHeadingIDs.js",
    "test": "jest"
  },
  "author": "Alan Woo (Bin Studio) <alan@bin.am>",
  "license": "MIT",
  "devDependencies": {
    "@babel/core": "^7.6.4",
    "@babel/preset-env": "^7.6.3",
    "@vue/test-utils": "^1.0.0-beta.29",
    "@vuepress/plugin-active-header-links": "^1.0.0-rc.1",
<<<<<<< HEAD
    "vuepress": "^1.2.0"
=======
    "github-slugger": "^1.2.1",
    "babel-core": "^7.0.0-bridge.0",
    "babel-jest": "^24.9.0",
    "eslint": "^6.6.0",
    "eslint-config-prettier": "^6.5.0",
    "eslint-plugin-prettier": "^3.1.1",
    "eslint-plugin-vue": "^5.2.3",
    "husky": "^3.0.9",
    "jest": "^24.9.0",
    "jest-serializer-vue": "^2.0.2",
    "jest-transform-stub": "^2.0.0",
    "npm-run-all": "^4.1.5",
    "pretty-quick": "^2.0.0",
    "vue-jest": "^3.0.5",
    "vuepress": "^1.0.0-alpha.47"
>>>>>>> dd67288c
  },
  "dependencies": {
    "axios": "^0.19.0",
    "moment": "^2.24.0",
    "netlify-lambda": "^1.6.3",
    "random-js": "^2.1.0",
    "vuepress-plugin-sitemap": "^2.3.0"
  },
  "husky": {
    "hooks": {
      "pre-commit": "pretty-quick --staged"
    }
  }
}<|MERGE_RESOLUTION|>--- conflicted
+++ resolved
@@ -21,9 +21,7 @@
     "@babel/preset-env": "^7.6.3",
     "@vue/test-utils": "^1.0.0-beta.29",
     "@vuepress/plugin-active-header-links": "^1.0.0-rc.1",
-<<<<<<< HEAD
     "vuepress": "^1.2.0"
-=======
     "github-slugger": "^1.2.1",
     "babel-core": "^7.0.0-bridge.0",
     "babel-jest": "^24.9.0",
@@ -38,8 +36,6 @@
     "npm-run-all": "^4.1.5",
     "pretty-quick": "^2.0.0",
     "vue-jest": "^3.0.5",
-    "vuepress": "^1.0.0-alpha.47"
->>>>>>> dd67288c
   },
   "dependencies": {
     "axios": "^0.19.0",
