--- conflicted
+++ resolved
@@ -7,11 +7,8 @@
     "build": "next build",
     "start": "next start",
     "lint": "next lint",
-<<<<<<< HEAD
     "lint:fix": "next lint --fix"
-=======
     "crowdin-contributors": "ts-node -O '{ \"module\": \"commonjs\" }' src/scripts/crowdin/getCrowdinContributors.ts"
->>>>>>> 09c6a11e
   },
   "dependencies": {
     "@chakra-ui/next-js": "^2.1.5",
