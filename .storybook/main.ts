--- conflicted
+++ resolved
@@ -15,15 +15,11 @@
  */
 
 const config: StorybookConfig = {
-<<<<<<< HEAD
-  stories: ["../src/components/**/*.stories.tsx"],
-=======
   stories: [
     "../src/components/**/*.stories.{ts,tsx}",
     "../src/@chakra-ui/stories/*.stories.tsx",
     "../src/layouts/stories/*.stories.tsx",
   ],
->>>>>>> 787c54c3
   addons: [
     "@storybook/addon-links",
     {
