<<<<<<< HEAD
import path from "path"

=======
import type { StorybookConfig } from "@storybook/nextjs"
>>>>>>> fbec3c40
import { propNames } from "@chakra-ui/react"
import type { StorybookConfig } from "@storybook/nextjs"

import TsconfigPathsPlugin from "tsconfig-paths-webpack-plugin"

/**
 * Note regarding package.json settings related to Storybook:
 *
 * There is a resolutions option set for the package `jackspeak`. This is related to a
 * workaround provided to make sure storybook ( as of v7.5.2) works correctly with
 * Yarn v1
 *
 * Reference: https://github.com/storybookjs/storybook/issues/22431#issuecomment-1630086092
 *
 * The primary recommendation is to upgrade to Yarn 3 if possible
 */

const config: StorybookConfig = {
  stories: ["../src/components/**/*.stories.{ts,tsx}"],
  addons: [
    "@storybook/addon-links",
    "@storybook/addon-essentials",
    "@storybook/addon-interactions",
    "storybook-react-i18next",
  ],
  staticDirs: ["../public"],
  framework: {
    name: "@storybook/nextjs",
    options: {},
  },
  docs: {
    autodocs: "tag",
  },
  refs: {
    "@chakra-ui/react": {
      disable: true,
    },
  },
  webpackFinal: async (config) => {
<<<<<<< HEAD
    if (!config.resolve || !config.resolve.alias) return config
    // Add path aliases
    config.resolve.alias["@"] = path.resolve(__dirname, "../src")
    config.resolve.alias["@/public"] = path.resolve(__dirname, "../public")

=======
    if (config.resolve) {
      config.resolve.plugins = [
        ...(config.resolve.plugins || []),
        new TsconfigPathsPlugin({
          extensions: config.resolve.extensions,
        }),
      ]
    }
>>>>>>> fbec3c40
    return config
  },
  typescript: {
    reactDocgenTypescriptOptions: {
      shouldExtractLiteralValuesFromEnum: true,
      /**
       * For handling bloated controls table of Chakra Props
       *
       * https://github.com/chakra-ui/chakra-ui/issues/2009#issuecomment-852793946
       */
      propFilter: (prop) => {
        const excludedPropNames = propNames.concat([
          "as",
          "apply",
          "sx",
          "__css",
        ])
        const isStyledSystemProp = excludedPropNames.includes(prop.name)
        const isHTMLElementProp =
          prop.parent?.fileName.includes("node_modules") ?? false
        return !(isStyledSystemProp || isHTMLElementProp)
      },
    },
  },
}
export default config<|MERGE_RESOLUTION|>--- conflicted
+++ resolved
@@ -1,11 +1,5 @@
-<<<<<<< HEAD
-import path from "path"
-
-=======
 import type { StorybookConfig } from "@storybook/nextjs"
->>>>>>> fbec3c40
 import { propNames } from "@chakra-ui/react"
-import type { StorybookConfig } from "@storybook/nextjs"
 
 import TsconfigPathsPlugin from "tsconfig-paths-webpack-plugin"
 
@@ -43,13 +37,6 @@
     },
   },
   webpackFinal: async (config) => {
-<<<<<<< HEAD
-    if (!config.resolve || !config.resolve.alias) return config
-    // Add path aliases
-    config.resolve.alias["@"] = path.resolve(__dirname, "../src")
-    config.resolve.alias["@/public"] = path.resolve(__dirname, "../public")
-
-=======
     if (config.resolve) {
       config.resolve.plugins = [
         ...(config.resolve.plugins || []),
@@ -58,7 +45,6 @@
         }),
       ]
     }
->>>>>>> fbec3c40
     return config
   },
   typescript: {
