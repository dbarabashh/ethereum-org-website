--- conflicted
+++ resolved
@@ -1,7 +1,3 @@
-<<<<<<< HEAD
-import { extendBaseTheme, usePrefersReducedMotion } from "@chakra-ui/react"
-=======
->>>>>>> d0cbb0af
 import type { Preview } from "@storybook/react"
 import isChromatic from "chromatic/isChromatic"
 
