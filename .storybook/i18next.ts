import i18n, { Resource } from "i18next"
import { initReactI18next } from "react-i18next"

export const baseLocales = {
  en: { title: "English", left: "En" },
  zh: { title: "中国人", left: "Zh" },
  ru: { title: "Русский", left: "Ru" },
  uk: { title: "українська", left: "Uk" },
  fa: { title: "فارسی", left: "Fa" },
}

// Only i18n files named in this array are being exposed to Storybook. Add filenames as necessary.
export const ns = [
  "common",
  "glossary",
  "glossary-tooltip",
  "learn-quizzes",
  "page-about",
  "page-index",
  "page-learn",
  "page-upgrades",
  "page-developers-index",
  "page-what-is-ethereum",
  "page-upgrades-index",
<<<<<<< HEAD
  "page-wallets-find-wallet",
=======
  "page-developers-docs",
>>>>>>> 896796c4
] as const
const supportedLngs = Object.keys(baseLocales)

/**
 * Taking the ns array and generating those files for each language available.
 */
const resources: Resource = ns.reduce((acc, n) => {
  supportedLngs.forEach((lng) => {
    if (!acc[lng]) acc[lng] = {}

    try {
      acc[lng] = {
        ...acc[lng],
        [n]: {
          ...acc[lng][n],
          ...require(`../src/intl/${lng}/${n}.json`),
        },
      }
    } catch {
      acc[lng] = {
        ...acc[lng],
        [n]: {
          ...acc[lng][n],
          ...require(`../src/intl/en/${n}.json`),
        },
      }
    }
  })

  return acc
}, {})
console.log("🚀 ~ constresources:Resource=ns.reduce ~ resources:", resources)

i18n.use(initReactI18next).init({
  debug: true,
  fallbackLng: "en",
  interpolation: { escapeValue: false },
  react: { useSuspense: false },
  supportedLngs,
  resources,
  defaultNS: "common",
})

export default i18n<|MERGE_RESOLUTION|>--- conflicted
+++ resolved
@@ -22,11 +22,8 @@
   "page-developers-index",
   "page-what-is-ethereum",
   "page-upgrades-index",
-<<<<<<< HEAD
   "page-wallets-find-wallet",
-=======
   "page-developers-docs",
->>>>>>> 896796c4
 ] as const
 const supportedLngs = Object.keys(baseLocales)
 
