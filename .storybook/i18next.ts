--- conflicted
+++ resolved
@@ -1,6 +1,5 @@
 import i18n, { Resource } from "i18next"
 import { initReactI18next } from "gatsby-plugin-react-i18next"
-import fs from "fs"
 
 export const baseLocales = {
   en: { title: "English", left: "En" },
@@ -14,8 +13,8 @@
   "common",
   "glossary",
   "page-about",
+  "page-index",
   "page-learn",
-  "page-index",
   "page-upgrades",
   "page-developers-index",
 ]
@@ -27,24 +26,7 @@
  */
 const resources: Resource = ns.reduce((acc, n) => {
   supportedLngs.forEach((lng) => {
-    let langFile: object
-
-    try {
-      langFile = require(`../src/intl/${lng}/${n}.json`)
-    } catch {
-      // If the search file is not found
-      return acc
-    }
-
     if (!acc[lng]) acc[lng] = {}
-<<<<<<< HEAD
-
-    acc[lng] = {
-      translation: {
-        ...acc[lng].translation,
-        ...langFile,
-      },
-=======
     try {
       acc[lng] = {
         translation: {
@@ -61,7 +43,6 @@
           ...require(`../src/intl/en/${n}.json`),
         },
       }
->>>>>>> 4e898213
     }
   })
   return acc
