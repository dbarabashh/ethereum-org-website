--- conflicted
+++ resolved
@@ -8,12 +8,7 @@
   appBorderRadius: 4,
 
   brandTitle: "Ethereum.org",
-<<<<<<< HEAD
-  // @ts-ignore
-  brandImage,
-=======
   brandImage: "./preview-logo.svg",
->>>>>>> bae037f6
   brandUrl: "https://www.ethereum.org",
 
   barSelectedColor: "#ff7324",
