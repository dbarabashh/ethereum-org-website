import { addons } from "@storybook/manager-api"

import theme from "./theme"

addons.setConfig({
  theme,
})

// In order to override the default favicon, and inject a data hash link to the png
const link = document.createElement("link")
link.setAttribute("rel", "shortcut icon")
<<<<<<< HEAD
=======
link.setAttribute("href", favicon.src)
>>>>>>> bae037f6
document.head.appendChild(link)<|MERGE_RESOLUTION|>--- conflicted
+++ resolved
@@ -1,6 +1,7 @@
 import { addons } from "@storybook/manager-api"
 
 import theme from "./theme"
+import favicon from "../public/favicon.png"
 
 addons.setConfig({
   theme,
@@ -9,8 +10,5 @@
 // In order to override the default favicon, and inject a data hash link to the png
 const link = document.createElement("link")
 link.setAttribute("rel", "shortcut icon")
-<<<<<<< HEAD
-=======
 link.setAttribute("href", favicon.src)
->>>>>>> bae037f6
 document.head.appendChild(link)