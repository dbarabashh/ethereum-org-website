--- conflicted
+++ resolved
@@ -1,8 +1,4 @@
-<<<<<<< HEAD
-import type { ThemingProps } from "@chakra-ui/react"
-=======
 import type { StyleConfig, ThemingProps } from "@chakra-ui/react"
->>>>>>> 93614536
 import type { ArgTypes } from "@storybook/react"
 
 // Type declarations below pulled directly from `@chakra-ui/storybook-addon`
@@ -53,15 +49,10 @@
  * @param componentName component name to create the ArgTypes for
  */
 export function getThemingArgTypes<
-<<<<<<< HEAD
-  Theme extends Record<string, unknown>,
-  ComponentName extends KeyOf<Theme["components"]>
-=======
   Theme extends Record<string, unknown> & {
     components?: Record<string, StyleConfig>
   },
   ComponentName extends KeyOf<Theme["components"]>,
->>>>>>> 93614536
 >(theme: Theme, componentName: ComponentName) {
   const component = theme.components?.[componentName]
   if (!component) {
