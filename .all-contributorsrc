--- conflicted
+++ resolved
@@ -24,14 +24,15 @@
       ]
     },
     {
-<<<<<<< HEAD
       "login": "ScyDev",
       "name": "Lukas Sägesser",
       "avatar_url": "https://avatars3.githubusercontent.com/u/1307146?v=4",
       "profile": "http://www.scydev.ch",
       "contributions": [
         "code"
-=======
+      ]
+    },
+    {
       "login": "virgil",
       "name": "Virgil Griffith",
       "avatar_url": "https://avatars2.githubusercontent.com/u/81322?v=4",
@@ -87,7 +88,6 @@
       "contributions": [
         "code",
         "design"
->>>>>>> e39f4824
       ]
     }
   ],
