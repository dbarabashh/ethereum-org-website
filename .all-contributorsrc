{
  "files": [
    "README.md"
  ],
  "imageSize": 100,
  "commit": false,
  "contributors": [
    {
      "login": "ExodusActual",
      "name": "ExodusActual",
      "avatar_url": "https://avatars3.githubusercontent.com/u/56446532?v=4",
      "profile": "https://github.com/ExodusActual",
      "contributions": [
        "translation"
      ]
    },
    {
      "login": "P1X3L0V4",
      "name": "Anna Karpińska",
      "avatar_url": "https://avatars2.githubusercontent.com/u/3372341?v=4",
      "profile": "https://github.com/P1X3L0V4",
      "contributions": [
        "translation"
      ]
    },
    {
<<<<<<< HEAD
      "login": "maheshmurthy",
      "name": "Mahesh Murthy",
      "avatar_url": "https://avatars3.githubusercontent.com/u/70360?v=4",
      "profile": "https://www.zastrin.com",
      "contributions": [
        "content"
      ]
=======
      "login": "pi0neerpat",
      "name": "Patrick Gallagher",
      "avatar_url": "https://avatars1.githubusercontent.com/u/35622595?v=4",
      "profile": "http://oneclickdapp.com",
      "contributions": [
        "content"
      ]
    },
    {
      "login": "realabbas",
      "name": "Ali Abbas",
      "avatar_url": "https://avatars0.githubusercontent.com/u/43527087?v=4",
      "profile": "https://www.mrroom.in",
      "contributions": [
        "content"
      ]
    },
    {
      "login": "wtf",
      "name": "wtf",
      "avatar_url": "https://avatars3.githubusercontent.com/u/2460739?v=4",
      "profile": "https://github.com/wtf",
      "contributions": [
        "code",
        "review",
        "infra"
      ]
    },
    {
      "login": "s0b0lev",
      "name": " Aleksandr Sobolev",
      "avatar_url": "https://avatars1.githubusercontent.com/u/2613381?v=4",
      "profile": "https://s0b0lev.com",
      "contributions": [
        "content"
      ]
    },
    {
      "login": "zscole",
      "name": "Zak Cole",
      "avatar_url": "https://avatars1.githubusercontent.com/u/20308948?v=4",
      "profile": "http://www.whiteblock.io",
      "contributions": [
        "content"
      ]
    },
    {
      "login": "BogdanHabic",
      "name": "Bogdan Habic",
      "avatar_url": "https://avatars2.githubusercontent.com/u/5364073?v=4",
      "profile": "https://github.com/BogdanHabic",
      "contributions": [
        "content"
      ]
    },
    {
      "login": "sneg55",
      "name": "Nick Sawinyh",
      "avatar_url": "https://avatars1.githubusercontent.com/u/7769371?v=4",
      "profile": "https://sawinyh.com",
      "contributions": [
        "content"
      ]
    },
    {
      "login": "zoek1",
      "name": "Miguel Angel Gordián",
      "avatar_url": "https://avatars1.githubusercontent.com/u/660973?v=4",
      "profile": "http://zoek1.github.com",
      "contributions": [
        "code"
      ]
    },
    {
      "login": "eswarasai",
      "name": "Eswara Sai",
      "avatar_url": "https://avatars2.githubusercontent.com/u/5172086?v=4",
      "profile": "https://eswarasai.com",
      "contributions": [
        "code"
      ]
    },
    {
      "login": "ethers",
      "name": "ethers",
      "avatar_url": "https://avatars1.githubusercontent.com/u/6937903?v=4",
      "profile": "https://github.com/ethers",
      "contributions": [
        "content"
      ]
    },
    {
      "login": "faraggi",
      "name": "Felipe Faraggi",
      "avatar_url": "https://avatars2.githubusercontent.com/u/264382?v=4",
      "profile": "http://faraggi.org",
      "contributions": [
        "content",
        "translation"
      ]
    },
    {
      "login": "maurelian",
      "name": "Maurelian",
      "avatar_url": "https://avatars3.githubusercontent.com/u/23033765?v=4",
      "profile": "https://github.com/maurelian",
      "contributions": [
        "code",
        "review",
        "content"
      ]
    },
    {
      "login": "CPSTL",
      "name": "CPSTL",
      "avatar_url": "https://avatars0.githubusercontent.com/u/32653033?v=4",
      "profile": "https://github.com/CPSTL",
      "contributions": [
        "content",
        "review",
        "doc"
      ]
    },
    {
      "login": "Souptacular",
      "name": "Hudson Jameson",
      "avatar_url": "https://avatars1.githubusercontent.com/u/3460120?v=4",
      "profile": "http://www.hudsonjameson.com",
      "contributions": [
        "content",
        "doc"
      ]
    },
    {
      "login": "shayanb",
      "name": "Shayan Eskandari",
      "avatar_url": "https://avatars2.githubusercontent.com/u/309108?v=4",
      "profile": "https://shayan.es/",
      "contributions": [
        "code",
        "translation"
      ]
    },
    {
      "login": "ScyDev",
      "name": "Lukas Sägesser",
      "avatar_url": "https://avatars3.githubusercontent.com/u/1307146?v=4",
      "profile": "http://www.scydev.ch",
      "contributions": [
        "code"
      ]
    },
    {
      "login": "virgil",
      "name": "Virgil Griffith",
      "avatar_url": "https://avatars2.githubusercontent.com/u/81322?v=4",
      "profile": "http://virgil.gr",
      "contributions": [
        "content"
      ]
    },
    {
      "login": "easeev",
      "name": "Eugene Aseev",
      "avatar_url": "https://avatars3.githubusercontent.com/u/14873170?v=4",
      "profile": "https://github.com/easeev",
      "contributions": [
        "content"
      ]
    },
    {
      "login": "Jannis",
      "name": "Jannis Pohlmann",
      "avatar_url": "https://avatars0.githubusercontent.com/u/19324?v=4",
      "profile": "http://jannispohlmann.de/",
      "contributions": [
        "content"
      ]
    },
    {
      "login": "think-in-universe",
      "name": "think-in-universe",
      "avatar_url": "https://avatars0.githubusercontent.com/u/46699230?v=4",
      "profile": "https://steemblog.github.io/@robertyan",
      "contributions": [
        "code",
        "content"
      ]
    },
    {
      "login": "jjmstark",
      "name": "Josh Stark",
      "avatar_url": "https://avatars3.githubusercontent.com/u/17183498?v=4",
      "profile": "http://l4v.io",
      "contributions": [
        "content",
        "review",
        "projectManagement"
      ]
    },
    {
      "login": "alancwoo",
      "name": "Alan Woo",
      "avatar_url": "https://avatars0.githubusercontent.com/u/1481890?v=4",
      "profile": "https://www.alanwoo.ca",
      "contributions": [
        "code",
        "design"
      ]
>>>>>>> 88c050e6
    }
  ],
  "contributorsPerLine": 7,
  "projectName": "ethereum-org-website",
  "projectOwner": "ethereum",
  "repoType": "github",
  "repoHost": "https://github.com"
}<|MERGE_RESOLUTION|>--- conflicted
+++ resolved
@@ -24,7 +24,6 @@
       ]
     },
     {
-<<<<<<< HEAD
       "login": "maheshmurthy",
       "name": "Mahesh Murthy",
       "avatar_url": "https://avatars3.githubusercontent.com/u/70360?v=4",
@@ -32,7 +31,8 @@
       "contributions": [
         "content"
       ]
-=======
+    },
+    {
       "login": "pi0neerpat",
       "name": "Patrick Gallagher",
       "avatar_url": "https://avatars1.githubusercontent.com/u/35622595?v=4",
@@ -242,7 +242,6 @@
         "code",
         "design"
       ]
->>>>>>> 88c050e6
     }
   ],
   "contributorsPerLine": 7,
