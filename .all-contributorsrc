--- conflicted
+++ resolved
@@ -24,7 +24,6 @@
       ]
     },
     {
-<<<<<<< HEAD
       "login": "ChrisChinchilla",
       "name": "Chris Chinchilla",
       "avatar_url": "https://avatars2.githubusercontent.com/u/42080?v=4",
@@ -32,7 +31,8 @@
       "contributions": [
         "content"
       ]
-=======
+    },
+    {
       "login": "Perseverance",
       "name": "George Spasov",
       "avatar_url": "https://avatars0.githubusercontent.com/u/5130509?v=4",
@@ -359,7 +359,6 @@
         "code",
         "design"
       ]
->>>>>>> 6c839afa
     }
   ],
   "contributorsPerLine": 7,
