--- conflicted
+++ resolved
@@ -11325,7 +11325,6 @@
       ]
     },
     {
-<<<<<<< HEAD
       "login": "doutv",
       "name": "Jason Huang",
       "avatar_url": "https://avatars.githubusercontent.com/u/20609724?v=4",
@@ -11333,16 +11332,6 @@
       "contributions": [
         "bug"
       ]
-=======
-      "login": "repo",
-      "name": "repo",
-      "avatar_url": "https://avatars.githubusercontent.com/u/45478?v=4",
-      "profile": "https://github.com/repo",
-      "contributions": [
-        "doc",
-        "blog",
-        "translation"
-      ]
     },
     {
       "login": "adeolu98",
@@ -11361,7 +11350,6 @@
       "contributions": [
         "security"
       ]
->>>>>>> 34664d6e
     }
   ],
   "contributorsPerLine": 7,
