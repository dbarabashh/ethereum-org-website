{
  "files": [
    "README.md"
  ],
  "imageSize": 100,
  "commit": false,
  "contributors": [
    {
      "login": "ExodusActual",
      "name": "ExodusActual",
      "avatar_url": "https://avatars3.githubusercontent.com/u/56446532?v=4",
      "profile": "https://github.com/ExodusActual",
      "contributions": [
        "translation"
      ]
    },
    {
      "login": "P1X3L0V4",
      "name": "Anna Karpińska",
      "avatar_url": "https://avatars2.githubusercontent.com/u/3372341?v=4",
      "profile": "https://github.com/P1X3L0V4",
      "contributions": [
        "translation"
      ]
    },
    {
<<<<<<< HEAD
      "login": "think-in-universe",
      "name": "think-in-universe",
      "avatar_url": "https://avatars0.githubusercontent.com/u/46699230?v=4",
      "profile": "https://steemblog.github.io/@robertyan",
      "contributions": [
        "code",
        "content"
=======
      "login": "jjmstark",
      "name": "Josh Stark",
      "avatar_url": "https://avatars3.githubusercontent.com/u/17183498?v=4",
      "profile": "http://l4v.io",
      "contributions": [
        "content",
        "review",
        "projectManagement"
      ],
    },
    {
      "login": "alancwoo",
      "name": "Alan Woo",
      "avatar_url": "https://avatars0.githubusercontent.com/u/1481890?v=4",
      "profile": "https://www.alanwoo.ca",
      "contributions": [
        "code",
        "design"
>>>>>>> ae2eedc6
      ]
    }
  ],
  "contributorsPerLine": 7,
  "projectName": "ethereum-org-website",
  "projectOwner": "ethereum",
  "repoType": "github",
  "repoHost": "https://github.com"
}<|MERGE_RESOLUTION|>--- conflicted
+++ resolved
@@ -24,7 +24,6 @@
       ]
     },
     {
-<<<<<<< HEAD
       "login": "think-in-universe",
       "name": "think-in-universe",
       "avatar_url": "https://avatars0.githubusercontent.com/u/46699230?v=4",
@@ -32,7 +31,9 @@
       "contributions": [
         "code",
         "content"
-=======
+      ]
+    },
+    {
       "login": "jjmstark",
       "name": "Josh Stark",
       "avatar_url": "https://avatars3.githubusercontent.com/u/17183498?v=4",
@@ -51,7 +52,6 @@
       "contributions": [
         "code",
         "design"
->>>>>>> ae2eedc6
       ]
     }
   ],
