{
  "files": [
    "README.md"
  ],
  "imageSize": 100,
  "commit": false,
  "contributors": [
    {
      "login": "ExodusActual",
      "name": "ExodusActual",
      "avatar_url": "https://avatars3.githubusercontent.com/u/56446532?v=4",
      "profile": "https://github.com/ExodusActual",
      "contributions": [
        "translation"
      ]
    },
    {
      "login": "P1X3L0V4",
      "name": "Anna Karpińska",
      "avatar_url": "https://avatars2.githubusercontent.com/u/3372341?v=4",
      "profile": "https://github.com/P1X3L0V4",
      "contributions": [
        "translation"
      ]
    },
    {
<<<<<<< HEAD
      "login": "vrde",
      "name": "vrde",
      "avatar_url": "https://avatars1.githubusercontent.com/u/134680?v=4",
      "profile": "https://github.com/vrde",
      "contributions": [
        "content"
      ]
=======
      "login": "RichardMcSorley",
      "name": "Richard McSorley",
      "avatar_url": "https://avatars2.githubusercontent.com/u/6407008?v=4",
      "profile": "https://github.com/RichardMcSorley",
      "contributions": [
        "code"
      ]
    },
    {
      "login": "ajsantander",
      "name": "Alejandro Santander",
      "avatar_url": "https://avatars2.githubusercontent.com/u/550409?v=4",
      "profile": "http://ajsantander.github.io/",
      "contributions": [
        "content"
      ]
    },
    {
      "login": "carver",
      "name": "Jason Carver",
      "avatar_url": "https://avatars0.githubusercontent.com/u/205327?v=4",
      "profile": "https://github.com/carver",
      "contributions": [
        "content"
      ]
    },
    {
      "login": "chaitanyapotti",
      "name": "Chaitanya Potti",
      "avatar_url": "https://avatars1.githubusercontent.com/u/1688380?v=4",
      "profile": "https://github.com/chaitanyapotti",
      "contributions": [
        "content"
      ]
    },
    {
      "login": "chriseth",
      "name": "chriseth",
      "avatar_url": "https://avatars2.githubusercontent.com/u/9073706?v=4",
      "profile": "https://github.com/chriseth",
      "contributions": [
        "content"
      ]
    },
    {
      "login": "craigwilliams84",
      "name": "Craig Williams",
      "avatar_url": "https://avatars2.githubusercontent.com/u/11519649?v=4",
      "profile": "https://github.com/craigwilliams84",
      "contributions": [
        "content"
      ]
    },
    {
      "login": "damianrusinek",
      "name": "Damian Rusinek",
      "avatar_url": "https://avatars3.githubusercontent.com/u/3885749?v=4",
      "profile": "https://github.com/damianrusinek",
      "contributions": [
        "content"
      ]
    },
    {
      "login": "djrtwo",
      "name": "Danny Ryan",
      "avatar_url": "https://avatars0.githubusercontent.com/u/1433595?v=4",
      "profile": "https://github.com/djrtwo",
      "contributions": [
        "content"
      ]
    },
    {
      "login": "fzeoli",
      "name": "Franco Zeoli",
      "avatar_url": "https://avatars2.githubusercontent.com/u/232174?v=4",
      "profile": "https://nomiclabs.io",
      "contributions": [
        "content"
      ]
    },
    {
      "login": "guylando",
      "name": "Guy Lando",
      "avatar_url": "https://avatars2.githubusercontent.com/u/14879163?v=4",
      "profile": "https://secinfodb.wordpress.com",
      "contributions": [
        "content"
      ]
    },
    {
      "login": "jamesconnolly93",
      "name": "James Connolly",
      "avatar_url": "https://avatars1.githubusercontent.com/u/6970414?v=4",
      "profile": "https://github.com/jamesconnolly93",
      "contributions": [
        "content"
      ]
    },
    {
      "login": "jekrb",
      "name": "Jacob Burden",
      "avatar_url": "https://avatars3.githubusercontent.com/u/2081699?v=4",
      "profile": "https://burden.blog",
      "contributions": [
        "content"
      ]
    },
    {
      "login": "joshorig",
      "name": "joshorig",
      "avatar_url": "https://avatars3.githubusercontent.com/u/852671?v=4",
      "profile": "https://github.com/joshorig",
      "contributions": [
        "content"
      ]
    },
    {
      "login": "mariapaulafn",
      "name": "mariapaulafn",
      "avatar_url": "https://avatars1.githubusercontent.com/u/27913589?v=4",
      "profile": "https://github.com/mariapaulafn",
      "contributions": [
        "content"
      ]
    },
    {
      "login": "martintel",
      "name": "Martín",
      "avatar_url": "https://avatars0.githubusercontent.com/u/447637?v=4",
      "profile": "https://openzeppelin.com/",
      "contributions": [
        "content"
      ]
    },
    {
      "login": "mat7ias",
      "name": "Mattias Nystrom",
      "avatar_url": "https://avatars2.githubusercontent.com/u/35585644?v=4",
      "profile": "https://github.com/mat7ias",
      "contributions": [
        "content"
      ]
    },
    {
      "login": "nabetse00",
      "name": "nabetse",
      "avatar_url": "https://avatars0.githubusercontent.com/u/4185026?v=4",
      "profile": "http://iteasys.com",
      "contributions": [
        "content"
      ]
    },
    {
      "login": "nicksavers",
      "name": "Nick Savers",
      "avatar_url": "https://avatars0.githubusercontent.com/u/7483198?v=4",
      "profile": "https://github.com/nicksavers",
      "contributions": [
        "content"
      ]
    },
    {
      "login": "ninabreznik",
      "name": "Nina Breznik",
      "avatar_url": "https://avatars1.githubusercontent.com/u/1076427?v=4",
      "profile": "http://playproject.io",
      "contributions": [
        "content"
      ]
    },
    {
      "login": "oovg",
      "name": "Ven Gist",
      "avatar_url": "https://avatars2.githubusercontent.com/u/23664663?v=4",
      "profile": "https://odyssy.io",
      "contributions": [
        "content"
      ]
    },
    {
      "login": "pfletcherhill",
      "name": "Paul Fletcher-Hill",
      "avatar_url": "https://avatars0.githubusercontent.com/u/1607180?v=4",
      "profile": "http://paulfletcherhill.com",
      "contributions": [
        "content"
      ]
    },
    {
      "login": "phillux",
      "name": "Phil ",
      "avatar_url": "https://avatars1.githubusercontent.com/u/6450379?v=4",
      "profile": "https://github.com/phillux",
      "contributions": [
        "content"
      ]
    },
    {
      "login": "remiprev",
      "name": "Rémi Prévost",
      "avatar_url": "https://avatars1.githubusercontent.com/u/11348?v=4",
      "profile": "https://exomel.com",
      "contributions": [
        "content"
      ]
    },
    {
      "login": "shanejonas",
      "name": "Shane",
      "avatar_url": "https://avatars2.githubusercontent.com/u/364566?v=4",
      "profile": "http://shanejonas.net",
      "contributions": [
        "content"
      ]
    },
    {
      "login": "shazow",
      "name": "Andrey Petrov",
      "avatar_url": "https://avatars3.githubusercontent.com/u/6292?v=4",
      "profile": "https://shazow.net/",
      "contributions": [
        "content"
      ]
    },
    {
      "login": "spalladino",
      "name": "Santiago Palladino",
      "avatar_url": "https://avatars2.githubusercontent.com/u/429604?v=4",
      "profile": "https://twitter.com/smpalladino",
      "contributions": [
        "content"
      ]
    },
    {
      "login": "timbeiko",
      "name": "Tim Beiko",
      "avatar_url": "https://avatars0.githubusercontent.com/u/9390255?v=4",
      "profile": "http://www.twitter.com/timbeiko",
      "contributions": [
        "content"
      ]
    },
    {
      "login": "wanseob",
      "name": "Wanseob Lim",
      "avatar_url": "https://avatars2.githubusercontent.com/u/8542397?v=4",
      "profile": "https://wanseob.com",
      "contributions": [
        "content"
      ]
    },
    {
      "login": "wilbarnes",
      "name": "Wil Barnes",
      "avatar_url": "https://avatars1.githubusercontent.com/u/31866314?v=4",
      "profile": "https://github.com/wilbarnes",
      "contributions": [
        "content"
      ]
    },
    {
      "login": "Aniket-Engg",
      "name": "Aniket",
      "avatar_url": "https://avatars2.githubusercontent.com/u/30843294?v=4",
      "profile": "https://github.com/Aniket-Engg",
      "contributions": [
        "content"
      ]
    },
    {
      "login": "ChrisChinchilla",
      "name": "Chris Chinchilla",
      "avatar_url": "https://avatars2.githubusercontent.com/u/42080?v=4",
      "profile": "http://chrischinchilla.com",
      "contributions": [
        "content"
      ]
    },
    {
      "login": "Perseverance",
      "name": "George Spasov",
      "avatar_url": "https://avatars0.githubusercontent.com/u/5130509?v=4",
      "profile": "https://github.com/Perseverance",
      "contributions": [
        "content"
      ]
    },
    {
      "login": "PierrickGT",
      "name": "Pierrick TURELIER",
      "avatar_url": "https://avatars3.githubusercontent.com/u/2401738?v=4",
      "profile": "http://pierrickturelier.fr",
      "contributions": [
        "code"
      ]
    },
    {
      "login": "Solexplorer",
      "name": "Solexplorer",
      "avatar_url": "https://avatars3.githubusercontent.com/u/50027175?v=4",
      "profile": "https://github.com/Solexplorer",
      "contributions": [
        "content"
      ]
    },
    {
      "login": "Sunghee2",
      "name": "Sunghee Lee",
      "avatar_url": "https://avatars2.githubusercontent.com/u/31603479?v=4",
      "profile": "https://github.com/Sunghee2",
      "contributions": [
        "content"
      ]
    },
    {
      "login": "awallendahl",
      "name": "awallendahl",
      "avatar_url": "https://avatars1.githubusercontent.com/u/32873416?v=4",
      "profile": "https://github.com/awallendahl",
      "contributions": [
        "content"
      ]
    },
    {
      "login": "bmann",
      "name": "Boris Mann",
      "avatar_url": "https://avatars2.githubusercontent.com/u/280420?v=4",
      "profile": "https://blog.bmannconsulting.com",
      "contributions": [
        "content"
      ]
    },
    {
      "login": "carumusan",
      "name": "carumusan",
      "avatar_url": "https://avatars1.githubusercontent.com/u/879525?v=4",
      "profile": "https://github.com/carumusan",
      "contributions": [
        "content"
      ]
    },
    {
      "login": "econoar",
      "name": "econoar",
      "avatar_url": "https://avatars1.githubusercontent.com/u/5050615?v=4",
      "profile": "https://github.com/econoar",
      "contributions": [
        "content"
      ]
    },
    {
      "login": "gesquinca",
      "name": "Gustavo Esquinca",
      "avatar_url": "https://avatars1.githubusercontent.com/u/1707044?v=4",
      "profile": "http://twitter.com/gesq_",
      "contributions": [
        "content"
      ]
    },
    {
      "login": "javier-tarazaga",
      "name": "Javier Tarazaga",
      "avatar_url": "https://avatars3.githubusercontent.com/u/7814134?v=4",
      "profile": "http://www.superblocks.com",
      "contributions": [
        "content"
      ]
    },
    {
      "login": "kcole16",
      "name": "Kendall Cole",
      "avatar_url": "https://avatars2.githubusercontent.com/u/5624527?v=4",
      "profile": "https://github.com/kcole16",
      "contributions": [
        "content"
      ]
    },
    {
      "login": "lbrendanl",
      "name": "Brendan Lee",
      "avatar_url": "https://avatars3.githubusercontent.com/u/5441045?v=4",
      "profile": "https://github.com/lbrendanl",
      "contributions": [
        "content"
      ]
    },
    {
      "login": "maheshmurthy",
      "name": "Mahesh Murthy",
      "avatar_url": "https://avatars3.githubusercontent.com/u/70360?v=4",
      "profile": "https://www.zastrin.com",
      "contributions": [
        "content"
      ]
    },
    {
      "login": "pi0neerpat",
      "name": "Patrick Gallagher",
      "avatar_url": "https://avatars1.githubusercontent.com/u/35622595?v=4",
      "profile": "http://oneclickdapp.com",
      "contributions": [
        "content"
      ]
    },
    {
      "login": "realabbas",
      "name": "Ali Abbas",
      "avatar_url": "https://avatars0.githubusercontent.com/u/43527087?v=4",
      "profile": "https://www.mrroom.in",
      "contributions": [
        "content"
      ]
    },
    {
      "login": "wtf",
      "name": "wtf",
      "avatar_url": "https://avatars3.githubusercontent.com/u/2460739?v=4",
      "profile": "https://github.com/wtf",
      "contributions": [
        "code",
        "review",
        "infra"
      ]
    },
    {
      "login": "s0b0lev",
      "name": " Aleksandr Sobolev",
      "avatar_url": "https://avatars1.githubusercontent.com/u/2613381?v=4",
      "profile": "https://s0b0lev.com",
      "contributions": [
        "content"
      ]
    },
    {
      "login": "zscole",
      "name": "Zak Cole",
      "avatar_url": "https://avatars1.githubusercontent.com/u/20308948?v=4",
      "profile": "http://www.whiteblock.io",
      "contributions": [
        "content"
      ]
    },
    {
      "login": "BogdanHabic",
      "name": "Bogdan Habic",
      "avatar_url": "https://avatars2.githubusercontent.com/u/5364073?v=4",
      "profile": "https://github.com/BogdanHabic",
      "contributions": [
        "content"
      ]
    },
    {
      "login": "sneg55",
      "name": "Nick Sawinyh",
      "avatar_url": "https://avatars1.githubusercontent.com/u/7769371?v=4",
      "profile": "https://sawinyh.com",
      "contributions": [
        "content"
      ]
    },
    {
      "login": "zoek1",
      "name": "Miguel Angel Gordián",
      "avatar_url": "https://avatars1.githubusercontent.com/u/660973?v=4",
      "profile": "http://zoek1.github.com",
      "contributions": [
        "code"
      ]
    },
    {
      "login": "eswarasai",
      "name": "Eswara Sai",
      "avatar_url": "https://avatars2.githubusercontent.com/u/5172086?v=4",
      "profile": "https://eswarasai.com",
      "contributions": [
        "code"
      ]
    },
    {
      "login": "ethers",
      "name": "ethers",
      "avatar_url": "https://avatars1.githubusercontent.com/u/6937903?v=4",
      "profile": "https://github.com/ethers",
      "contributions": [
        "content"
      ]
    },
    {
      "login": "faraggi",
      "name": "Felipe Faraggi",
      "avatar_url": "https://avatars2.githubusercontent.com/u/264382?v=4",
      "profile": "http://faraggi.org",
      "contributions": [
        "content",
        "translation"
      ]
    },
    {
      "login": "maurelian",
      "name": "Maurelian",
      "avatar_url": "https://avatars3.githubusercontent.com/u/23033765?v=4",
      "profile": "https://github.com/maurelian",
      "contributions": [
        "code",
        "review",
        "content"
      ]
    },
    {
      "login": "CPSTL",
      "name": "CPSTL",
      "avatar_url": "https://avatars0.githubusercontent.com/u/32653033?v=4",
      "profile": "https://github.com/CPSTL",
      "contributions": [
        "content",
        "review",
        "doc"
      ]
    },
    {
      "login": "Souptacular",
      "name": "Hudson Jameson",
      "avatar_url": "https://avatars1.githubusercontent.com/u/3460120?v=4",
      "profile": "http://www.hudsonjameson.com",
      "contributions": [
        "content",
        "doc"
      ]
    },
    {
      "login": "shayanb",
      "name": "Shayan Eskandari",
      "avatar_url": "https://avatars2.githubusercontent.com/u/309108?v=4",
      "profile": "https://shayan.es/",
      "contributions": [
        "code",
        "translation"
      ]
    },
    {
      "login": "ScyDev",
      "name": "Lukas Sägesser",
      "avatar_url": "https://avatars3.githubusercontent.com/u/1307146?v=4",
      "profile": "http://www.scydev.ch",
      "contributions": [
        "code"
      ]
    },
    {
      "login": "virgil",
      "name": "Virgil Griffith",
      "avatar_url": "https://avatars2.githubusercontent.com/u/81322?v=4",
      "profile": "http://virgil.gr",
      "contributions": [
        "content"
      ]
    },
    {
      "login": "easeev",
      "name": "Eugene Aseev",
      "avatar_url": "https://avatars3.githubusercontent.com/u/14873170?v=4",
      "profile": "https://github.com/easeev",
      "contributions": [
        "content"
      ]
    },
    {
      "login": "Jannis",
      "name": "Jannis Pohlmann",
      "avatar_url": "https://avatars0.githubusercontent.com/u/19324?v=4",
      "profile": "http://jannispohlmann.de/",
      "contributions": [
        "content"
      ]
    },
    {
      "login": "think-in-universe",
      "name": "think-in-universe",
      "avatar_url": "https://avatars0.githubusercontent.com/u/46699230?v=4",
      "profile": "https://steemblog.github.io/@robertyan",
      "contributions": [
        "code",
        "content"
      ]
    },
    {
      "login": "jjmstark",
      "name": "Josh Stark",
      "avatar_url": "https://avatars3.githubusercontent.com/u/17183498?v=4",
      "profile": "http://l4v.io",
      "contributions": [
        "content",
        "review",
        "projectManagement"
      ]
    },
    {
      "login": "alancwoo",
      "name": "Alan Woo",
      "avatar_url": "https://avatars0.githubusercontent.com/u/1481890?v=4",
      "profile": "https://www.alanwoo.ca",
      "contributions": [
        "code",
        "design"
      ]
>>>>>>> 55c61d7f
    }
  ],
  "contributorsPerLine": 7,
  "projectName": "ethereum-org-website",
  "projectOwner": "ethereum",
  "repoType": "github",
  "repoHost": "https://github.com"
}<|MERGE_RESOLUTION|>--- conflicted
+++ resolved
@@ -24,7 +24,6 @@
       ]
     },
     {
-<<<<<<< HEAD
       "login": "vrde",
       "name": "vrde",
       "avatar_url": "https://avatars1.githubusercontent.com/u/134680?v=4",
@@ -32,7 +31,8 @@
       "contributions": [
         "content"
       ]
-=======
+    },
+    {
       "login": "RichardMcSorley",
       "name": "Richard McSorley",
       "avatar_url": "https://avatars2.githubusercontent.com/u/6407008?v=4",
@@ -638,7 +638,6 @@
         "code",
         "design"
       ]
->>>>>>> 55c61d7f
     }
   ],
   "contributorsPerLine": 7,
