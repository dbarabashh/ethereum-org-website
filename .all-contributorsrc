--- conflicted
+++ resolved
@@ -24,7 +24,6 @@
       ]
     },
     {
-<<<<<<< HEAD
       "login": "damianrusinek",
       "name": "Damian Rusinek",
       "avatar_url": "https://avatars3.githubusercontent.com/u/3885749?v=4",
@@ -32,7 +31,8 @@
       "contributions": [
         "content"
       ]
-=======
+    },
+    {
       "login": "djrtwo",
       "name": "Danny Ryan",
       "avatar_url": "https://avatars0.githubusercontent.com/u/1433595?v=4",
@@ -575,7 +575,6 @@
         "code",
         "design"
       ]
->>>>>>> eef5cbe0
     }
   ],
   "contributorsPerLine": 7,
