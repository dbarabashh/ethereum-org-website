{
  "files": [
    "README.md"
  ],
  "imageSize": 100,
  "commit": false,
  "contributors": [
    {
      "login": "ExodusActual",
      "name": "ExodusActual",
      "avatar_url": "https://avatars3.githubusercontent.com/u/56446532?v=4",
      "profile": "https://github.com/ExodusActual",
      "contributions": [
        "translation"
      ]
    },
    {
      "login": "P1X3L0V4",
      "name": "Anna Karpińska",
      "avatar_url": "https://avatars2.githubusercontent.com/u/3372341?v=4",
      "profile": "https://github.com/P1X3L0V4",
      "contributions": [
        "translation"
      ]
    },
    {
<<<<<<< HEAD
      "login": "ethers",
      "name": "ethers",
      "avatar_url": "https://avatars1.githubusercontent.com/u/6937903?v=4",
      "profile": "https://github.com/ethers",
      "contributions": [
        "content"
      ]
=======
      "login": "faraggi",
      "name": "Felipe Faraggi",
      "avatar_url": "https://avatars2.githubusercontent.com/u/264382?v=4",
      "profile": "http://faraggi.org",
      "contributions": [
        "content",
        "translation"
      ]
    },
    {
      "login": "maurelian",
      "name": "Maurelian",
      "avatar_url": "https://avatars3.githubusercontent.com/u/23033765?v=4",
      "profile": "https://github.com/maurelian",
      "contributions": [
        "code",
        "review",
        "content"
      ]
    },
    {
      "login": "CPSTL",
      "name": "CPSTL",
      "avatar_url": "https://avatars0.githubusercontent.com/u/32653033?v=4",
      "profile": "https://github.com/CPSTL",
      "contributions": [
        "content",
        "review",
        "doc"
      ]
    },
    {
      "login": "Souptacular",
      "name": "Hudson Jameson",
      "avatar_url": "https://avatars1.githubusercontent.com/u/3460120?v=4",
      "profile": "http://www.hudsonjameson.com",
      "contributions": [
        "content",
        "doc"
      ]
    },
    {
      "login": "shayanb",
      "name": "Shayan Eskandari",
      "avatar_url": "https://avatars2.githubusercontent.com/u/309108?v=4",
      "profile": "https://shayan.es/",
      "contributions": [
        "code",
        "translation"
      ]
    },
    {
      "login": "ScyDev",
      "name": "Lukas Sägesser",
      "avatar_url": "https://avatars3.githubusercontent.com/u/1307146?v=4",
      "profile": "http://www.scydev.ch",
      "contributions": [
        "code"
      ]
    },
    {
      "login": "virgil",
      "name": "Virgil Griffith",
      "avatar_url": "https://avatars2.githubusercontent.com/u/81322?v=4",
      "profile": "http://virgil.gr",
      "contributions": [
        "content"
      ]
    },
    {
      "login": "easeev",
      "name": "Eugene Aseev",
      "avatar_url": "https://avatars3.githubusercontent.com/u/14873170?v=4",
      "profile": "https://github.com/easeev",
      "contributions": [
        "content"
      ]
    },
    {
      "login": "Jannis",
      "name": "Jannis Pohlmann",
      "avatar_url": "https://avatars0.githubusercontent.com/u/19324?v=4",
      "profile": "http://jannispohlmann.de/",
      "contributions": [
        "content"
      ]
    },
    {
      "login": "think-in-universe",
      "name": "think-in-universe",
      "avatar_url": "https://avatars0.githubusercontent.com/u/46699230?v=4",
      "profile": "https://steemblog.github.io/@robertyan",
      "contributions": [
        "code",
        "content"
      ]
    },
    {
      "login": "jjmstark",
      "name": "Josh Stark",
      "avatar_url": "https://avatars3.githubusercontent.com/u/17183498?v=4",
      "profile": "http://l4v.io",
      "contributions": [
        "content",
        "review",
        "projectManagement"
      ],
    },
    {
      "login": "alancwoo",
      "name": "Alan Woo",
      "avatar_url": "https://avatars0.githubusercontent.com/u/1481890?v=4",
      "profile": "https://www.alanwoo.ca",
      "contributions": [
        "code",
        "design"
      ]
>>>>>>> cad419df
    }
  ],
  "contributorsPerLine": 7,
  "projectName": "ethereum-org-website",
  "projectOwner": "ethereum",
  "repoType": "github",
  "repoHost": "https://github.com"
}<|MERGE_RESOLUTION|>--- conflicted
+++ resolved
@@ -24,7 +24,6 @@
       ]
     },
     {
-<<<<<<< HEAD
       "login": "ethers",
       "name": "ethers",
       "avatar_url": "https://avatars1.githubusercontent.com/u/6937903?v=4",
@@ -32,7 +31,8 @@
       "contributions": [
         "content"
       ]
-=======
+    },
+    {
       "login": "faraggi",
       "name": "Felipe Faraggi",
       "avatar_url": "https://avatars2.githubusercontent.com/u/264382?v=4",
@@ -150,7 +150,6 @@
         "code",
         "design"
       ]
->>>>>>> cad419df
     }
   ],
   "contributorsPerLine": 7,
