--- conflicted
+++ resolved
@@ -24,7 +24,6 @@
       ]
     },
     {
-<<<<<<< HEAD
       "login": "zoek1",
       "name": "Miguel Angel Gordián",
       "avatar_url": "https://avatars1.githubusercontent.com/u/660973?v=4",
@@ -32,7 +31,8 @@
       "contributions": [
         "code"
       ]
-=======
+    },
+    {
       "login": "eswarasai",
       "name": "Eswara Sai",
       "avatar_url": "https://avatars2.githubusercontent.com/u/5172086?v=4",
@@ -168,7 +168,6 @@
         "code",
         "design"
       ]
->>>>>>> 8e117269
     }
   ],
   "contributorsPerLine": 7,
