--- conflicted
+++ resolved
@@ -24,7 +24,6 @@
       ]
     },
     {
-<<<<<<< HEAD
       "login": "joshorig",
       "name": "joshorig",
       "avatar_url": "https://avatars3.githubusercontent.com/u/852671?v=4",
@@ -32,7 +31,8 @@
       "contributions": [
         "content"
       ]
-=======
+    },
+    {
       "login": "mariapaulafn",
       "name": "mariapaulafn",
       "avatar_url": "https://avatars1.githubusercontent.com/u/27913589?v=4",
@@ -521,7 +521,6 @@
         "code",
         "design"
       ]
->>>>>>> e18898eb
     }
   ],
   "contributorsPerLine": 7,
