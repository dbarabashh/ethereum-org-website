--- conflicted
+++ resolved
@@ -24,7 +24,6 @@
       ]
     },
     {
-<<<<<<< HEAD
       "login": "Jannis",
       "name": "Jannis Pohlmann",
       "avatar_url": "https://avatars0.githubusercontent.com/u/19324?v=4",
@@ -32,7 +31,8 @@
       "contributions": [
         "content"
       ]
-=======
+    },
+    {
       "login": "think-in-universe",
       "name": "think-in-universe",
       "avatar_url": "https://avatars0.githubusercontent.com/u/46699230?v=4",
@@ -62,7 +62,6 @@
         "code",
         "design"
       ]
->>>>>>> 235b13c1
     }
   ],
   "contributorsPerLine": 7,
