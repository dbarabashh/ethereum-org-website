--- conflicted
+++ resolved
@@ -24,7 +24,6 @@
       ]
     },
     {
-<<<<<<< HEAD
       "login": "shayanb",
       "name": "Shayan Eskandari",
       "avatar_url": "https://avatars2.githubusercontent.com/u/309108?v=4",
@@ -32,7 +31,9 @@
       "contributions": [
         "code",
         "translation"
-=======
+      ]
+    },
+    {
       "login": "ScyDev",
       "name": "Lukas Sägesser",
       "avatar_url": "https://avatars3.githubusercontent.com/u/1307146?v=4",
@@ -97,7 +98,6 @@
       "contributions": [
         "code",
         "design"
->>>>>>> 28e560a6
       ]
     }
   ],
