--- conflicted
+++ resolved
@@ -24,7 +24,6 @@
       ]
     },
     {
-<<<<<<< HEAD
       "login": "phillux",
       "name": "Phil ",
       "avatar_url": "https://avatars1.githubusercontent.com/u/6450379?v=4",
@@ -32,7 +31,8 @@
       "contributions": [
         "content"
       ]
-=======
+    },
+    {
       "login": "remiprev",
       "name": "Rémi Prévost",
       "avatar_url": "https://avatars1.githubusercontent.com/u/11348?v=4",
@@ -440,7 +440,6 @@
         "code",
         "design"
       ]
->>>>>>> d01d1345
     }
   ],
   "contributorsPerLine": 7,
