{
  "files": [
    "README.md"
  ],
  "imageSize": 100,
  "badgeTemplate": "[![All Contributors](https://img.shields.io/badge/all_contributors-<%= contributors.length %>-orange.svg?style=flat-square)](#contributors)",
  "commit": false,
  "contributors": [
    {
      "login": "ExodusActual",
      "name": "ExodusActual",
      "avatar_url": "https://avatars3.githubusercontent.com/u/56446532?v=4",
      "profile": "https://github.com/ExodusActual",
      "contributions": [
        "translation"
      ]
    },
    {
      "login": "P1X3L0V4",
      "name": "Anna Karpińska",
      "avatar_url": "https://avatars2.githubusercontent.com/u/3372341?v=4",
      "profile": "https://github.com/P1X3L0V4",
      "contributions": [
        "translation"
      ]
    },
    {
      "login": "8bitp",
      "name": "8bitp",
      "avatar_url": "https://avatars2.githubusercontent.com/u/8021176?v=4",
      "profile": "https://github.com/8bitp",
      "contributions": [
        "content"
      ]
    },
    {
      "login": "AlexandrouR",
      "name": "Rousos Alexandros",
      "avatar_url": "https://avatars1.githubusercontent.com/u/21177075?v=4",
      "profile": "https://github.com/AlexandrouR",
      "contributions": [
        "content"
      ]
    },
    {
      "login": "EvanVanNessEth",
      "name": "EvanVanNessEth",
      "avatar_url": "https://avatars3.githubusercontent.com/u/34992008?v=4",
      "profile": "https://github.com/EvanVanNessEth",
      "contributions": [
        "content"
      ]
    },
    {
      "login": "JesseAbram",
      "name": "JesseAbram",
      "avatar_url": "https://avatars0.githubusercontent.com/u/33698952?v=4",
      "profile": "https://github.com/JesseAbram",
      "contributions": [
        "content"
      ]
    },
    {
      "login": "Lililashka",
      "name": "Lililashka",
      "avatar_url": "https://avatars1.githubusercontent.com/u/28689401?v=4",
      "profile": "http://impermanence.co",
      "contributions": [
        "design"
      ]
    },
    {
      "login": "vrde",
      "name": "vrde",
      "avatar_url": "https://avatars1.githubusercontent.com/u/134680?v=4",
      "profile": "https://github.com/vrde",
      "contributions": [
        "content"
      ]
    },
    {
      "login": "RichardMcSorley",
      "name": "Richard McSorley",
      "avatar_url": "https://avatars2.githubusercontent.com/u/6407008?v=4",
      "profile": "https://github.com/RichardMcSorley",
      "contributions": [
        "code"
      ]
    },
    {
      "login": "ajsantander",
      "name": "Alejandro Santander",
      "avatar_url": "https://avatars2.githubusercontent.com/u/550409?v=4",
      "profile": "http://ajsantander.github.io/",
      "contributions": [
        "content"
      ]
    },
    {
      "login": "carver",
      "name": "Jason Carver",
      "avatar_url": "https://avatars0.githubusercontent.com/u/205327?v=4",
      "profile": "https://github.com/carver",
      "contributions": [
        "content"
      ]
    },
    {
      "login": "chaitanyapotti",
      "name": "Chaitanya Potti",
      "avatar_url": "https://avatars1.githubusercontent.com/u/1688380?v=4",
      "profile": "https://github.com/chaitanyapotti",
      "contributions": [
        "content"
      ]
    },
    {
      "login": "chriseth",
      "name": "chriseth",
      "avatar_url": "https://avatars2.githubusercontent.com/u/9073706?v=4",
      "profile": "https://github.com/chriseth",
      "contributions": [
        "content"
      ]
    },
    {
      "login": "craigwilliams84",
      "name": "Craig Williams",
      "avatar_url": "https://avatars2.githubusercontent.com/u/11519649?v=4",
      "profile": "https://github.com/craigwilliams84",
      "contributions": [
        "content"
      ]
    },
    {
      "login": "damianrusinek",
      "name": "Damian Rusinek",
      "avatar_url": "https://avatars3.githubusercontent.com/u/3885749?v=4",
      "profile": "https://github.com/damianrusinek",
      "contributions": [
        "content"
      ]
    },
    {
      "login": "djrtwo",
      "name": "Danny Ryan",
      "avatar_url": "https://avatars0.githubusercontent.com/u/1433595?v=4",
      "profile": "https://github.com/djrtwo",
      "contributions": [
        "content"
      ]
    },
    {
      "login": "fzeoli",
      "name": "Franco Zeoli",
      "avatar_url": "https://avatars2.githubusercontent.com/u/232174?v=4",
      "profile": "https://nomiclabs.io",
      "contributions": [
        "content"
      ]
    },
    {
      "login": "guylando",
      "name": "Guy Lando",
      "avatar_url": "https://avatars2.githubusercontent.com/u/14879163?v=4",
      "profile": "https://secinfodb.wordpress.com",
      "contributions": [
        "content"
      ]
    },
    {
      "login": "jamesconnolly93",
      "name": "James Connolly",
      "avatar_url": "https://avatars1.githubusercontent.com/u/6970414?v=4",
      "profile": "https://github.com/jamesconnolly93",
      "contributions": [
        "content"
      ]
    },
    {
      "login": "jekrb",
      "name": "Jacob Burden",
      "avatar_url": "https://avatars3.githubusercontent.com/u/2081699?v=4",
      "profile": "https://burden.blog",
      "contributions": [
        "content"
      ]
    },
    {
      "login": "joshorig",
      "name": "joshorig",
      "avatar_url": "https://avatars3.githubusercontent.com/u/852671?v=4",
      "profile": "https://github.com/joshorig",
      "contributions": [
        "content"
      ]
    },
    {
      "login": "mariapaulafn",
      "name": "mariapaulafn",
      "avatar_url": "https://avatars1.githubusercontent.com/u/27913589?v=4",
      "profile": "https://github.com/mariapaulafn",
      "contributions": [
        "content"
      ]
    },
    {
      "login": "martintel",
      "name": "Martín",
      "avatar_url": "https://avatars0.githubusercontent.com/u/447637?v=4",
      "profile": "https://openzeppelin.com/",
      "contributions": [
        "content"
      ]
    },
    {
      "login": "mat7ias",
      "name": "Mattias Nystrom",
      "avatar_url": "https://avatars2.githubusercontent.com/u/35585644?v=4",
      "profile": "https://github.com/mat7ias",
      "contributions": [
        "content"
      ]
    },
    {
      "login": "nabetse00",
      "name": "nabetse",
      "avatar_url": "https://avatars0.githubusercontent.com/u/4185026?v=4",
      "profile": "http://iteasys.com",
      "contributions": [
        "content"
      ]
    },
    {
      "login": "nicksavers",
      "name": "Nick Savers",
      "avatar_url": "https://avatars0.githubusercontent.com/u/7483198?v=4",
      "profile": "https://github.com/nicksavers",
      "contributions": [
        "content"
      ]
    },
    {
      "login": "ninabreznik",
      "name": "Nina Breznik",
      "avatar_url": "https://avatars1.githubusercontent.com/u/1076427?v=4",
      "profile": "http://playproject.io",
      "contributions": [
        "content"
      ]
    },
    {
      "login": "oovg",
      "name": "Ven Gist",
      "avatar_url": "https://avatars2.githubusercontent.com/u/23664663?v=4",
      "profile": "https://odyssy.io",
      "contributions": [
        "content"
      ]
    },
    {
      "login": "pfletcherhill",
      "name": "Paul Fletcher-Hill",
      "avatar_url": "https://avatars0.githubusercontent.com/u/1607180?v=4",
      "profile": "http://paulfletcherhill.com",
      "contributions": [
        "content"
      ]
    },
    {
      "login": "phillux",
      "name": "Phil ",
      "avatar_url": "https://avatars1.githubusercontent.com/u/6450379?v=4",
      "profile": "https://github.com/phillux",
      "contributions": [
        "content"
      ]
    },
    {
      "login": "remiprev",
      "name": "Rémi Prévost",
      "avatar_url": "https://avatars1.githubusercontent.com/u/11348?v=4",
      "profile": "https://exomel.com",
      "contributions": [
        "content"
      ]
    },
    {
      "login": "shanejonas",
      "name": "Shane",
      "avatar_url": "https://avatars2.githubusercontent.com/u/364566?v=4",
      "profile": "http://shanejonas.net",
      "contributions": [
        "content"
      ]
    },
    {
      "login": "shazow",
      "name": "Andrey Petrov",
      "avatar_url": "https://avatars3.githubusercontent.com/u/6292?v=4",
      "profile": "https://shazow.net/",
      "contributions": [
        "content"
      ]
    },
    {
      "login": "spalladino",
      "name": "Santiago Palladino",
      "avatar_url": "https://avatars2.githubusercontent.com/u/429604?v=4",
      "profile": "https://twitter.com/smpalladino",
      "contributions": [
        "content"
      ]
    },
    {
      "login": "timbeiko",
      "name": "Tim Beiko",
      "avatar_url": "https://avatars0.githubusercontent.com/u/9390255?v=4",
      "profile": "http://www.twitter.com/timbeiko",
      "contributions": [
        "content"
      ]
    },
    {
      "login": "wanseob",
      "name": "Wanseob Lim",
      "avatar_url": "https://avatars2.githubusercontent.com/u/8542397?v=4",
      "profile": "https://wanseob.com",
      "contributions": [
        "content",
        "translation"
      ]
    },
    {
      "login": "wilbarnes",
      "name": "Wil Barnes",
      "avatar_url": "https://avatars1.githubusercontent.com/u/31866314?v=4",
      "profile": "https://github.com/wilbarnes",
      "contributions": [
        "content"
      ]
    },
    {
      "login": "Aniket-Engg",
      "name": "Aniket",
      "avatar_url": "https://avatars2.githubusercontent.com/u/30843294?v=4",
      "profile": "https://github.com/Aniket-Engg",
      "contributions": [
        "content"
      ]
    },
    {
      "login": "ChrisChinchilla",
      "name": "Chris Chinchilla",
      "avatar_url": "https://avatars2.githubusercontent.com/u/42080?v=4",
      "profile": "http://chrischinchilla.com",
      "contributions": [
        "content"
      ]
    },
    {
      "login": "Perseverance",
      "name": "George Spasov",
      "avatar_url": "https://avatars0.githubusercontent.com/u/5130509?v=4",
      "profile": "https://github.com/Perseverance",
      "contributions": [
        "content"
      ]
    },
    {
      "login": "PierrickGT",
      "name": "Pierrick TURELIER",
      "avatar_url": "https://avatars3.githubusercontent.com/u/2401738?v=4",
      "profile": "http://pierrickturelier.fr",
      "contributions": [
        "code"
      ]
    },
    {
      "login": "Solexplorer",
      "name": "Solexplorer",
      "avatar_url": "https://avatars3.githubusercontent.com/u/50027175?v=4",
      "profile": "https://github.com/Solexplorer",
      "contributions": [
        "content"
      ]
    },
    {
      "login": "Sunghee2",
      "name": "Sunghee Lee",
      "avatar_url": "https://avatars2.githubusercontent.com/u/31603479?v=4",
      "profile": "https://github.com/Sunghee2",
      "contributions": [
        "content"
      ]
    },
    {
      "login": "awallendahl",
      "name": "awallendahl",
      "avatar_url": "https://avatars1.githubusercontent.com/u/32873416?v=4",
      "profile": "https://github.com/awallendahl",
      "contributions": [
        "content"
      ]
    },
    {
      "login": "bmann",
      "name": "Boris Mann",
      "avatar_url": "https://avatars2.githubusercontent.com/u/280420?v=4",
      "profile": "https://blog.bmannconsulting.com",
      "contributions": [
        "content"
      ]
    },
    {
      "login": "carumusan",
      "name": "carumusan",
      "avatar_url": "https://avatars1.githubusercontent.com/u/879525?v=4",
      "profile": "https://github.com/carumusan",
      "contributions": [
        "content"
      ]
    },
    {
      "login": "econoar",
      "name": "econoar",
      "avatar_url": "https://avatars1.githubusercontent.com/u/5050615?v=4",
      "profile": "https://github.com/econoar",
      "contributions": [
        "content"
      ]
    },
    {
      "login": "gesquinca",
      "name": "Gustavo Esquinca",
      "avatar_url": "https://avatars1.githubusercontent.com/u/1707044?v=4",
      "profile": "http://twitter.com/gesq_",
      "contributions": [
        "content"
      ]
    },
    {
      "login": "javier-tarazaga",
      "name": "Javier Tarazaga",
      "avatar_url": "https://avatars3.githubusercontent.com/u/7814134?v=4",
      "profile": "http://www.superblocks.com",
      "contributions": [
        "content"
      ]
    },
    {
      "login": "kcole16",
      "name": "Kendall Cole",
      "avatar_url": "https://avatars2.githubusercontent.com/u/5624527?v=4",
      "profile": "https://github.com/kcole16",
      "contributions": [
        "content"
      ]
    },
    {
      "login": "lbrendanl",
      "name": "Brendan Lee",
      "avatar_url": "https://avatars3.githubusercontent.com/u/5441045?v=4",
      "profile": "https://github.com/lbrendanl",
      "contributions": [
        "content"
      ]
    },
    {
      "login": "maheshmurthy",
      "name": "Mahesh Murthy",
      "avatar_url": "https://avatars3.githubusercontent.com/u/70360?v=4",
      "profile": "https://www.zastrin.com",
      "contributions": [
        "content"
      ]
    },
    {
      "login": "pi0neerpat",
      "name": "Patrick Gallagher",
      "avatar_url": "https://avatars1.githubusercontent.com/u/35622595?v=4",
      "profile": "http://oneclickdapp.com",
      "contributions": [
        "content"
      ]
    },
    {
      "login": "realabbas",
      "name": "Ali Abbas",
      "avatar_url": "https://avatars0.githubusercontent.com/u/43527087?v=4",
      "profile": "https://www.mrroom.in",
      "contributions": [
        "content"
      ]
    },
    {
      "login": "wtf",
      "name": "wtf",
      "avatar_url": "https://avatars3.githubusercontent.com/u/2460739?v=4",
      "profile": "https://github.com/wtf",
      "contributions": [
        "code",
        "review",
        "infra"
      ]
    },
    {
      "login": "s0b0lev",
      "name": " Aleksandr Sobolev",
      "avatar_url": "https://avatars1.githubusercontent.com/u/2613381?v=4",
      "profile": "https://s0b0lev.com",
      "contributions": [
        "content"
      ]
    },
    {
      "login": "zscole",
      "name": "Zak Cole",
      "avatar_url": "https://avatars1.githubusercontent.com/u/20308948?v=4",
      "profile": "http://www.whiteblock.io",
      "contributions": [
        "content"
      ]
    },
    {
      "login": "BogdanHabic",
      "name": "Bogdan Habic",
      "avatar_url": "https://avatars2.githubusercontent.com/u/5364073?v=4",
      "profile": "https://github.com/BogdanHabic",
      "contributions": [
        "content"
      ]
    },
    {
      "login": "sneg55",
      "name": "Nick Sawinyh",
      "avatar_url": "https://avatars1.githubusercontent.com/u/7769371?v=4",
      "profile": "https://sawinyh.com",
      "contributions": [
        "content"
      ]
    },
    {
      "login": "zoek1",
      "name": "Miguel Angel Gordián",
      "avatar_url": "https://avatars1.githubusercontent.com/u/660973?v=4",
      "profile": "http://zoek1.github.com",
      "contributions": [
        "code"
      ]
    },
    {
      "login": "eswarasai",
      "name": "Eswara Sai",
      "avatar_url": "https://avatars2.githubusercontent.com/u/5172086?v=4",
      "profile": "https://eswarasai.com",
      "contributions": [
        "code"
      ]
    },
    {
      "login": "ethers",
      "name": "ethers",
      "avatar_url": "https://avatars1.githubusercontent.com/u/6937903?v=4",
      "profile": "https://github.com/ethers",
      "contributions": [
        "content"
      ]
    },
    {
      "login": "faraggi",
      "name": "Felipe Faraggi",
      "avatar_url": "https://avatars2.githubusercontent.com/u/264382?v=4",
      "profile": "http://faraggi.org",
      "contributions": [
        "content",
        "translation"
      ]
    },
    {
      "login": "maurelian",
      "name": "Maurelian",
      "avatar_url": "https://avatars3.githubusercontent.com/u/23033765?v=4",
      "profile": "https://github.com/maurelian",
      "contributions": [
        "code",
        "review",
        "content"
      ]
    },
    {
      "login": "CPSTL",
      "name": "CPSTL",
      "avatar_url": "https://avatars0.githubusercontent.com/u/32653033?v=4",
      "profile": "https://github.com/CPSTL",
      "contributions": [
        "content",
        "review",
        "doc"
      ]
    },
    {
      "login": "Souptacular",
      "name": "Hudson Jameson",
      "avatar_url": "https://avatars1.githubusercontent.com/u/3460120?v=4",
      "profile": "http://www.hudsonjameson.com",
      "contributions": [
        "content",
        "doc"
      ]
    },
    {
      "login": "shayanb",
      "name": "Shayan Eskandari",
      "avatar_url": "https://avatars2.githubusercontent.com/u/309108?v=4",
      "profile": "https://shayan.es/",
      "contributions": [
        "code",
        "translation"
      ]
    },
    {
      "login": "ScyDev",
      "name": "Lukas Sägesser",
      "avatar_url": "https://avatars3.githubusercontent.com/u/1307146?v=4",
      "profile": "http://www.scydev.ch",
      "contributions": [
        "code"
      ]
    },
    {
      "login": "virgil",
      "name": "Virgil Griffith",
      "avatar_url": "https://avatars2.githubusercontent.com/u/81322?v=4",
      "profile": "http://virgil.gr",
      "contributions": [
        "content"
      ]
    },
    {
      "login": "easeev",
      "name": "Eugene Aseev",
      "avatar_url": "https://avatars3.githubusercontent.com/u/14873170?v=4",
      "profile": "https://github.com/easeev",
      "contributions": [
        "content"
      ]
    },
    {
      "login": "Jannis",
      "name": "Jannis Pohlmann",
      "avatar_url": "https://avatars0.githubusercontent.com/u/19324?v=4",
      "profile": "http://jannispohlmann.de/",
      "contributions": [
        "content"
      ]
    },
    {
      "login": "think-in-universe",
      "name": "think-in-universe",
      "avatar_url": "https://avatars0.githubusercontent.com/u/46699230?v=4",
      "profile": "https://steemblog.github.io/@robertyan",
      "contributions": [
        "code",
        "content"
      ]
    },
    {
      "login": "jjmstark",
      "name": "Josh Stark",
      "avatar_url": "https://avatars3.githubusercontent.com/u/17183498?v=4",
      "profile": "http://l4v.io",
      "contributions": [
        "content",
        "review",
        "projectManagement"
      ]
    },
    {
      "login": "alancwoo",
      "name": "Alan Woo",
      "avatar_url": "https://avatars0.githubusercontent.com/u/1481890?v=4",
      "profile": "https://www.alanwoo.ca",
      "contributions": [
        "code",
        "design"
      ]
    },
    {
      "login": "Man-Jain",
      "name": "Manank Patni",
      "avatar_url": "https://avatars3.githubusercontent.com/u/12700384?v=4",
      "profile": "https://manankpatni.wordpress.com/",
      "contributions": [
        "content"
      ]
    },
    {
      "login": "rodgeraraujo",
      "name": "Rogério Araújo",
      "avatar_url": "https://avatars0.githubusercontent.com/u/20842252?v=4",
      "profile": "http://www.rogerioaraujo.co.nf/",
      "contributions": [
        "translation"
      ]
    },
    {
      "login": "natacha-involves",
      "name": "Natacha Souza",
      "avatar_url": "https://avatars1.githubusercontent.com/u/49870579?v=4",
      "profile": "https://github.com/natacha-involves",
      "contributions": [
        "translation"
      ]
    },
    {
      "login": "sorumfactory",
      "name": "sorumfactory",
      "avatar_url": "https://avatars1.githubusercontent.com/u/15648718?v=4",
      "profile": "https://github.com/sorumfactory",
      "contributions": [
        "translation",
        "projectManagement"
      ]
    },
    {
      "login": "samajammin",
      "name": "Sam Richards",
      "avatar_url": "https://avatars1.githubusercontent.com/u/8097623?v=4",
      "profile": "https://www.samajammin.com/",
      "contributions": [
        "code",
        "content",
        "doc",
        "projectManagement"
      ]
    },
    {
      "login": "antodp",
      "name": "Antonio Della Porta",
      "avatar_url": "https://avatars3.githubusercontent.com/u/20992089?v=4",
      "profile": "http://antodp.xyz",
      "contributions": [
        "code"
      ]
    },
    {
      "login": "Abhimanyu121",
      "name": "Abhimanyu Shekhawat",
      "avatar_url": "https://avatars0.githubusercontent.com/u/16034874?v=4",
      "profile": "https://github.com/Abhimanyu121",
      "contributions": [
        "content"
      ]
    },
    {
      "login": "fulldecent",
      "name": "William Entriken",
      "avatar_url": "https://avatars0.githubusercontent.com/u/382183?v=4",
      "profile": "http://phor.net",
      "contributions": [
        "content"
      ]
    },
    {
      "login": "sangphilkim",
      "name": "Sangphil Kim",
      "avatar_url": "https://avatars1.githubusercontent.com/u/13456532?v=4",
      "profile": "http://sangphilkim.me",
      "contributions": [
        "translation"
      ]
    },
    {
      "login": "tstt",
      "name": "peijie",
      "avatar_url": "https://avatars2.githubusercontent.com/u/16997688?v=4",
      "profile": "https://github.com/tstt",
      "contributions": [
        "translation"
      ]
    },
    {
      "login": "Jokyash",
      "name": "Jokyash",
      "avatar_url": "https://avatars1.githubusercontent.com/u/44118299?v=4",
      "profile": "https://github.com/Jokyash",
      "contributions": [
        "translation"
      ]
    },
    {
      "login": "pedrorivera",
      "name": "Pedro Rivera",
      "avatar_url": "https://avatars2.githubusercontent.com/u/4961012?v=4",
      "profile": "https://github.com/pedrorivera",
      "contributions": [
        "translation"
      ]
    },
    {
      "login": "gabririgo",
      "name": "Gabriele Rigo",
      "avatar_url": "https://avatars1.githubusercontent.com/u/12066256?v=4",
      "profile": "https://beta.rigoblock.com",
      "contributions": [
        "translation"
      ]
    },
    {
      "login": "dTilen",
      "name": "Tilen Držan",
      "avatar_url": "https://avatars1.githubusercontent.com/u/912560?v=4",
      "profile": "http://tilend.si",
      "contributions": [
        "translation"
      ]
    },
    {
      "login": "jJosko1986",
      "name": "jJosko1986",
      "avatar_url": "https://avatars2.githubusercontent.com/u/54378053?v=4",
      "profile": "https://github.com/jJosko1986",
      "contributions": [
        "translation"
      ]
    },
    {
      "login": "EthereumCommunityNetwork",
      "name": "ECN",
      "avatar_url": "https://avatars1.githubusercontent.com/u/53846157?v=4",
      "profile": "https://ethereum.cn",
      "contributions": [
        "translation"
      ]
    },
    {
      "login": "damianoazzolini",
      "name": "Damiano Azzolini",
      "avatar_url": "https://avatars2.githubusercontent.com/u/24901681?v=4",
      "profile": "https://github.com/damianoazzolini",
      "contributions": [
        "translation"
      ]
    },
    {
      "login": "matteopey",
      "name": "matteopey",
      "avatar_url": "https://avatars2.githubusercontent.com/u/28830727?v=4",
      "profile": "https://github.com/matteopey",
      "contributions": [
        "translation"
      ]
    },
    {
      "login": "kilu83",
      "name": "Hun Ryu",
      "avatar_url": "https://avatars3.githubusercontent.com/u/29397119?v=4",
      "profile": "https://github.com/kilu83",
      "contributions": [
        "translation"
      ]
    },
    {
      "login": "nake13",
      "name": "nake13",
      "avatar_url": "https://avatars0.githubusercontent.com/u/6271031?v=4",
      "profile": "https://github.com/nake13",
      "contributions": [
        "translation"
      ]
    },
    {
      "login": "alexiskefalas",
      "name": "alexiskefalas",
      "avatar_url": "https://avatars2.githubusercontent.com/u/57708389?v=4",
      "profile": "https://github.com/alexiskefalas",
      "contributions": [
        "translation"
      ]
    },
    {
      "login": "behradkhodayar",
      "name": "Behrad Khodayar",
      "avatar_url": "https://avatars1.githubusercontent.com/u/16176436?v=4",
      "profile": "http://Behrad.Khodayar.me",
      "contributions": [
        "translation"
      ]
    },
    {
      "login": "Frankaus",
      "name": "Frankaus",
      "avatar_url": "https://avatars3.githubusercontent.com/u/57708955?v=4",
      "profile": "https://github.com/Frankaus",
      "contributions": [
        "translation"
      ]
    },
    {
      "login": "hacktar",
      "name": "hacktar",
      "avatar_url": "https://avatars2.githubusercontent.com/u/11939542?v=4",
      "profile": "https://github.com/hacktar",
      "contributions": [
        "code",
        "translation"
      ]
    },
    {
      "login": "DjangoM",
      "name": "Jaroslav Macej",
      "avatar_url": "https://avatars2.githubusercontent.com/u/35060411?v=4",
      "profile": "https://github.com/DjangoM",
      "contributions": [
        "translation"
      ]
    },
    {
      "login": "EmanHerawy",
      "name": "Eman Herawy",
      "avatar_url": "https://avatars3.githubusercontent.com/u/10674070?v=4",
      "profile": "https://github.com/EmanHerawy",
      "contributions": [
        "translation",
        "code"
      ]
    },
    {
      "login": "Bellinas",
      "name": "Bellinas",
      "avatar_url": "https://avatars0.githubusercontent.com/u/45827044?v=4",
      "profile": "https://github.com/Bellinas",
      "contributions": [
        "translation"
      ]
    },
    {
      "login": "amchercashin",
      "name": "Alexander Cherkashin",
      "avatar_url": "https://avatars3.githubusercontent.com/u/8727497?v=4",
      "profile": "https://github.com/amchercashin",
      "contributions": [
        "translation"
      ]
    },
    {
      "login": "EnochMbaebie",
      "name": "Enoch Mbaebie",
      "avatar_url": "https://avatars0.githubusercontent.com/u/29120867?v=4",
      "profile": "http://www.soarontech.com.ng",
      "contributions": [
        "translation"
      ]
    },
    {
      "login": "inlak16",
      "name": "inlak16",
      "avatar_url": "https://avatars1.githubusercontent.com/u/53479637?v=4",
      "profile": "https://github.com/inlak16",
      "contributions": [
        "translation"
      ]
    },
    {
      "login": "bobjiang",
      "name": "Bob Jiang",
      "avatar_url": "https://avatars0.githubusercontent.com/u/1224604?v=4",
      "profile": "https://www.c4at.cn/",
      "contributions": [
        "translation"
      ]
    },
    {
      "login": "cobject",
      "name": "Suhun Kim",
      "avatar_url": "https://avatars1.githubusercontent.com/u/826798?v=4",
      "profile": "https://www.linkedin.com/in/suhunkim/",
      "contributions": [
        "translation"
      ]
    },
    {
      "login": "jzu",
      "name": "Jean Zundel",
      "avatar_url": "https://avatars3.githubusercontent.com/u/337334?v=4",
      "profile": "http://jzu.blog.free.fr/",
      "contributions": [
        "translation"
      ]
    },
    {
      "login": "HachemiH",
      "name": "Hachemi",
      "avatar_url": "https://avatars2.githubusercontent.com/u/12778013?v=4",
      "profile": "https://twitter.com/_Hachemi_",
      "contributions": [
        "translation"
      ]
    },
    {
      "login": "hanzoh1",
      "name": "hanzoh",
      "avatar_url": "https://avatars0.githubusercontent.com/u/42790758?v=4",
      "profile": "https://github.com/hanzoh1",
      "contributions": [
        "translation"
      ]
    },
    {
      "login": "vincentlg",
      "name": "Vincent Le Gallic",
      "avatar_url": "https://avatars1.githubusercontent.com/u/813911?v=4",
      "profile": "https://twitter.com/vincentLg",
      "contributions": [
        "translation"
      ]
    },
    {
      "login": "Enigmatic331",
      "name": "Enigmatic331",
      "avatar_url": "https://avatars2.githubusercontent.com/u/28551011?v=4",
      "profile": "https://github.com/Enigmatic331",
      "contributions": [
        "content"
      ]
    },
    {
      "login": "0zAND1z",
      "name": "Ganesh Prasad Kumble",
      "avatar_url": "https://avatars1.githubusercontent.com/u/11145839?v=4",
      "profile": "https://twitter.com/0zAND1z",
      "contributions": [
        "content",
        "translation"
      ]
    },
    {
      "login": "pontiyaraja",
      "name": "Pandiyaraja Ramamoorthy",
      "avatar_url": "https://avatars0.githubusercontent.com/u/1989030?v=4",
      "profile": "https://github.com/pontiyaraja",
      "contributions": [
        "content",
        "translation"
      ]
    },
    {
      "login": "Kuekuatsheu95",
      "name": "Archan Roychoudhury",
      "avatar_url": "https://avatars0.githubusercontent.com/u/45584024?v=4",
      "profile": "https://github.com/Kuekuatsheu95",
      "contributions": [
        "content",
        "translation"
      ]
    },
    {
      "login": "its-VSP",
      "name": "SAI PRASHANTH VUPPALA",
      "avatar_url": "https://avatars0.githubusercontent.com/u/22447085?v=4",
      "profile": "https://github.com/its-VSP",
      "contributions": [
        "content",
        "translation"
      ]
    },
    {
      "login": "sickmorty",
      "name": "Sayid Almahdy",
      "avatar_url": "https://avatars3.githubusercontent.com/u/39275239?v=4",
      "profile": "https://github.com/sickmorty",
      "contributions": [
        "translation"
      ]
    },
    {
      "login": "jeedani",
      "name": "jeedani",
      "avatar_url": "https://avatars2.githubusercontent.com/u/36130718?v=4",
      "profile": "https://github.com/jeedani",
      "contributions": [
        "translation"
      ]
    },
    {
      "login": "akira-19",
      "name": "Akira",
      "avatar_url": "https://avatars2.githubusercontent.com/u/38364091?v=4",
      "profile": "https://github.com/akira-19",
      "contributions": [
        "translation"
      ]
    },
    {
      "login": "karansinghgit",
      "name": "karansinghgit",
      "avatar_url": "https://avatars3.githubusercontent.com/u/44376616?v=4",
      "profile": "https://github.com/karansinghgit",
      "contributions": [
        "code"
      ]
    },
    {
      "login": "marcgarreau",
      "name": "Marc Garreau",
      "avatar_url": "https://avatars1.githubusercontent.com/u/3621728?v=4",
      "profile": "https://www.manning.com/books/redux-in-action?a_aid=coach&a_bid=48d05fcb",
      "contributions": [
        "content"
      ]
    },
    {
      "login": "mul53",
      "name": "mul53",
      "avatar_url": "https://avatars0.githubusercontent.com/u/19148531?v=4",
      "profile": "https://github.com/mul53",
      "contributions": [
        "code"
      ]
    },
    {
      "login": "CodinMaster",
      "name": "Apoorv Lathey",
      "avatar_url": "https://avatars3.githubusercontent.com/u/20395316?v=4",
      "profile": "https://github.com/CodinMaster",
      "contributions": [
        "code"
      ]
    },
    {
      "login": "ksato9700",
      "name": "Ken Sato",
      "avatar_url": "https://avatars1.githubusercontent.com/u/175834?v=4",
      "profile": "https://github.com/ksato9700",
      "contributions": [
        "content"
      ]
    },
    {
      "login": "Sesamestrong",
      "name": "Sesamestrong",
      "avatar_url": "https://avatars3.githubusercontent.com/u/26335275?v=4",
      "profile": "https://github.com/Sesamestrong",
      "contributions": [
        "code"
      ]
    },
    {
      "login": "Christofon",
      "name": "ChrisK",
      "avatar_url": "https://avatars0.githubusercontent.com/u/26435661?v=4",
      "profile": "https://github.com/Christofon",
      "contributions": [
        "content"
      ]
    },
    {
      "login": "svanas",
      "name": "Stefan van As",
      "avatar_url": "https://avatars1.githubusercontent.com/u/787861?v=4",
      "profile": "https://stackoverflow.com/story/svanas",
      "contributions": [
        "content"
      ]
    },
    {
      "login": "gjeanmart",
      "name": "Grégoire Jeanmart",
      "avatar_url": "https://avatars3.githubusercontent.com/u/506784?v=4",
      "profile": "https://greg.jeanmart.me",
      "contributions": [
        "content"
      ]
    },
    {
      "login": "nysxah",
      "name": "nysxah",
      "avatar_url": "https://avatars2.githubusercontent.com/u/30059030?v=4",
      "profile": "https://github.com/nysxah",
      "contributions": [
        "content"
      ]
    },
    {
      "login": "RachBLondon",
      "name": "Rachel",
      "avatar_url": "https://avatars0.githubusercontent.com/u/8742251?v=4",
      "profile": "http://rachblondon.github.io/",
      "contributions": [
        "content"
      ]
    },
    {
      "login": "wschwab",
      "name": "wschwab",
      "avatar_url": "https://avatars3.githubusercontent.com/u/31592931?v=4",
      "profile": "https://github.com/wschwab",
      "contributions": [
        "code"
      ]
    },
    {
      "login": "edsonayllon",
      "name": "Edson Ayllon",
      "avatar_url": "https://avatars2.githubusercontent.com/u/34966228?v=4",
      "profile": "http://twitter.com/relativeread",
      "contributions": [
        "content"
      ]
    },
    {
      "login": "Pet3ris",
      "name": "Peteris Erins",
      "avatar_url": "https://avatars0.githubusercontent.com/u/224585?v=4",
      "profile": "http://peteris.xyz",
      "contributions": [
        "content"
      ]
    },
    {
      "login": "JimmyShi22",
      "name": "jimmyshi",
      "avatar_url": "https://avatars3.githubusercontent.com/u/12178678?v=4",
      "profile": "https://github.com/JimmyShi22",
      "contributions": [
        "content"
      ]
    },
    {
      "login": "JefteCosta",
      "name": "Jefte Costa",
      "avatar_url": "https://avatars0.githubusercontent.com/u/3399117?v=4",
      "profile": "http://www.netyul.com.br",
      "contributions": [
        "translation"
      ]
    },
    {
      "login": "jinhojang6",
      "name": "Jinho Jang",
      "avatar_url": "https://avatars2.githubusercontent.com/u/41753422?v=4",
      "profile": "https://www.linkedin.com/in/jinho-jang-4304a0142/",
      "contributions": [
        "content"
      ]
    },
    {
<<<<<<< HEAD
      "login": "jklepatch",
      "name": "Julien Klepatch",
      "avatar_url": "https://avatars2.githubusercontent.com/u/9279488?v=4",
      "profile": "https://eattheblocks.com",
=======
      "login": "YazzyYaz",
      "name": "Yaz Khoury",
      "avatar_url": "https://avatars2.githubusercontent.com/u/9094204?v=4",
      "profile": "https://www.yazkhoury.com",
>>>>>>> f9cbf77c
      "contributions": [
        "content"
      ]
    }
  ],
  "contributorsPerLine": 7,
  "projectName": "ethereum-org-website",
  "projectOwner": "ethereum",
  "repoType": "github",
  "repoHost": "https://github.com",
  "skipCi": true
}<|MERGE_RESOLUTION|>--- conflicted
+++ resolved
@@ -1246,17 +1246,19 @@
       ]
     },
     {
-<<<<<<< HEAD
       "login": "jklepatch",
       "name": "Julien Klepatch",
       "avatar_url": "https://avatars2.githubusercontent.com/u/9279488?v=4",
       "profile": "https://eattheblocks.com",
-=======
+            "contributions": [
+        "content"
+      ]
+    },
+    {
       "login": "YazzyYaz",
       "name": "Yaz Khoury",
       "avatar_url": "https://avatars2.githubusercontent.com/u/9094204?v=4",
       "profile": "https://www.yazkhoury.com",
->>>>>>> f9cbf77c
       "contributions": [
         "content"
       ]
