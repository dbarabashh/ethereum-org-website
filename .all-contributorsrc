{
  "files": [
    "README.md"
  ],
  "imageSize": 100,
  "commit": false,
  "contributors": [
    {
      "login": "ExodusActual",
      "name": "ExodusActual",
      "avatar_url": "https://avatars3.githubusercontent.com/u/56446532?v=4",
      "profile": "https://github.com/ExodusActual",
      "contributions": [
        "translation"
      ]
    },
    {
      "login": "P1X3L0V4",
      "name": "Anna Karpińska",
      "avatar_url": "https://avatars2.githubusercontent.com/u/3372341?v=4",
      "profile": "https://github.com/P1X3L0V4",
      "contributions": [
        "translation"
      ]
    },
    {
<<<<<<< HEAD
      "login": "jekrb",
      "name": "Jacob Burden",
      "avatar_url": "https://avatars3.githubusercontent.com/u/2081699?v=4",
      "profile": "https://burden.blog",
      "contributions": [
        "content"
      ]
=======
      "login": "joshorig",
      "name": "joshorig",
      "avatar_url": "https://avatars3.githubusercontent.com/u/852671?v=4",
      "profile": "https://github.com/joshorig",
      "contributions": [
        "content"
      ]
    },
    {
      "login": "mariapaulafn",
      "name": "mariapaulafn",
      "avatar_url": "https://avatars1.githubusercontent.com/u/27913589?v=4",
      "profile": "https://github.com/mariapaulafn",
      "contributions": [
        "content"
      ]
    },
    {
      "login": "martintel",
      "name": "Martín",
      "avatar_url": "https://avatars0.githubusercontent.com/u/447637?v=4",
      "profile": "https://openzeppelin.com/",
      "contributions": [
        "content"
      ]
    },
    {
      "login": "mat7ias",
      "name": "Mattias Nystrom",
      "avatar_url": "https://avatars2.githubusercontent.com/u/35585644?v=4",
      "profile": "https://github.com/mat7ias",
      "contributions": [
        "content"
      ]
    },
    {
      "login": "nabetse00",
      "name": "nabetse",
      "avatar_url": "https://avatars0.githubusercontent.com/u/4185026?v=4",
      "profile": "http://iteasys.com",
      "contributions": [
        "content"
      ]
    },
    {
      "login": "nicksavers",
      "name": "Nick Savers",
      "avatar_url": "https://avatars0.githubusercontent.com/u/7483198?v=4",
      "profile": "https://github.com/nicksavers",
      "contributions": [
        "content"
      ]
    },
    {
      "login": "ninabreznik",
      "name": "Nina Breznik",
      "avatar_url": "https://avatars1.githubusercontent.com/u/1076427?v=4",
      "profile": "http://playproject.io",
      "contributions": [
        "content"
      ]
    },
    {
      "login": "oovg",
      "name": "Ven Gist",
      "avatar_url": "https://avatars2.githubusercontent.com/u/23664663?v=4",
      "profile": "https://odyssy.io",
      "contributions": [
        "content"
      ]
    },
    {
      "login": "pfletcherhill",
      "name": "Paul Fletcher-Hill",
      "avatar_url": "https://avatars0.githubusercontent.com/u/1607180?v=4",
      "profile": "http://paulfletcherhill.com",
      "contributions": [
        "content"
      ]
    },
    {
      "login": "phillux",
      "name": "Phil ",
      "avatar_url": "https://avatars1.githubusercontent.com/u/6450379?v=4",
      "profile": "https://github.com/phillux",
      "contributions": [
        "content"
      ]
    },
    {
      "login": "remiprev",
      "name": "Rémi Prévost",
      "avatar_url": "https://avatars1.githubusercontent.com/u/11348?v=4",
      "profile": "https://exomel.com",
      "contributions": [
        "content"
      ]
    },
    {
      "login": "shanejonas",
      "name": "Shane",
      "avatar_url": "https://avatars2.githubusercontent.com/u/364566?v=4",
      "profile": "http://shanejonas.net",
      "contributions": [
        "content"
      ]
    },
    {
      "login": "shazow",
      "name": "Andrey Petrov",
      "avatar_url": "https://avatars3.githubusercontent.com/u/6292?v=4",
      "profile": "https://shazow.net/",
      "contributions": [
        "content"
      ]
    },
    {
      "login": "spalladino",
      "name": "Santiago Palladino",
      "avatar_url": "https://avatars2.githubusercontent.com/u/429604?v=4",
      "profile": "https://twitter.com/smpalladino",
      "contributions": [
        "content"
      ]
    },
    {
      "login": "timbeiko",
      "name": "Tim Beiko",
      "avatar_url": "https://avatars0.githubusercontent.com/u/9390255?v=4",
      "profile": "http://www.twitter.com/timbeiko",
      "contributions": [
        "content"
      ]
    },
    {
      "login": "wanseob",
      "name": "Wanseob Lim",
      "avatar_url": "https://avatars2.githubusercontent.com/u/8542397?v=4",
      "profile": "https://wanseob.com",
      "contributions": [
        "content"
      ]
    },
    {
      "login": "wilbarnes",
      "name": "Wil Barnes",
      "avatar_url": "https://avatars1.githubusercontent.com/u/31866314?v=4",
      "profile": "https://github.com/wilbarnes",
      "contributions": [
        "content"
      ]
    },
    {
      "login": "Aniket-Engg",
      "name": "Aniket",
      "avatar_url": "https://avatars2.githubusercontent.com/u/30843294?v=4",
      "profile": "https://github.com/Aniket-Engg",
      "contributions": [
        "content"
      ]
    },
    {
      "login": "ChrisChinchilla",
      "name": "Chris Chinchilla",
      "avatar_url": "https://avatars2.githubusercontent.com/u/42080?v=4",
      "profile": "http://chrischinchilla.com",
      "contributions": [
        "content"
      ]
    },
    {
      "login": "Perseverance",
      "name": "George Spasov",
      "avatar_url": "https://avatars0.githubusercontent.com/u/5130509?v=4",
      "profile": "https://github.com/Perseverance",
      "contributions": [
        "content"
      ]
    },
    {
      "login": "PierrickGT",
      "name": "Pierrick TURELIER",
      "avatar_url": "https://avatars3.githubusercontent.com/u/2401738?v=4",
      "profile": "http://pierrickturelier.fr",
      "contributions": [
        "code"
      ]
    },
    {
      "login": "Solexplorer",
      "name": "Solexplorer",
      "avatar_url": "https://avatars3.githubusercontent.com/u/50027175?v=4",
      "profile": "https://github.com/Solexplorer",
      "contributions": [
        "content"
      ]
    },
    {
      "login": "Sunghee2",
      "name": "Sunghee Lee",
      "avatar_url": "https://avatars2.githubusercontent.com/u/31603479?v=4",
      "profile": "https://github.com/Sunghee2",
      "contributions": [
        "content"
      ]
    },
    {
      "login": "awallendahl",
      "name": "awallendahl",
      "avatar_url": "https://avatars1.githubusercontent.com/u/32873416?v=4",
      "profile": "https://github.com/awallendahl",
      "contributions": [
        "content"
      ]
    },
    {
      "login": "bmann",
      "name": "Boris Mann",
      "avatar_url": "https://avatars2.githubusercontent.com/u/280420?v=4",
      "profile": "https://blog.bmannconsulting.com",
      "contributions": [
        "content"
      ]
    },
    {
      "login": "carumusan",
      "name": "carumusan",
      "avatar_url": "https://avatars1.githubusercontent.com/u/879525?v=4",
      "profile": "https://github.com/carumusan",
      "contributions": [
        "content"
      ]
    },
    {
      "login": "econoar",
      "name": "econoar",
      "avatar_url": "https://avatars1.githubusercontent.com/u/5050615?v=4",
      "profile": "https://github.com/econoar",
      "contributions": [
        "content"
      ]
    },
    {
      "login": "gesquinca",
      "name": "Gustavo Esquinca",
      "avatar_url": "https://avatars1.githubusercontent.com/u/1707044?v=4",
      "profile": "http://twitter.com/gesq_",
      "contributions": [
        "content"
      ]
    },
    {
      "login": "javier-tarazaga",
      "name": "Javier Tarazaga",
      "avatar_url": "https://avatars3.githubusercontent.com/u/7814134?v=4",
      "profile": "http://www.superblocks.com",
      "contributions": [
        "content"
      ]
    },
    {
      "login": "kcole16",
      "name": "Kendall Cole",
      "avatar_url": "https://avatars2.githubusercontent.com/u/5624527?v=4",
      "profile": "https://github.com/kcole16",
      "contributions": [
        "content"
      ]
    },
    {
      "login": "lbrendanl",
      "name": "Brendan Lee",
      "avatar_url": "https://avatars3.githubusercontent.com/u/5441045?v=4",
      "profile": "https://github.com/lbrendanl",
      "contributions": [
        "content"
      ]
    },
    {
      "login": "maheshmurthy",
      "name": "Mahesh Murthy",
      "avatar_url": "https://avatars3.githubusercontent.com/u/70360?v=4",
      "profile": "https://www.zastrin.com",
      "contributions": [
        "content"
      ]
    },
    {
      "login": "pi0neerpat",
      "name": "Patrick Gallagher",
      "avatar_url": "https://avatars1.githubusercontent.com/u/35622595?v=4",
      "profile": "http://oneclickdapp.com",
      "contributions": [
        "content"
      ]
    },
    {
      "login": "realabbas",
      "name": "Ali Abbas",
      "avatar_url": "https://avatars0.githubusercontent.com/u/43527087?v=4",
      "profile": "https://www.mrroom.in",
      "contributions": [
        "content"
      ]
    },
    {
      "login": "wtf",
      "name": "wtf",
      "avatar_url": "https://avatars3.githubusercontent.com/u/2460739?v=4",
      "profile": "https://github.com/wtf",
      "contributions": [
        "code",
        "review",
        "infra"
      ]
    },
    {
      "login": "s0b0lev",
      "name": " Aleksandr Sobolev",
      "avatar_url": "https://avatars1.githubusercontent.com/u/2613381?v=4",
      "profile": "https://s0b0lev.com",
      "contributions": [
        "content"
      ]
    },
    {
      "login": "zscole",
      "name": "Zak Cole",
      "avatar_url": "https://avatars1.githubusercontent.com/u/20308948?v=4",
      "profile": "http://www.whiteblock.io",
      "contributions": [
        "content"
      ]
    },
    {
      "login": "BogdanHabic",
      "name": "Bogdan Habic",
      "avatar_url": "https://avatars2.githubusercontent.com/u/5364073?v=4",
      "profile": "https://github.com/BogdanHabic",
      "contributions": [
        "content"
      ]
    },
    {
      "login": "sneg55",
      "name": "Nick Sawinyh",
      "avatar_url": "https://avatars1.githubusercontent.com/u/7769371?v=4",
      "profile": "https://sawinyh.com",
      "contributions": [
        "content"
      ]
    },
    {
      "login": "zoek1",
      "name": "Miguel Angel Gordián",
      "avatar_url": "https://avatars1.githubusercontent.com/u/660973?v=4",
      "profile": "http://zoek1.github.com",
      "contributions": [
        "code"
      ]
    },
    {
      "login": "eswarasai",
      "name": "Eswara Sai",
      "avatar_url": "https://avatars2.githubusercontent.com/u/5172086?v=4",
      "profile": "https://eswarasai.com",
      "contributions": [
        "code"
      ]
    },
    {
      "login": "ethers",
      "name": "ethers",
      "avatar_url": "https://avatars1.githubusercontent.com/u/6937903?v=4",
      "profile": "https://github.com/ethers",
      "contributions": [
        "content"
      ]
    },
    {
      "login": "faraggi",
      "name": "Felipe Faraggi",
      "avatar_url": "https://avatars2.githubusercontent.com/u/264382?v=4",
      "profile": "http://faraggi.org",
      "contributions": [
        "content",
        "translation"
      ]
    },
    {
      "login": "maurelian",
      "name": "Maurelian",
      "avatar_url": "https://avatars3.githubusercontent.com/u/23033765?v=4",
      "profile": "https://github.com/maurelian",
      "contributions": [
        "code",
        "review",
        "content"
      ]
    },
    {
      "login": "CPSTL",
      "name": "CPSTL",
      "avatar_url": "https://avatars0.githubusercontent.com/u/32653033?v=4",
      "profile": "https://github.com/CPSTL",
      "contributions": [
        "content",
        "review",
        "doc"
      ]
    },
    {
      "login": "Souptacular",
      "name": "Hudson Jameson",
      "avatar_url": "https://avatars1.githubusercontent.com/u/3460120?v=4",
      "profile": "http://www.hudsonjameson.com",
      "contributions": [
        "content",
        "doc"
      ]
    },
    {
      "login": "shayanb",
      "name": "Shayan Eskandari",
      "avatar_url": "https://avatars2.githubusercontent.com/u/309108?v=4",
      "profile": "https://shayan.es/",
      "contributions": [
        "code",
        "translation"
      ]
    },
    {
      "login": "ScyDev",
      "name": "Lukas Sägesser",
      "avatar_url": "https://avatars3.githubusercontent.com/u/1307146?v=4",
      "profile": "http://www.scydev.ch",
      "contributions": [
        "code"
      ]
    },
    {
      "login": "virgil",
      "name": "Virgil Griffith",
      "avatar_url": "https://avatars2.githubusercontent.com/u/81322?v=4",
      "profile": "http://virgil.gr",
      "contributions": [
        "content"
      ]
    },
    {
      "login": "easeev",
      "name": "Eugene Aseev",
      "avatar_url": "https://avatars3.githubusercontent.com/u/14873170?v=4",
      "profile": "https://github.com/easeev",
      "contributions": [
        "content"
      ]
    },
    {
      "login": "Jannis",
      "name": "Jannis Pohlmann",
      "avatar_url": "https://avatars0.githubusercontent.com/u/19324?v=4",
      "profile": "http://jannispohlmann.de/",
      "contributions": [
        "content"
      ]
    },
    {
      "login": "think-in-universe",
      "name": "think-in-universe",
      "avatar_url": "https://avatars0.githubusercontent.com/u/46699230?v=4",
      "profile": "https://steemblog.github.io/@robertyan",
      "contributions": [
        "code",
        "content"
      ]
    },
    {
      "login": "jjmstark",
      "name": "Josh Stark",
      "avatar_url": "https://avatars3.githubusercontent.com/u/17183498?v=4",
      "profile": "http://l4v.io",
      "contributions": [
        "content",
        "review",
        "projectManagement"
      ]
    },
    {
      "login": "alancwoo",
      "name": "Alan Woo",
      "avatar_url": "https://avatars0.githubusercontent.com/u/1481890?v=4",
      "profile": "https://www.alanwoo.ca",
      "contributions": [
        "code",
        "design"
      ]
>>>>>>> 0cc80822
    }
  ],
  "contributorsPerLine": 7,
  "projectName": "ethereum-org-website",
  "projectOwner": "ethereum",
  "repoType": "github",
  "repoHost": "https://github.com"
}<|MERGE_RESOLUTION|>--- conflicted
+++ resolved
@@ -24,7 +24,6 @@
       ]
     },
     {
-<<<<<<< HEAD
       "login": "jekrb",
       "name": "Jacob Burden",
       "avatar_url": "https://avatars3.githubusercontent.com/u/2081699?v=4",
@@ -32,7 +31,8 @@
       "contributions": [
         "content"
       ]
-=======
+    },
+    {
       "login": "joshorig",
       "name": "joshorig",
       "avatar_url": "https://avatars3.githubusercontent.com/u/852671?v=4",
@@ -530,7 +530,6 @@
         "code",
         "design"
       ]
->>>>>>> 0cc80822
     }
   ],
   "contributorsPerLine": 7,
