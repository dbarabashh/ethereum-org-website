{
  "files": [
    "README.md"
  ],
  "imageSize": 100,
  "commit": false,
  "contributors": [
    {
      "login": "ExodusActual",
      "name": "ExodusActual",
      "avatar_url": "https://avatars3.githubusercontent.com/u/56446532?v=4",
      "profile": "https://github.com/ExodusActual",
      "contributions": [
        "translation"
      ]
    },
    {
      "login": "P1X3L0V4",
      "name": "Anna Karpińska",
      "avatar_url": "https://avatars2.githubusercontent.com/u/3372341?v=4",
      "profile": "https://github.com/P1X3L0V4",
      "contributions": [
        "translation"
      ]
    },
    {
<<<<<<< HEAD
      "login": "Aniket-Engg",
      "name": "Aniket",
      "avatar_url": "https://avatars2.githubusercontent.com/u/30843294?v=4",
      "profile": "https://github.com/Aniket-Engg",
      "contributions": [
        "content"
      ]
=======
      "login": "ChrisChinchilla",
      "name": "Chris Chinchilla",
      "avatar_url": "https://avatars2.githubusercontent.com/u/42080?v=4",
      "profile": "http://chrischinchilla.com",
      "contributions": [
        "content"
      ]
    },
    {
      "login": "Perseverance",
      "name": "George Spasov",
      "avatar_url": "https://avatars0.githubusercontent.com/u/5130509?v=4",
      "profile": "https://github.com/Perseverance",
      "contributions": [
        "content"
      ]
    },
    {
      "login": "PierrickGT",
      "name": "Pierrick TURELIER",
      "avatar_url": "https://avatars3.githubusercontent.com/u/2401738?v=4",
      "profile": "http://pierrickturelier.fr",
      "contributions": [
        "code"
      ]
    },
    {
      "login": "Solexplorer",
      "name": "Solexplorer",
      "avatar_url": "https://avatars3.githubusercontent.com/u/50027175?v=4",
      "profile": "https://github.com/Solexplorer",
      "contributions": [
        "content"
      ]
    },
    {
      "login": "Sunghee2",
      "name": "Sunghee Lee",
      "avatar_url": "https://avatars2.githubusercontent.com/u/31603479?v=4",
      "profile": "https://github.com/Sunghee2",
      "contributions": [
        "content"
      ]
    },
    {
      "login": "awallendahl",
      "name": "awallendahl",
      "avatar_url": "https://avatars1.githubusercontent.com/u/32873416?v=4",
      "profile": "https://github.com/awallendahl",
      "contributions": [
        "content"
      ]
    },
    {
      "login": "bmann",
      "name": "Boris Mann",
      "avatar_url": "https://avatars2.githubusercontent.com/u/280420?v=4",
      "profile": "https://blog.bmannconsulting.com",
      "contributions": [
        "content"
      ]
    },
    {
      "login": "carumusan",
      "name": "carumusan",
      "avatar_url": "https://avatars1.githubusercontent.com/u/879525?v=4",
      "profile": "https://github.com/carumusan",
      "contributions": [
        "content"
      ]
    },
    {
      "login": "econoar",
      "name": "econoar",
      "avatar_url": "https://avatars1.githubusercontent.com/u/5050615?v=4",
      "profile": "https://github.com/econoar",
      "contributions": [
        "content"
      ]
    },
    {
      "login": "gesquinca",
      "name": "Gustavo Esquinca",
      "avatar_url": "https://avatars1.githubusercontent.com/u/1707044?v=4",
      "profile": "http://twitter.com/gesq_",
      "contributions": [
        "content"
      ]
    },
    {
      "login": "javier-tarazaga",
      "name": "Javier Tarazaga",
      "avatar_url": "https://avatars3.githubusercontent.com/u/7814134?v=4",
      "profile": "http://www.superblocks.com",
      "contributions": [
        "content"
      ]
    },
    {
      "login": "kcole16",
      "name": "Kendall Cole",
      "avatar_url": "https://avatars2.githubusercontent.com/u/5624527?v=4",
      "profile": "https://github.com/kcole16",
      "contributions": [
        "content"
      ]
    },
    {
      "login": "lbrendanl",
      "name": "Brendan Lee",
      "avatar_url": "https://avatars3.githubusercontent.com/u/5441045?v=4",
      "profile": "https://github.com/lbrendanl",
      "contributions": [
        "content"
      ]
    },
    {
      "login": "maheshmurthy",
      "name": "Mahesh Murthy",
      "avatar_url": "https://avatars3.githubusercontent.com/u/70360?v=4",
      "profile": "https://www.zastrin.com",
      "contributions": [
        "content"
      ]
    },
    {
      "login": "pi0neerpat",
      "name": "Patrick Gallagher",
      "avatar_url": "https://avatars1.githubusercontent.com/u/35622595?v=4",
      "profile": "http://oneclickdapp.com",
      "contributions": [
        "content"
      ]
    },
    {
      "login": "realabbas",
      "name": "Ali Abbas",
      "avatar_url": "https://avatars0.githubusercontent.com/u/43527087?v=4",
      "profile": "https://www.mrroom.in",
      "contributions": [
        "content"
      ]
    },
    {
      "login": "wtf",
      "name": "wtf",
      "avatar_url": "https://avatars3.githubusercontent.com/u/2460739?v=4",
      "profile": "https://github.com/wtf",
      "contributions": [
        "code",
        "review",
        "infra"
      ]
    },
    {
      "login": "s0b0lev",
      "name": " Aleksandr Sobolev",
      "avatar_url": "https://avatars1.githubusercontent.com/u/2613381?v=4",
      "profile": "https://s0b0lev.com",
      "contributions": [
        "content"
      ]
    },
    {
      "login": "zscole",
      "name": "Zak Cole",
      "avatar_url": "https://avatars1.githubusercontent.com/u/20308948?v=4",
      "profile": "http://www.whiteblock.io",
      "contributions": [
        "content"
      ]
    },
    {
      "login": "BogdanHabic",
      "name": "Bogdan Habic",
      "avatar_url": "https://avatars2.githubusercontent.com/u/5364073?v=4",
      "profile": "https://github.com/BogdanHabic",
      "contributions": [
        "content"
      ]
    },
    {
      "login": "sneg55",
      "name": "Nick Sawinyh",
      "avatar_url": "https://avatars1.githubusercontent.com/u/7769371?v=4",
      "profile": "https://sawinyh.com",
      "contributions": [
        "content"
      ]
    },
    {
      "login": "zoek1",
      "name": "Miguel Angel Gordián",
      "avatar_url": "https://avatars1.githubusercontent.com/u/660973?v=4",
      "profile": "http://zoek1.github.com",
      "contributions": [
        "code"
      ]
    },
    {
      "login": "eswarasai",
      "name": "Eswara Sai",
      "avatar_url": "https://avatars2.githubusercontent.com/u/5172086?v=4",
      "profile": "https://eswarasai.com",
      "contributions": [
        "code"
      ]
    },
    {
      "login": "ethers",
      "name": "ethers",
      "avatar_url": "https://avatars1.githubusercontent.com/u/6937903?v=4",
      "profile": "https://github.com/ethers",
      "contributions": [
        "content"
      ]
    },
    {
      "login": "faraggi",
      "name": "Felipe Faraggi",
      "avatar_url": "https://avatars2.githubusercontent.com/u/264382?v=4",
      "profile": "http://faraggi.org",
      "contributions": [
        "content",
        "translation"
      ]
    },
    {
      "login": "maurelian",
      "name": "Maurelian",
      "avatar_url": "https://avatars3.githubusercontent.com/u/23033765?v=4",
      "profile": "https://github.com/maurelian",
      "contributions": [
        "code",
        "review",
        "content"
      ]
    },
    {
      "login": "CPSTL",
      "name": "CPSTL",
      "avatar_url": "https://avatars0.githubusercontent.com/u/32653033?v=4",
      "profile": "https://github.com/CPSTL",
      "contributions": [
        "content",
        "review",
        "doc"
      ]
    },
    {
      "login": "Souptacular",
      "name": "Hudson Jameson",
      "avatar_url": "https://avatars1.githubusercontent.com/u/3460120?v=4",
      "profile": "http://www.hudsonjameson.com",
      "contributions": [
        "content",
        "doc"
      ]
    },
    {
      "login": "shayanb",
      "name": "Shayan Eskandari",
      "avatar_url": "https://avatars2.githubusercontent.com/u/309108?v=4",
      "profile": "https://shayan.es/",
      "contributions": [
        "code",
        "translation"
      ]
    },
    {
      "login": "ScyDev",
      "name": "Lukas Sägesser",
      "avatar_url": "https://avatars3.githubusercontent.com/u/1307146?v=4",
      "profile": "http://www.scydev.ch",
      "contributions": [
        "code"
      ]
    },
    {
      "login": "virgil",
      "name": "Virgil Griffith",
      "avatar_url": "https://avatars2.githubusercontent.com/u/81322?v=4",
      "profile": "http://virgil.gr",
      "contributions": [
        "content"
      ]
    },
    {
      "login": "easeev",
      "name": "Eugene Aseev",
      "avatar_url": "https://avatars3.githubusercontent.com/u/14873170?v=4",
      "profile": "https://github.com/easeev",
      "contributions": [
        "content"
      ]
    },
    {
      "login": "Jannis",
      "name": "Jannis Pohlmann",
      "avatar_url": "https://avatars0.githubusercontent.com/u/19324?v=4",
      "profile": "http://jannispohlmann.de/",
      "contributions": [
        "content"
      ]
    },
    {
      "login": "think-in-universe",
      "name": "think-in-universe",
      "avatar_url": "https://avatars0.githubusercontent.com/u/46699230?v=4",
      "profile": "https://steemblog.github.io/@robertyan",
      "contributions": [
        "code",
        "content"
      ]
    },
    {
      "login": "jjmstark",
      "name": "Josh Stark",
      "avatar_url": "https://avatars3.githubusercontent.com/u/17183498?v=4",
      "profile": "http://l4v.io",
      "contributions": [
        "content",
        "review",
        "projectManagement"
      ]
    },
    {
      "login": "alancwoo",
      "name": "Alan Woo",
      "avatar_url": "https://avatars0.githubusercontent.com/u/1481890?v=4",
      "profile": "https://www.alanwoo.ca",
      "contributions": [
        "code",
        "design"
      ]
>>>>>>> 6773d4fd
    }
  ],
  "contributorsPerLine": 7,
  "projectName": "ethereum-org-website",
  "projectOwner": "ethereum",
  "repoType": "github",
  "repoHost": "https://github.com"
}<|MERGE_RESOLUTION|>--- conflicted
+++ resolved
@@ -24,7 +24,6 @@
       ]
     },
     {
-<<<<<<< HEAD
       "login": "Aniket-Engg",
       "name": "Aniket",
       "avatar_url": "https://avatars2.githubusercontent.com/u/30843294?v=4",
@@ -32,7 +31,8 @@
       "contributions": [
         "content"
       ]
-=======
+    },
+    {
       "login": "ChrisChinchilla",
       "name": "Chris Chinchilla",
       "avatar_url": "https://avatars2.githubusercontent.com/u/42080?v=4",
@@ -368,7 +368,6 @@
         "code",
         "design"
       ]
->>>>>>> 6773d4fd
     }
   ],
   "contributorsPerLine": 7,
