{
  "files": [
    "README.md"
  ],
  "imageSize": 100,
  "commit": false,
  "contributors": [
    {
      "login": "ExodusActual",
      "name": "ExodusActual",
      "avatar_url": "https://avatars3.githubusercontent.com/u/56446532?v=4",
      "profile": "https://github.com/ExodusActual",
      "contributions": [
        "translation"
      ]
    },
    {
      "login": "P1X3L0V4",
      "name": "Anna Karpińska",
      "avatar_url": "https://avatars2.githubusercontent.com/u/3372341?v=4",
      "profile": "https://github.com/P1X3L0V4",
      "contributions": [
        "translation"
      ]
    },
    {
<<<<<<< HEAD
      "login": "carumusan",
      "name": "carumusan",
      "avatar_url": "https://avatars1.githubusercontent.com/u/879525?v=4",
      "profile": "https://github.com/carumusan",
      "contributions": [
        "content"
      ]
=======
      "login": "econoar",
      "name": "econoar",
      "avatar_url": "https://avatars1.githubusercontent.com/u/5050615?v=4",
      "profile": "https://github.com/econoar",
      "contributions": [
        "content"
      ]
    },
    {
      "login": "gesquinca",
      "name": "Gustavo Esquinca",
      "avatar_url": "https://avatars1.githubusercontent.com/u/1707044?v=4",
      "profile": "http://twitter.com/gesq_",
      "contributions": [
        "content"
      ]
    },
    {
      "login": "javier-tarazaga",
      "name": "Javier Tarazaga",
      "avatar_url": "https://avatars3.githubusercontent.com/u/7814134?v=4",
      "profile": "http://www.superblocks.com",
      "contributions": [
        "content"
      ]
    },
    {
      "login": "kcole16",
      "name": "Kendall Cole",
      "avatar_url": "https://avatars2.githubusercontent.com/u/5624527?v=4",
      "profile": "https://github.com/kcole16",
      "contributions": [
        "content"
      ]
    },
    {
      "login": "lbrendanl",
      "name": "Brendan Lee",
      "avatar_url": "https://avatars3.githubusercontent.com/u/5441045?v=4",
      "profile": "https://github.com/lbrendanl",
      "contributions": [
        "content"
      ]
    },
    {
      "login": "maheshmurthy",
      "name": "Mahesh Murthy",
      "avatar_url": "https://avatars3.githubusercontent.com/u/70360?v=4",
      "profile": "https://www.zastrin.com",
      "contributions": [
        "content"
      ]
    },
    {
      "login": "pi0neerpat",
      "name": "Patrick Gallagher",
      "avatar_url": "https://avatars1.githubusercontent.com/u/35622595?v=4",
      "profile": "http://oneclickdapp.com",
      "contributions": [
        "content"
      ]
    },
    {
      "login": "realabbas",
      "name": "Ali Abbas",
      "avatar_url": "https://avatars0.githubusercontent.com/u/43527087?v=4",
      "profile": "https://www.mrroom.in",
      "contributions": [
        "content"
      ]
    },
    {
      "login": "wtf",
      "name": "wtf",
      "avatar_url": "https://avatars3.githubusercontent.com/u/2460739?v=4",
      "profile": "https://github.com/wtf",
      "contributions": [
        "code",
        "review",
        "infra"
      ]
    },
    {
      "login": "s0b0lev",
      "name": " Aleksandr Sobolev",
      "avatar_url": "https://avatars1.githubusercontent.com/u/2613381?v=4",
      "profile": "https://s0b0lev.com",
      "contributions": [
        "content"
      ]
    },
    {
      "login": "zscole",
      "name": "Zak Cole",
      "avatar_url": "https://avatars1.githubusercontent.com/u/20308948?v=4",
      "profile": "http://www.whiteblock.io",
      "contributions": [
        "content"
      ]
    },
    {
      "login": "BogdanHabic",
      "name": "Bogdan Habic",
      "avatar_url": "https://avatars2.githubusercontent.com/u/5364073?v=4",
      "profile": "https://github.com/BogdanHabic",
      "contributions": [
        "content"
      ]
    },
    {
      "login": "sneg55",
      "name": "Nick Sawinyh",
      "avatar_url": "https://avatars1.githubusercontent.com/u/7769371?v=4",
      "profile": "https://sawinyh.com",
      "contributions": [
        "content"
      ]
    },
    {
      "login": "zoek1",
      "name": "Miguel Angel Gordián",
      "avatar_url": "https://avatars1.githubusercontent.com/u/660973?v=4",
      "profile": "http://zoek1.github.com",
      "contributions": [
        "code"
      ]
    },
    {
      "login": "eswarasai",
      "name": "Eswara Sai",
      "avatar_url": "https://avatars2.githubusercontent.com/u/5172086?v=4",
      "profile": "https://eswarasai.com",
      "contributions": [
        "code"
      ]
    },
    {
      "login": "ethers",
      "name": "ethers",
      "avatar_url": "https://avatars1.githubusercontent.com/u/6937903?v=4",
      "profile": "https://github.com/ethers",
      "contributions": [
        "content"
      ]
    },
    {
      "login": "faraggi",
      "name": "Felipe Faraggi",
      "avatar_url": "https://avatars2.githubusercontent.com/u/264382?v=4",
      "profile": "http://faraggi.org",
      "contributions": [
        "content",
        "translation"
      ]
    },
    {
      "login": "maurelian",
      "name": "Maurelian",
      "avatar_url": "https://avatars3.githubusercontent.com/u/23033765?v=4",
      "profile": "https://github.com/maurelian",
      "contributions": [
        "code",
        "review",
        "content"
      ]
    },
    {
      "login": "CPSTL",
      "name": "CPSTL",
      "avatar_url": "https://avatars0.githubusercontent.com/u/32653033?v=4",
      "profile": "https://github.com/CPSTL",
      "contributions": [
        "content",
        "review",
        "doc"
      ]
    },
    {
      "login": "Souptacular",
      "name": "Hudson Jameson",
      "avatar_url": "https://avatars1.githubusercontent.com/u/3460120?v=4",
      "profile": "http://www.hudsonjameson.com",
      "contributions": [
        "content",
        "doc"
      ]
    },
    {
      "login": "shayanb",
      "name": "Shayan Eskandari",
      "avatar_url": "https://avatars2.githubusercontent.com/u/309108?v=4",
      "profile": "https://shayan.es/",
      "contributions": [
        "code",
        "translation"
      ]
    },
    {
      "login": "ScyDev",
      "name": "Lukas Sägesser",
      "avatar_url": "https://avatars3.githubusercontent.com/u/1307146?v=4",
      "profile": "http://www.scydev.ch",
      "contributions": [
        "code"
      ]
    },
    {
      "login": "virgil",
      "name": "Virgil Griffith",
      "avatar_url": "https://avatars2.githubusercontent.com/u/81322?v=4",
      "profile": "http://virgil.gr",
      "contributions": [
        "content"
      ]
    },
    {
      "login": "easeev",
      "name": "Eugene Aseev",
      "avatar_url": "https://avatars3.githubusercontent.com/u/14873170?v=4",
      "profile": "https://github.com/easeev",
      "contributions": [
        "content"
      ]
    },
    {
      "login": "Jannis",
      "name": "Jannis Pohlmann",
      "avatar_url": "https://avatars0.githubusercontent.com/u/19324?v=4",
      "profile": "http://jannispohlmann.de/",
      "contributions": [
        "content"
      ]
    },
    {
      "login": "think-in-universe",
      "name": "think-in-universe",
      "avatar_url": "https://avatars0.githubusercontent.com/u/46699230?v=4",
      "profile": "https://steemblog.github.io/@robertyan",
      "contributions": [
        "code",
        "content"
      ]
    },
    {
      "login": "jjmstark",
      "name": "Josh Stark",
      "avatar_url": "https://avatars3.githubusercontent.com/u/17183498?v=4",
      "profile": "http://l4v.io",
      "contributions": [
        "content",
        "review",
        "projectManagement"
      ]
    },
    {
      "login": "alancwoo",
      "name": "Alan Woo",
      "avatar_url": "https://avatars0.githubusercontent.com/u/1481890?v=4",
      "profile": "https://www.alanwoo.ca",
      "contributions": [
        "code",
        "design"
      ]
>>>>>>> 8153db60
    }
  ],
  "contributorsPerLine": 7,
  "projectName": "ethereum-org-website",
  "projectOwner": "ethereum",
  "repoType": "github",
  "repoHost": "https://github.com"
}<|MERGE_RESOLUTION|>--- conflicted
+++ resolved
@@ -24,7 +24,6 @@
       ]
     },
     {
-<<<<<<< HEAD
       "login": "carumusan",
       "name": "carumusan",
       "avatar_url": "https://avatars1.githubusercontent.com/u/879525?v=4",
@@ -32,7 +31,8 @@
       "contributions": [
         "content"
       ]
-=======
+    },
+    {
       "login": "econoar",
       "name": "econoar",
       "avatar_url": "https://avatars1.githubusercontent.com/u/5050615?v=4",
@@ -296,7 +296,6 @@
         "code",
         "design"
       ]
->>>>>>> 8153db60
     }
   ],
   "contributorsPerLine": 7,
