{
  "files": [
    "README.md"
  ],
  "imageSize": 100,
  "commit": false,
  "contributors": [
    {
      "login": "ExodusActual",
      "name": "ExodusActual",
      "avatar_url": "https://avatars3.githubusercontent.com/u/56446532?v=4",
      "profile": "https://github.com/ExodusActual",
      "contributions": [
        "translation"
      ]
    },
    {
      "login": "P1X3L0V4",
      "name": "Anna Karpińska",
      "avatar_url": "https://avatars2.githubusercontent.com/u/3372341?v=4",
      "profile": "https://github.com/P1X3L0V4",
      "contributions": [
        "translation"
      ]
    },
    {
<<<<<<< HEAD
      "login": "mariapaulafn",
      "name": "mariapaulafn",
      "avatar_url": "https://avatars1.githubusercontent.com/u/27913589?v=4",
      "profile": "https://github.com/mariapaulafn",
      "contributions": [
        "content"
      ]
=======
      "login": "martintel",
      "name": "Martín",
      "avatar_url": "https://avatars0.githubusercontent.com/u/447637?v=4",
      "profile": "https://openzeppelin.com/",
      "contributions": [
        "content"
      ]
    },
    {
      "login": "mat7ias",
      "name": "Mattias Nystrom",
      "avatar_url": "https://avatars2.githubusercontent.com/u/35585644?v=4",
      "profile": "https://github.com/mat7ias",
      "contributions": [
        "content"
      ]
    },
    {
      "login": "nabetse00",
      "name": "nabetse",
      "avatar_url": "https://avatars0.githubusercontent.com/u/4185026?v=4",
      "profile": "http://iteasys.com",
      "contributions": [
        "content"
      ]
    },
    {
      "login": "nicksavers",
      "name": "Nick Savers",
      "avatar_url": "https://avatars0.githubusercontent.com/u/7483198?v=4",
      "profile": "https://github.com/nicksavers",
      "contributions": [
        "content"
      ]
    },
    {
      "login": "ninabreznik",
      "name": "Nina Breznik",
      "avatar_url": "https://avatars1.githubusercontent.com/u/1076427?v=4",
      "profile": "http://playproject.io",
      "contributions": [
        "content"
      ]
    },
    {
      "login": "oovg",
      "name": "Ven Gist",
      "avatar_url": "https://avatars2.githubusercontent.com/u/23664663?v=4",
      "profile": "https://odyssy.io",
      "contributions": [
        "content"
      ]
    },
    {
      "login": "pfletcherhill",
      "name": "Paul Fletcher-Hill",
      "avatar_url": "https://avatars0.githubusercontent.com/u/1607180?v=4",
      "profile": "http://paulfletcherhill.com",
      "contributions": [
        "content"
      ]
    },
    {
      "login": "phillux",
      "name": "Phil ",
      "avatar_url": "https://avatars1.githubusercontent.com/u/6450379?v=4",
      "profile": "https://github.com/phillux",
      "contributions": [
        "content"
      ]
    },
    {
      "login": "remiprev",
      "name": "Rémi Prévost",
      "avatar_url": "https://avatars1.githubusercontent.com/u/11348?v=4",
      "profile": "https://exomel.com",
      "contributions": [
        "content"
      ]
    },
    {
      "login": "shanejonas",
      "name": "Shane",
      "avatar_url": "https://avatars2.githubusercontent.com/u/364566?v=4",
      "profile": "http://shanejonas.net",
      "contributions": [
        "content"
      ]
    },
    {
      "login": "shazow",
      "name": "Andrey Petrov",
      "avatar_url": "https://avatars3.githubusercontent.com/u/6292?v=4",
      "profile": "https://shazow.net/",
      "contributions": [
        "content"
      ]
    },
    {
      "login": "spalladino",
      "name": "Santiago Palladino",
      "avatar_url": "https://avatars2.githubusercontent.com/u/429604?v=4",
      "profile": "https://twitter.com/smpalladino",
      "contributions": [
        "content"
      ]
    },
    {
      "login": "timbeiko",
      "name": "Tim Beiko",
      "avatar_url": "https://avatars0.githubusercontent.com/u/9390255?v=4",
      "profile": "http://www.twitter.com/timbeiko",
      "contributions": [
        "content"
      ]
    },
    {
      "login": "wanseob",
      "name": "Wanseob Lim",
      "avatar_url": "https://avatars2.githubusercontent.com/u/8542397?v=4",
      "profile": "https://wanseob.com",
      "contributions": [
        "content"
      ]
    },
    {
      "login": "wilbarnes",
      "name": "Wil Barnes",
      "avatar_url": "https://avatars1.githubusercontent.com/u/31866314?v=4",
      "profile": "https://github.com/wilbarnes",
      "contributions": [
        "content"
      ]
    },
    {
      "login": "Aniket-Engg",
      "name": "Aniket",
      "avatar_url": "https://avatars2.githubusercontent.com/u/30843294?v=4",
      "profile": "https://github.com/Aniket-Engg",
      "contributions": [
        "content"
      ]
    },
    {
      "login": "ChrisChinchilla",
      "name": "Chris Chinchilla",
      "avatar_url": "https://avatars2.githubusercontent.com/u/42080?v=4",
      "profile": "http://chrischinchilla.com",
      "contributions": [
        "content"
      ]
    },
    {
      "login": "Perseverance",
      "name": "George Spasov",
      "avatar_url": "https://avatars0.githubusercontent.com/u/5130509?v=4",
      "profile": "https://github.com/Perseverance",
      "contributions": [
        "content"
      ]
    },
    {
      "login": "PierrickGT",
      "name": "Pierrick TURELIER",
      "avatar_url": "https://avatars3.githubusercontent.com/u/2401738?v=4",
      "profile": "http://pierrickturelier.fr",
      "contributions": [
        "code"
      ]
    },
    {
      "login": "Solexplorer",
      "name": "Solexplorer",
      "avatar_url": "https://avatars3.githubusercontent.com/u/50027175?v=4",
      "profile": "https://github.com/Solexplorer",
      "contributions": [
        "content"
      ]
    },
    {
      "login": "Sunghee2",
      "name": "Sunghee Lee",
      "avatar_url": "https://avatars2.githubusercontent.com/u/31603479?v=4",
      "profile": "https://github.com/Sunghee2",
      "contributions": [
        "content"
      ]
    },
    {
      "login": "awallendahl",
      "name": "awallendahl",
      "avatar_url": "https://avatars1.githubusercontent.com/u/32873416?v=4",
      "profile": "https://github.com/awallendahl",
      "contributions": [
        "content"
      ]
    },
    {
      "login": "bmann",
      "name": "Boris Mann",
      "avatar_url": "https://avatars2.githubusercontent.com/u/280420?v=4",
      "profile": "https://blog.bmannconsulting.com",
      "contributions": [
        "content"
      ]
    },
    {
      "login": "carumusan",
      "name": "carumusan",
      "avatar_url": "https://avatars1.githubusercontent.com/u/879525?v=4",
      "profile": "https://github.com/carumusan",
      "contributions": [
        "content"
      ]
    },
    {
      "login": "econoar",
      "name": "econoar",
      "avatar_url": "https://avatars1.githubusercontent.com/u/5050615?v=4",
      "profile": "https://github.com/econoar",
      "contributions": [
        "content"
      ]
    },
    {
      "login": "gesquinca",
      "name": "Gustavo Esquinca",
      "avatar_url": "https://avatars1.githubusercontent.com/u/1707044?v=4",
      "profile": "http://twitter.com/gesq_",
      "contributions": [
        "content"
      ]
    },
    {
      "login": "javier-tarazaga",
      "name": "Javier Tarazaga",
      "avatar_url": "https://avatars3.githubusercontent.com/u/7814134?v=4",
      "profile": "http://www.superblocks.com",
      "contributions": [
        "content"
      ]
    },
    {
      "login": "kcole16",
      "name": "Kendall Cole",
      "avatar_url": "https://avatars2.githubusercontent.com/u/5624527?v=4",
      "profile": "https://github.com/kcole16",
      "contributions": [
        "content"
      ]
    },
    {
      "login": "lbrendanl",
      "name": "Brendan Lee",
      "avatar_url": "https://avatars3.githubusercontent.com/u/5441045?v=4",
      "profile": "https://github.com/lbrendanl",
      "contributions": [
        "content"
      ]
    },
    {
      "login": "maheshmurthy",
      "name": "Mahesh Murthy",
      "avatar_url": "https://avatars3.githubusercontent.com/u/70360?v=4",
      "profile": "https://www.zastrin.com",
      "contributions": [
        "content"
      ]
    },
    {
      "login": "pi0neerpat",
      "name": "Patrick Gallagher",
      "avatar_url": "https://avatars1.githubusercontent.com/u/35622595?v=4",
      "profile": "http://oneclickdapp.com",
      "contributions": [
        "content"
      ]
    },
    {
      "login": "realabbas",
      "name": "Ali Abbas",
      "avatar_url": "https://avatars0.githubusercontent.com/u/43527087?v=4",
      "profile": "https://www.mrroom.in",
      "contributions": [
        "content"
      ]
    },
    {
      "login": "wtf",
      "name": "wtf",
      "avatar_url": "https://avatars3.githubusercontent.com/u/2460739?v=4",
      "profile": "https://github.com/wtf",
      "contributions": [
        "code",
        "review",
        "infra"
      ]
    },
    {
      "login": "s0b0lev",
      "name": " Aleksandr Sobolev",
      "avatar_url": "https://avatars1.githubusercontent.com/u/2613381?v=4",
      "profile": "https://s0b0lev.com",
      "contributions": [
        "content"
      ]
    },
    {
      "login": "zscole",
      "name": "Zak Cole",
      "avatar_url": "https://avatars1.githubusercontent.com/u/20308948?v=4",
      "profile": "http://www.whiteblock.io",
      "contributions": [
        "content"
      ]
    },
    {
      "login": "BogdanHabic",
      "name": "Bogdan Habic",
      "avatar_url": "https://avatars2.githubusercontent.com/u/5364073?v=4",
      "profile": "https://github.com/BogdanHabic",
      "contributions": [
        "content"
      ]
    },
    {
      "login": "sneg55",
      "name": "Nick Sawinyh",
      "avatar_url": "https://avatars1.githubusercontent.com/u/7769371?v=4",
      "profile": "https://sawinyh.com",
      "contributions": [
        "content"
      ]
    },
    {
      "login": "zoek1",
      "name": "Miguel Angel Gordián",
      "avatar_url": "https://avatars1.githubusercontent.com/u/660973?v=4",
      "profile": "http://zoek1.github.com",
      "contributions": [
        "code"
      ]
    },
    {
      "login": "eswarasai",
      "name": "Eswara Sai",
      "avatar_url": "https://avatars2.githubusercontent.com/u/5172086?v=4",
      "profile": "https://eswarasai.com",
      "contributions": [
        "code"
      ]
    },
    {
      "login": "ethers",
      "name": "ethers",
      "avatar_url": "https://avatars1.githubusercontent.com/u/6937903?v=4",
      "profile": "https://github.com/ethers",
      "contributions": [
        "content"
      ]
    },
    {
      "login": "faraggi",
      "name": "Felipe Faraggi",
      "avatar_url": "https://avatars2.githubusercontent.com/u/264382?v=4",
      "profile": "http://faraggi.org",
      "contributions": [
        "content",
        "translation"
      ]
    },
    {
      "login": "maurelian",
      "name": "Maurelian",
      "avatar_url": "https://avatars3.githubusercontent.com/u/23033765?v=4",
      "profile": "https://github.com/maurelian",
      "contributions": [
        "code",
        "review",
        "content"
      ]
    },
    {
      "login": "CPSTL",
      "name": "CPSTL",
      "avatar_url": "https://avatars0.githubusercontent.com/u/32653033?v=4",
      "profile": "https://github.com/CPSTL",
      "contributions": [
        "content",
        "review",
        "doc"
      ]
    },
    {
      "login": "Souptacular",
      "name": "Hudson Jameson",
      "avatar_url": "https://avatars1.githubusercontent.com/u/3460120?v=4",
      "profile": "http://www.hudsonjameson.com",
      "contributions": [
        "content",
        "doc"
      ]
    },
    {
      "login": "shayanb",
      "name": "Shayan Eskandari",
      "avatar_url": "https://avatars2.githubusercontent.com/u/309108?v=4",
      "profile": "https://shayan.es/",
      "contributions": [
        "code",
        "translation"
      ]
    },
    {
      "login": "ScyDev",
      "name": "Lukas Sägesser",
      "avatar_url": "https://avatars3.githubusercontent.com/u/1307146?v=4",
      "profile": "http://www.scydev.ch",
      "contributions": [
        "code"
      ]
    },
    {
      "login": "virgil",
      "name": "Virgil Griffith",
      "avatar_url": "https://avatars2.githubusercontent.com/u/81322?v=4",
      "profile": "http://virgil.gr",
      "contributions": [
        "content"
      ]
    },
    {
      "login": "easeev",
      "name": "Eugene Aseev",
      "avatar_url": "https://avatars3.githubusercontent.com/u/14873170?v=4",
      "profile": "https://github.com/easeev",
      "contributions": [
        "content"
      ]
    },
    {
      "login": "Jannis",
      "name": "Jannis Pohlmann",
      "avatar_url": "https://avatars0.githubusercontent.com/u/19324?v=4",
      "profile": "http://jannispohlmann.de/",
      "contributions": [
        "content"
      ]
    },
    {
      "login": "think-in-universe",
      "name": "think-in-universe",
      "avatar_url": "https://avatars0.githubusercontent.com/u/46699230?v=4",
      "profile": "https://steemblog.github.io/@robertyan",
      "contributions": [
        "code",
        "content"
      ]
    },
    {
      "login": "jjmstark",
      "name": "Josh Stark",
      "avatar_url": "https://avatars3.githubusercontent.com/u/17183498?v=4",
      "profile": "http://l4v.io",
      "contributions": [
        "content",
        "review",
        "projectManagement"
      ]
    },
    {
      "login": "alancwoo",
      "name": "Alan Woo",
      "avatar_url": "https://avatars0.githubusercontent.com/u/1481890?v=4",
      "profile": "https://www.alanwoo.ca",
      "contributions": [
        "code",
        "design"
      ]
>>>>>>> e3958bf6
    }
  ],
  "contributorsPerLine": 7,
  "projectName": "ethereum-org-website",
  "projectOwner": "ethereum",
  "repoType": "github",
  "repoHost": "https://github.com"
}<|MERGE_RESOLUTION|>--- conflicted
+++ resolved
@@ -24,7 +24,6 @@
       ]
     },
     {
-<<<<<<< HEAD
       "login": "mariapaulafn",
       "name": "mariapaulafn",
       "avatar_url": "https://avatars1.githubusercontent.com/u/27913589?v=4",
@@ -32,7 +31,8 @@
       "contributions": [
         "content"
       ]
-=======
+    },
+    {
       "login": "martintel",
       "name": "Martín",
       "avatar_url": "https://avatars0.githubusercontent.com/u/447637?v=4",
@@ -512,7 +512,6 @@
         "code",
         "design"
       ]
->>>>>>> e3958bf6
     }
   ],
   "contributorsPerLine": 7,
