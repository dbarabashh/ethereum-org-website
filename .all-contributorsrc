--- conflicted
+++ resolved
@@ -24,7 +24,6 @@
       ]
     },
     {
-<<<<<<< HEAD
       "login": "djrtwo",
       "name": "Danny Ryan",
       "avatar_url": "https://avatars0.githubusercontent.com/u/1433595?v=4",
@@ -32,7 +31,8 @@
       "contributions": [
         "content"
       ]
-=======
+    },
+    {
       "login": "fzeoli",
       "name": "Franco Zeoli",
       "avatar_url": "https://avatars2.githubusercontent.com/u/232174?v=4",
@@ -566,7 +566,6 @@
         "code",
         "design"
       ]
->>>>>>> 3a1b60fa
     }
   ],
   "contributorsPerLine": 7,
