--- conflicted
+++ resolved
@@ -2225,17 +2225,20 @@
       ]
     },
     {
-<<<<<<< HEAD
       "login": "jamespfarrell",
       "name": "James Farrell",
       "avatar_url": "https://avatars2.githubusercontent.com/u/10499048?v=4",
       "profile": "https://topia.us",
-=======
+      "contributions": [
+        "bug",
+        "content"
+      ]
+    }
+    {
       "login": "xaviarias",
       "name": "Xavi Arias Seguí",
       "avatar_url": "https://avatars3.githubusercontent.com/u/876579?v=4",
       "profile": "https://github.com/xaviarias",
->>>>>>> 977853b9
       "contributions": [
         "bug",
         "content"
