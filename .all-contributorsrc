--- conflicted
+++ resolved
@@ -9282,7 +9282,6 @@
       ]
     },
     {
-<<<<<<< HEAD
       "login": "frangio",
       "name": "Francisco",
       "avatar_url": "https://avatars.githubusercontent.com/u/481465?v=4",
@@ -9290,7 +9289,8 @@
       "contributions": [
         "doc"
       ]
-=======
+    },
+    {
       "login": "frankiefab100",
       "name": "Franklin Ohaegbulam",
       "avatar_url": "https://avatars.githubusercontent.com/u/46662771?v=4",
@@ -9325,7 +9325,6 @@
       "contributions": [
         "ideas"
       ]
->>>>>>> c58123f8
     }
   ],
   "contributorsPerLine": 7,
