--- conflicted
+++ resolved
@@ -9875,7 +9875,6 @@
       ]
     },
     {
-<<<<<<< HEAD
       "login": "SaratAngajalaoffl",
       "name": "Sarat Angajala",
       "avatar_url": "https://avatars.githubusercontent.com/u/60383339?v=4",
@@ -9883,7 +9882,8 @@
       "contributions": [
         "doc"
       ]
-=======
+    },
+    {
       "login": "questions",
       "name": "questions",
       "avatar_url": "https://avatars.githubusercontent.com/u/3233328?v=4",
@@ -9955,7 +9955,6 @@
       "contributions": [
         "code"
       ]
->>>>>>> d025e764
     }
   ],
   "contributorsPerLine": 7,
