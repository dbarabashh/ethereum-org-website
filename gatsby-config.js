--- conflicted
+++ resolved
@@ -181,11 +181,7 @@
       resolve: "gatsby-plugin-react-svg",
       options: {
         rule: {
-<<<<<<< HEAD
-          include: `${__dirname}/src/assets`,
-=======
           include: /assets/,
->>>>>>> 6b10e92d
         },
       },
     },
