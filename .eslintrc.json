--- conflicted
+++ resolved
@@ -53,15 +53,9 @@
             "^@/data"
           ],
           // From the `constants` directory.
-<<<<<<< HEAD
-          [
-            "^@/lib/constants"
-          ],
-=======
           ["^@/lib/constants"],
           // From the `.storybook/utils` file
           ["^@/storybook-utils"],
->>>>>>> 51f5af39
           // Parent imports. Put `..` last.
           [
             "^\\.\\.(?!/?$)",
